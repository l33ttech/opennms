--- conflicted
+++ resolved
@@ -85,12 +85,7 @@
 # maven options
 $MAVEN_OPTS = $ENV{'MAVEN_OPTS'};
 if (not defined $MAVEN_OPTS or $MAVEN_OPTS eq '') {
-<<<<<<< HEAD
-	if (defined $TESTS) {
-		$MAVEN_OPTS = "-Xmx2048m -XX:ReservedCodeCacheSize=512m";
-	} else {
-		$MAVEN_OPTS = "-Xmx1536m -XX:ReservedCodeCacheSize=512m";
-	}
+	$MAVEN_OPTS = "-Xmx2048m -XX:ReservedCodeCacheSize=512m";
 }
 
 if (not $MAVEN_OPTS =~ /TieredCompilation/) {
@@ -98,9 +93,6 @@
 	# long-running enough for them to be a net-win for performance.
 	$MAVEN_OPTS .= " -XX:+TieredCompilation -XX:TieredStopAtLevel=1";
 }
-=======
-	$MAVEN_OPTS = "-XX:PermSize=512m -XX:MaxPermSize=1g -Xmx1536m -XX:ReservedCodeCacheSize=512m -Djavax.net.ssl.trustStore=$OOSNMP_TRUSTSTORE -Djavax.net.ssl.trustStorePassword=password";
->>>>>>> 30aa7431
 
 if (not $MAVEN_OPTS =~ /UseGCOverheadLimit/) {
 	# The concurrent collector will throw an OutOfMemoryError if too much time is being spent in garbage collection: if
