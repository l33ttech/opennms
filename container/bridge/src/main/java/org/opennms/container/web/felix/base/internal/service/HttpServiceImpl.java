/*
 * Licensed to the Apache Software Foundation (ASF) under one or more
 * contributor license agreements.  See the NOTICE file distributed with
 * this work for additional information regarding copyright ownership.
 * The ASF licenses this file to You under the Apache License, Version 2.0
 * (the "License"); you may not use this file except in compliance with
 * the License.  You may obtain a copy of the License at
 *
 *      http://www.apache.org/licenses/LICENSE-2.0
 *
 * Unless required by applicable law or agreed to in writing, software
 * distributed under the License is distributed on an "AS IS" BASIS,
 * WITHOUT WARRANTIES OR CONDITIONS OF ANY KIND, either express or implied.
 * See the License for the specific language governing permissions and
 * limitations under the License.
 */
package org.opennms.container.web.felix.base.internal.service;

import java.util.Dictionary;
import java.util.HashSet;

import javax.servlet.*;

import org.apache.felix.http.api.ExtHttpService;
import org.opennms.container.web.felix.base.internal.context.ExtServletContext;
import org.opennms.container.web.felix.base.internal.context.ServletContextManager;
import org.opennms.container.web.felix.base.internal.handler.*;
import org.opennms.container.web.felix.base.internal.logger.SystemLogger;
import org.osgi.framework.Bundle;
import org.osgi.service.http.HttpContext;
import org.osgi.service.http.NamespaceException;

public final class HttpServiceImpl
    implements ExtHttpService
{
    private final Bundle bundle;
    private final HandlerRegistry handlerRegistry;
    private final HashSet<Servlet> localServlets;
    private final HashSet<Filter> localFilters;
    private final ServletContextManager contextManager;

    public HttpServiceImpl(Bundle bundle, ServletContext context, HandlerRegistry handlerRegistry,
        ServletContextAttributeListener servletAttributeListener, boolean sharedContextAttributes)
    {
        this.bundle = bundle;
        this.handlerRegistry = handlerRegistry;
        this.localServlets = new HashSet<Servlet>();
        this.localFilters = new HashSet<Filter>();
        this.contextManager = new ServletContextManager(this.bundle, context, servletAttributeListener,
            sharedContextAttributes);
    }

    private ExtServletContext getServletContext(HttpContext context)
    {
        if (context == null) {
            context = createDefaultHttpContext();
        }

        return this.contextManager.getServletContext(context);
    }

    @Override
<<<<<<< HEAD
    @SuppressWarnings("unchecked") // Because of OSGi HTTP service API
=======
    @SuppressWarnings("unchecked") // Because of OSGi API
>>>>>>> 0b66f082
    public void registerFilter(Filter filter, String pattern, Dictionary initParams, int ranking, HttpContext context)
        throws ServletException
    {
        if (filter == null ) {
            throw new IllegalArgumentException("Filter must not be null");
        }
        FilterHandler handler = new FilterHandler(getServletContext(context), filter, pattern, ranking);
        handler.setInitParams(initParams);
        this.handlerRegistry.addFilter(handler);
        this.localFilters.add(filter);
    }

    @Override
    public void unregisterFilter(Filter filter)
    {
        unregisterFilter(filter, true);
    }

    @Override
    public void unregisterServlet(Servlet servlet)
    {
        unregisterServlet(servlet, true);
    }

    @Override
<<<<<<< HEAD
    @SuppressWarnings("unchecked") // Because of OSGi HTTP service API
=======
    @SuppressWarnings("unchecked") // Because of OSGi API
>>>>>>> 0b66f082
    public void registerServlet(String alias, Servlet servlet, Dictionary initParams, HttpContext context)
        throws ServletException, NamespaceException
    {
        if (servlet == null ) {
            throw new IllegalArgumentException("Servlet must not be null");
        }
        if (!isAliasValid(alias)) {
            throw new IllegalArgumentException( "Malformed servlet alias [" + alias + "]");
        }
        ServletHandler handler = new ServletHandler(getServletContext(context), servlet, alias);
        handler.setInitParams(initParams);
        this.handlerRegistry.addServlet(handler);
        this.localServlets.add(servlet);
    }

    @Override
    public void registerResources(String alias, String name, HttpContext context)
        throws NamespaceException
    {
        if (!isNameValid(name)) {
            throw new IllegalArgumentException( "Malformed resource name [" + name + "]");
        }

        try {
            Servlet servlet = new ResourceServlet(name);
            registerServlet(alias, servlet, null, context);
        } catch (ServletException e) {
            SystemLogger.error("Failed to register resources", e);
        }
    }

    @Override
    public void unregister(String alias)
    {
        unregisterServlet(this.handlerRegistry.getServletByAlias(alias));
    }

    @Override
    public HttpContext createDefaultHttpContext()
    {
        return new DefaultHttpContext(this.bundle);
    }

    public void unregisterAll()
    {
        HashSet<Servlet> servlets = new HashSet<Servlet>(this.localServlets);
        for (Servlet servlet : servlets) {
            unregisterServlet(servlet, false);
        }

        HashSet<Filter> filters = new HashSet<Filter>(this.localFilters);
        for (Filter fiter : filters) {
            unregisterFilter(fiter, false);
        }
    }

    private void unregisterFilter(Filter filter, final boolean destroy)
    {
        if (filter != null) {
            this.handlerRegistry.removeFilter(filter, destroy);
            this.localFilters.remove(filter);
        }
    }

    private void unregisterServlet(Servlet servlet, final boolean destroy)
    {
        if (servlet != null) {
            this.handlerRegistry.removeServlet(servlet, destroy);
            this.localServlets.remove(servlet);
        }
    }

    private boolean isNameValid(String name)
    {
        if (name == null) {
            return false;
        }

        if (!name.equals("/") && name.endsWith( "/" )) {
            return false;
        }

        return true;
    }

    private boolean isAliasValid(String alias)
    {
        if (alias == null) {
            return false;
        }

        if (!alias.equals("/") && ( !alias.startsWith("/") || alias.endsWith("/"))) {
            return false;
        }

        return true;
    }
}<|MERGE_RESOLUTION|>--- conflicted
+++ resolved
@@ -60,11 +60,7 @@
     }
 
     @Override
-<<<<<<< HEAD
-    @SuppressWarnings("unchecked") // Because of OSGi HTTP service API
-=======
     @SuppressWarnings("unchecked") // Because of OSGi API
->>>>>>> 0b66f082
     public void registerFilter(Filter filter, String pattern, Dictionary initParams, int ranking, HttpContext context)
         throws ServletException
     {
@@ -90,11 +86,7 @@
     }
 
     @Override
-<<<<<<< HEAD
-    @SuppressWarnings("unchecked") // Because of OSGi HTTP service API
-=======
     @SuppressWarnings("unchecked") // Because of OSGi API
->>>>>>> 0b66f082
     public void registerServlet(String alias, Servlet servlet, Dictionary initParams, HttpContext context)
         throws ServletException, NamespaceException
     {
