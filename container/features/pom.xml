<?xml version="1.0"?>
<project xmlns="http://maven.apache.org/POM/4.0.0" xmlns:xsi="http://www.w3.org/2001/XMLSchema-instance" xsi:schemaLocation="http://maven.apache.org/POM/4.0.0 http://maven.apache.org/maven-v4_0_0.xsd">
  <parent>
    <groupId>org.opennms</groupId>
    <artifactId>container</artifactId>
    <version>18.0.0-SNAPSHOT</version>
  </parent>
  <modelVersion>4.0.0</modelVersion>
  <groupId>org.opennms.karaf</groupId>
  <artifactId>opennms</artifactId>
  <packaging>pom</packaging>
  <name>OpenNMS OSGi Container - OpenNMS Features</name>
  <build>
    <plugins>
      <plugin>
        <groupId>org.opennms.maven.plugins</groupId>
        <artifactId>features-maven-plugin</artifactId>
        <configuration>
          <name>opennms-${project.version}</name>
          <!--
            This option will recursively pull the all of the <repository> references inside all of the
            referenced repositories and put all of their features into a single <features> repository.
          -->
          <importRepositories>true</importRepositories>
          <!--
            Don't import other repositories that are already inside well-organized feature hierarchies
            outside of OpenNMS (Karaf, ActiveMQ, Camel).
          -->
          <importRepositoryExclusions>
            <value>karaf-${karafVersion}</value>
            <value>activemq-${activemqVersion}</value>
            <value>camel-${camelVersion}</value>
          </importRepositoryExclusions>
          <repositories>

            <!--
              We rely on features from Karaf's standard repository, but don't declare that dependency in
              this features.xml. This will allow us to run on any version Karaf that provides features with the
              same names, including vanilla Karaf and the org.opennms.container/karaf servlet bridge Karaf container.
            -->
            <!-- Karaf standard features -->
            <!-- <descriptor>mvn:org.apache.karaf.assemblies.features/standard/${karafVersion}/xml/features</descriptor> -->
            <!-- <descriptor>mvn:org.apache.karaf.assemblies.features/spring/${karafVersion}/xml/features</descriptor> -->
            <!-- <descriptor>mvn:org.apache.karaf.assemblies.features/enterprise/${karafVersion}/xml/features</descriptor> -->

            <!-- OpenNMS-modified Karaf base features -->
            <!-- <repository>mvn:org.opennms.container/karaf/${project.version}/xml/features</repository> -->


            <!-- OpenNMS features bundle -->
            <repository>file:${project.build.outputDirectory}/features.xml</repository>

            <!-- JAAS Login Module -->
            <repository>mvn:org.opennms.container/jaas-login-module/${project.version}/xml/features</repository>

            <!-- JMX Config Generator features -->
            <repository>mvn:org.opennms.features/jmxconfiggenerator/${project.version}/xml/features</repository>
            <repository>mvn:org.opennms.features/vaadin-jmxconfiggenerator/${project.version}/xml/features</repository>

            <!-- BSM features -->
            <repository>mvn:org.opennms.features.bsm/org.opennms.features.bsm.service.api/${project.version}/xml/features</repository>
            <repository>mvn:org.opennms.features.bsm/vaadin-adminpage/${project.version}/xml/features</repository>
            <repository>mvn:org.opennms.features.bsm/vaadin-masterpage/${project.version}/xml/features</repository>

            <!-- MIB Parser and Event/Collection features -->
            <repository>mvn:org.opennms.features/vaadin-snmp-events-and-metrics/${project.version}/xml/features</repository>

            <!-- Node maps -->
            <repository>mvn:org.opennms.features/vaadin-node-maps/${project.version}/xml/features</repository>

            <!-- NRTG features -->
            <repository>mvn:org.opennms.osgi.features.nrtg/nrtg/${project.version}/xml/features</repository>

            <!-- Topology features -->
            <repository>mvn:org.opennms.osgi.features.topology/opennms-topology-dev/${project.version}/xml/features</repository>
            <repository>mvn:org.opennms.osgi.features.topology/opennms-topology-runtime-base/${project.version}/xml/features</repository>
            <repository>mvn:org.opennms.osgi.features.topology/opennms-topology-runtime-browsers/${project.version}/xml/features</repository>
            <repository>mvn:org.opennms.osgi.features.topology/opennms-topology-runtime-linkd/${project.version}/xml/features</repository>
            <repository>mvn:org.opennms.osgi.features.topology/opennms-topology-runtime-ncs/${project.version}/xml/features</repository>
            <repository>mvn:org.opennms.osgi.features.topology/opennms-topology-runtime-sfree/${project.version}/xml/features</repository>
            <repository>mvn:org.opennms.osgi.features.topology/opennms-topology-runtime-simple/${project.version}/xml/features</repository>
            <repository>mvn:org.opennms.osgi.features.topology/opennms-topology-runtime-vmware/${project.version}/xml/features</repository>
            <repository>mvn:org.opennms.osgi.features.topology/opennms-topology-runtime-application/${project.version}/xml/features</repository>
<<<<<<< HEAD
=======
            <repository>mvn:org.opennms.osgi.features.topology/opennms-topology-runtime-bsm/${project.version}/xml/features</repository>
>>>>>>> 31da9315

            <!-- Vaadin Feature -->
            <repository>mvn:org.opennms.features/vaadin/${project.version}/xml/features</repository>

            <!-- Vaadin Dashboard Feature-->
            <repository>mvn:org.opennms.features/vaadin-dashboard/${project.version}/xml/features</repository>
            <repository>mvn:org.opennms.features.vaadin-dashlets/dashlet-features/${project.version}/xml</repository>

            <!-- Vaadin Surveillance Views Feature-->
            <repository>mvn:org.opennms.features/vaadin-surveillance-views/${project.version}/xml/features</repository>

            <!-- Ticketing Features-->
            <repository>mvn:org.opennms.features/jira-troubleticketer/${project.version}/xml/features</repository>
          </repositories>

          <!--
            Import all of the features into the "opennms-${project.version}" feature. This list
            determines the JARs that are installed into the ${opennms.home}/system directory during
            opennms-full-assembly.
          -->
          <features>
            <!-- Features from ActiveMQ repository -->
            <feature>activemq-broker</feature>

            <!-- Features from Karaf repository -->
            <feature>admin</feature>
            <feature>aries-blueprint</feature>
            <feature>aries-proxy</feature>
            <feature>blueprint-web</feature>
            <feature>config</feature>
            <feature>deployer</feature>
            <feature>diagnostic</feature>
            <feature>eventadmin</feature>
            <feature>features</feature>
            <feature>http</feature>
            <feature>http-whiteboard</feature>
            <feature>jaas</feature>
            <feature>jasypt-encryption</feature>
            <feature>jetty</feature>
            <feature>karaf-framework</feature>
            <feature>kar</feature>
            <feature>management</feature>
            <feature>obr</feature>
            <feature>scr</feature>
            <feature>service-security</feature>
            <feature>service-wrapper</feature>
            <feature>shell</feature>
            <feature>ssh</feature>
            <feature>war</feature>
            <feature>webconsole</feature>
            <feature>wrap</feature>
            <feature>wrapper</feature>

            <!-- Features from Pax Web repository -->
            <feature>pax-http</feature>

            <!-- Features from the main OpenNMS features.xml -->
            <feature>atomikos</feature>
            <feature>batik</feature>
            <feature>c3p0</feature>
            <feature>castor</feature>
            <feature>commons-beanutils</feature>
            <feature>commons-cli</feature>
            <feature>commons-codec</feature>
            <feature>commons-collections</feature>
            <feature>commons-configuration</feature>
            <feature>commons-digester</feature>
            <feature>commons-exec</feature>
            <feature>commons-io</feature>
            <feature>commons-jexl</feature>
            <feature>commons-lang</feature>
            <feature>commons-net</feature>
            <feature>dnsjava</feature>
            <feature>fop</feature>
            <feature>guava</feature>
            <feature>hibernate36</feature>
            <feature>hibernate-validator41</feature>
            <feature>jaxb</feature>
            <feature>jersey-client</feature>
            <feature>jfreechart</feature>
            <feature>jolokia</feature>
            <feature>jrobin</feature>
            <feature>json-lib</feature>
            <!--
            <feature>opennms-activemq-config</feature>
            <feature>opennms-activemq</feature>
            <feature>opennms-activemq-dispatcher-config</feature>
            <feature>opennms-activemq-dispatcher</feature>
            <feature>opennms-activemq-event-forwarder</feature>
            <feature>opennms-activemq-event-receiver</feature>
            -->
            <feature>opennms-collection-api</feature>
            <feature>opennms-collection-persistence-rrd</feature>
            <feature>opennms-config-api</feature>
            <feature>opennms-config</feature>
            <feature>opennms-config-jaxb</feature>
            <feature>opennms-core-daemon</feature>
            <feature>opennms-core-db</feature>
            <feature>opennms-core</feature>
            <feature>opennms-core-web</feature>
            <feature>opennms-dao-api</feature>
            <feature>opennms-dao</feature>
            <feature>opennms-events-api</feature>
            <feature>opennms-events-daemon</feature>
            <feature>opennms-events-traps</feature>
            <feature>opennms-icmp-api</feature>
            <feature>opennms-javamail</feature>
            <feature>opennms-model</feature>
            <feature>opennms-poller-api</feature>
            <feature>opennms-provisioning</feature>
            <feature>opennms-reporting</feature>
            <feature>opennms-rrd-api</feature>
            <feature>opennms-rrd-jrobin</feature>
            <feature>opennms-snmp</feature>
            <!-- <feature>opennms-webapp</feature> -->
            <feature>org.json</feature>
            <feature>postgresql</feature>

            <!-- Features from other OpenNMS repositories -->
            <feature>opennms-core</feature>
            <feature>opennms-core-web</feature>
            <feature>opennms-jaas-login-module</feature>
            <feature>dashlet-alarms</feature>
            <feature>dashlet-bsm</feature>
            <feature>dashlet-charts</feature>
            <feature>dashlet-image</feature>
            <feature>dashlet-ksc</feature>
            <feature>dashlet-map</feature>
            <feature>dashlet-rrd</feature>
            <feature>dashlet-rtc</feature>
            <feature>dashlet-summary</feature>
            <feature>dashlet-surveillance</feature>
            <feature>dashlet-topology</feature>
            <feature>dashlet-url</feature>
            <feature>nrtg</feature>
            <feature>opennms-amqp-event-forwarder</feature>
            <feature>opennms-amqp-event-receiver</feature>
            <feature>opennms-amqp-alarm-northbounder</feature>
            <feature>opennms-topology-dev</feature>
            <feature>opennms-topology-runtime-base</feature>
            <feature>opennms-topology-runtime-browsers</feature>
            <feature>opennms-topology-runtime-linkd</feature>
            <feature>opennms-topology-runtime-ncs</feature>
            <feature>opennms-topology-runtime-sfree</feature>
            <feature>opennms-topology-runtime-simple</feature>
            <feature>opennms-topology-runtime-vmware</feature>
            <feature>opennms-topology-runtime-application</feature>
<<<<<<< HEAD
=======
            <feature>opennms-topology-runtime-bsm</feature>
>>>>>>> 31da9315
            <feature>vaadin</feature>
            <feature>vaadin-dashboard</feature>
            <feature>vaadin-jmxconfiggenerator</feature>>

            <feature>vaadin-node-maps</feature>
            <feature>vaadin-snmp-events-and-metrics</feature>
            <feature>vaadin-surveillance-views</feature>
            <feature>opennms-elasticsearch-event-forwarder</feature>
            <feature>jira-troubleticketer</feature>

            <!-- BSM -->
            <feature>org.opennms.features.bsm.service.api</feature>
            <feature>vaadin-adminpage</feature>
            <feature>vaadin-masterpage</feature>
          </features>
        </configuration>
      </plugin>
      <!-- Filter the features.xml file -->
      <plugin>
        <groupId>org.apache.maven.plugins</groupId>
        <artifactId>maven-resources-plugin</artifactId>
        <executions>
          <execution>
            <id>copy-resources</id>
            <!--
              Move this task from process-resources to generate-resources in the build cycle
              so that it is available for the features-maven-plugin.
            -->
            <phase>generate-resources</phase>
            <goals><goal>copy-resources</goal></goals>
            <configuration>
              <outputDirectory>${project.build.outputDirectory}</outputDirectory>
              <resources>
                <resource>
                  <directory>src/main/resources</directory>
                  <filtering>true</filtering>
                </resource>
              </resources>
            </configuration>
          </execution>
        </executions>
      </plugin>
    </plugins>
  </build>
  <dependencies>
    <dependency>
      <groupId>org.opennms.container</groupId>
      <artifactId>karaf</artifactId>
      <version>${project.version}</version>
      <type>pom</type>
      <scope>provided</scope>
    </dependency>
    <dependency>
      <groupId>org.opennms.container</groupId>
      <artifactId>jaas-login-module</artifactId>
      <version>${project.version}</version>
      <scope>provided</scope>
    </dependency>
    <dependency>
      <groupId>org.opennms.features</groupId>
      <artifactId>jmxconfiggenerator</artifactId>
      <version>${project.version}</version>
      <type>pom</type>
      <scope>provided</scope>
    </dependency>
    <dependency>
      <groupId>org.opennms.features.bsm</groupId>
      <artifactId>vaadin-masterpage</artifactId>
      <version>${project.version}</version>
      <type>pom</type>
      <scope>provided</scope>
    </dependency>
    <dependency>
      <groupId>org.opennms.features.bsm</groupId>
      <artifactId>vaadin-adminpage</artifactId>
      <version>${project.version}</version>
      <type>pom</type>
      <scope>provided</scope>
    </dependency>
    <dependency>
      <groupId>org.opennms.features</groupId>
      <artifactId>vaadin-jmxconfiggenerator</artifactId>
      <version>${project.version}</version>
      <type>pom</type>
      <scope>provided</scope>
    </dependency>
    <dependency>
      <groupId>org.opennms.features</groupId>
      <artifactId>vaadin-snmp-events-and-metrics</artifactId>
      <version>${project.version}</version>
      <type>pom</type>
      <scope>provided</scope>
    </dependency>
    <dependency>
      <groupId>org.opennms.features</groupId>
      <artifactId>vaadin-node-maps</artifactId>
      <version>${project.version}</version>
      <scope>provided</scope>
    </dependency>
    <dependency>
      <groupId>org.opennms.osgi.features.nrtg</groupId>
      <artifactId>nrtg</artifactId>
      <version>${project.version}</version>
      <type>pom</type>
      <scope>provided</scope>
    </dependency>
    <dependency>
      <groupId>org.opennms.features</groupId>
      <artifactId>vaadin</artifactId>
      <version>${project.version}</version>
      <type>pom</type>
      <scope>provided</scope>
    </dependency>
    <dependency>
      <groupId>org.opennms.osgi.features.topology</groupId>
      <artifactId>opennms-topology-dev</artifactId>
      <version>${project.version}</version>
      <type>pom</type>
      <scope>provided</scope>
    </dependency>
    <dependency>
      <groupId>org.opennms.osgi.features.topology</groupId>
      <artifactId>opennms-topology-runtime-base</artifactId>
      <version>${project.version}</version>
      <type>pom</type>
      <scope>provided</scope>
    </dependency>
    <dependency>
      <groupId>org.opennms.osgi.features.topology</groupId>
      <artifactId>opennms-topology-runtime-browsers</artifactId>
      <version>${project.version}</version>
      <type>pom</type>
      <scope>provided</scope>
    </dependency>
    <dependency>
      <groupId>org.opennms.osgi.features.topology</groupId>
      <artifactId>opennms-topology-runtime-linkd</artifactId>
      <version>${project.version}</version>
      <type>pom</type>
      <scope>provided</scope>
    </dependency>
    <dependency>
      <groupId>org.opennms.osgi.features.topology</groupId>
      <artifactId>opennms-topology-runtime-ncs</artifactId>
      <version>${project.version}</version>
      <type>pom</type>
      <scope>provided</scope>
    </dependency>
    <dependency>
      <groupId>org.opennms.osgi.features.topology</groupId>
      <artifactId>opennms-topology-runtime-application</artifactId>
      <version>${project.version}</version>
      <type>pom</type>
      <scope>provided</scope>
    </dependency>
    <dependency>
      <groupId>org.opennms.osgi.features.topology</groupId>
<<<<<<< HEAD
=======
      <artifactId>opennms-topology-runtime-bsm</artifactId>
      <version>${project.version}</version>
      <type>pom</type>
      <scope>provided</scope>
    </dependency>
    <dependency>
      <groupId>org.opennms.osgi.features.topology</groupId>
>>>>>>> 31da9315
      <artifactId>opennms-topology-runtime-sfree</artifactId>
      <version>${project.version}</version>
      <type>pom</type>
      <scope>provided</scope>
    </dependency>
    <dependency>
      <groupId>org.opennms.osgi.features.topology</groupId>
      <artifactId>opennms-topology-runtime-simple</artifactId>
      <version>${project.version}</version>
      <type>pom</type>
      <scope>provided</scope>
    </dependency>
    <dependency>
      <groupId>org.opennms.osgi.features.topology</groupId>
      <artifactId>opennms-topology-runtime-vmware</artifactId>
      <version>${project.version}</version>
      <type>pom</type>
      <scope>provided</scope>
    </dependency>
    <dependency>
      <groupId>org.opennms.features</groupId>
      <artifactId>vaadin-dashboard</artifactId>
      <version>${project.version}</version>
      <type>pom</type>
      <scope>provided</scope>
    </dependency>
    <dependency>
      <groupId>org.opennms.features.vaadin-dashlets</groupId>
      <artifactId>dashlet-features</artifactId>
      <version>${project.version}</version>
      <type>pom</type>
      <scope>provided</scope>
    </dependency>
      <dependency>
          <groupId>org.opennms.features</groupId>
          <artifactId>vaadin-surveillance-views</artifactId>
          <version>${project.version}</version>
          <type>pom</type>
          <scope>provided</scope>
      </dependency>
    <dependency>
      <groupId>org.opennms.features</groupId>
      <artifactId>vaadin-components</artifactId>
      <version>${project.version}</version>
      <type>pom</type>
      <scope>provided</scope>
    </dependency>
    <dependency>
      <groupId>org.opennms.features</groupId>
      <artifactId>jira-troubleticketer</artifactId>
      <version>${project.version}</version>
      <type>pom</type>
      <scope>provided</scope>
    </dependency>
  </dependencies>
</project><|MERGE_RESOLUTION|>--- conflicted
+++ resolved
@@ -81,10 +81,7 @@
             <repository>mvn:org.opennms.osgi.features.topology/opennms-topology-runtime-simple/${project.version}/xml/features</repository>
             <repository>mvn:org.opennms.osgi.features.topology/opennms-topology-runtime-vmware/${project.version}/xml/features</repository>
             <repository>mvn:org.opennms.osgi.features.topology/opennms-topology-runtime-application/${project.version}/xml/features</repository>
-<<<<<<< HEAD
-=======
             <repository>mvn:org.opennms.osgi.features.topology/opennms-topology-runtime-bsm/${project.version}/xml/features</repository>
->>>>>>> 31da9315
 
             <!-- Vaadin Feature -->
             <repository>mvn:org.opennms.features/vaadin/${project.version}/xml/features</repository>
@@ -232,14 +229,10 @@
             <feature>opennms-topology-runtime-simple</feature>
             <feature>opennms-topology-runtime-vmware</feature>
             <feature>opennms-topology-runtime-application</feature>
-<<<<<<< HEAD
-=======
             <feature>opennms-topology-runtime-bsm</feature>
->>>>>>> 31da9315
             <feature>vaadin</feature>
             <feature>vaadin-dashboard</feature>
-            <feature>vaadin-jmxconfiggenerator</feature>>
-
+            <feature>vaadin-jmxconfiggenerator</feature>
             <feature>vaadin-node-maps</feature>
             <feature>vaadin-snmp-events-and-metrics</feature>
             <feature>vaadin-surveillance-views</feature>
@@ -393,8 +386,6 @@
     </dependency>
     <dependency>
       <groupId>org.opennms.osgi.features.topology</groupId>
-<<<<<<< HEAD
-=======
       <artifactId>opennms-topology-runtime-bsm</artifactId>
       <version>${project.version}</version>
       <type>pom</type>
@@ -402,7 +393,6 @@
     </dependency>
     <dependency>
       <groupId>org.opennms.osgi.features.topology</groupId>
->>>>>>> 31da9315
       <artifactId>opennms-topology-runtime-sfree</artifactId>
       <version>${project.version}</version>
       <type>pom</type>
