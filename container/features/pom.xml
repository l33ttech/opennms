--- conflicted
+++ resolved
@@ -59,8 +59,8 @@
 
             <!-- BSM features -->
             <repository>mvn:org.opennms.features.bsm/org.opennms.features.bsm.service/${project.version}/xml/features</repository>
+            <repository>mvn:org.opennms.features.bsm/vaadin-adminpage/${project.version}/xml/features</repository>
             <repository>mvn:org.opennms.features.bsm/vaadin-masterpage/${project.version}/xml/features</repository>
-            <repository>mvn:org.opennms.features.bsm/vaadin-adminpage/${project.version}/xml/features</repository>
 
             <!-- MIB Parser and Event/Collection features -->
             <repository>mvn:org.opennms.features/vaadin-snmp-events-and-metrics/${project.version}/xml/features</repository>
@@ -226,12 +226,8 @@
             <feature>opennms-topology-runtime-application</feature>
             <feature>vaadin</feature>
             <feature>vaadin-dashboard</feature>
-            <feature>vaadin-jmxconfiggenerator</feature>
-<<<<<<< HEAD
-            <feature>vaadin-masterpage</feature>
-            <feature>vaadin-adminpage</feature>
-=======
->>>>>>> a16076bc
+            <feature>vaadin-jmxconfiggenerator</feature>>
+
             <feature>vaadin-node-maps</feature>
             <feature>vaadin-snmp-events-and-metrics</feature>
             <feature>vaadin-surveillance-views</feature>
@@ -239,6 +235,7 @@
 
             <!-- BSM -->
             <feature>org.opennms.features.bsm.service</feature>
+            <feature>vaadin-adminpage</feature>
             <feature>vaadin-masterpage</feature>
 
           </features>
