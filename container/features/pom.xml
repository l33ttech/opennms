<?xml version="1.0"?>
<project xmlns="http://maven.apache.org/POM/4.0.0" xmlns:xsi="http://www.w3.org/2001/XMLSchema-instance" xsi:schemaLocation="http://maven.apache.org/POM/4.0.0 http://maven.apache.org/maven-v4_0_0.xsd">
  <parent>
    <groupId>org.opennms</groupId>
    <artifactId>container</artifactId>
    <version>18.0.0-SNAPSHOT</version>
  </parent>
  <modelVersion>4.0.0</modelVersion>
  <groupId>org.opennms.karaf</groupId>
  <artifactId>opennms</artifactId>
  <packaging>pom</packaging>
  <name>OpenNMS OSGi Container - OpenNMS Features</name>
  <build>
    <plugins>
      <plugin>
        <groupId>org.opennms.maven.plugins</groupId>
        <artifactId>features-maven-plugin</artifactId>
        <configuration>
          <name>opennms-${project.version}</name>
          <!-- 
            This option will recursively pull the all of the <repository> references inside all of the 
            referenced repositories and put all of their features into a single <features> repository.
          -->
          <importRepositories>true</importRepositories>
          <!-- 
            Don't import other repositories that are already inside well-organized feature hierarchies
            outside of OpenNMS (Karaf, ActiveMQ, Camel).
          -->
          <importRepositoryExclusions>
            <value>karaf-${karafVersion}</value>
            <value>activemq-${activemqVersion}</value>
            <value>camel-${camelVersion}</value>
          </importRepositoryExclusions>
          <repositories>

            <!-- 
              We rely on features from Karaf's standard repository, but don't declare that dependency in 
              this features.xml. This will allow us to run on any version Karaf that provides features with the
              same names, including vanilla Karaf and the org.opennms.container/karaf servlet bridge Karaf container.
            -->
            <!-- Karaf standard features -->
            <!-- <descriptor>mvn:org.apache.karaf.assemblies.features/standard/${karafVersion}/xml/features</descriptor> -->
            <!-- <descriptor>mvn:org.apache.karaf.assemblies.features/spring/${karafVersion}/xml/features</descriptor> -->
            <!-- <descriptor>mvn:org.apache.karaf.assemblies.features/enterprise/${karafVersion}/xml/features</descriptor> -->

            <!-- OpenNMS-modified Karaf base features -->
            <!-- <repository>mvn:org.opennms.container/karaf/${project.version}/xml/features</repository> -->


            <!-- OpenNMS features bundle -->
            <repository>file:${project.build.outputDirectory}/features.xml</repository>

            <!-- JAAS Login Module -->
            <repository>mvn:org.opennms.container/jaas-login-module/${project.version}/xml/features</repository>

            <!-- JMX Config Generator features -->
            <repository>mvn:org.opennms.features/jmxconfiggenerator/${project.version}/xml/features</repository>
            <repository>mvn:org.opennms.features/vaadin-jmxconfiggenerator/${project.version}/xml/features</repository>

            <!-- MIB Parser and Event/Collection features -->
            <repository>mvn:org.opennms.features/vaadin-snmp-events-and-metrics/${project.version}/xml/features</repository>

            <!-- Node maps -->
            <repository>mvn:org.opennms.features/vaadin-node-maps/${project.version}/xml/features</repository>

            <!-- NRTG features -->
            <repository>mvn:org.opennms.osgi.features.nrtg/nrtg/${project.version}/xml/features</repository>

            <!-- Topology features -->
            <repository>mvn:org.opennms.osgi.features.topology/opennms-topology-dev/${project.version}/xml/features</repository>
            <repository>mvn:org.opennms.osgi.features.topology/opennms-topology-runtime-base/${project.version}/xml/features</repository>
            <repository>mvn:org.opennms.osgi.features.topology/opennms-topology-runtime-browsers/${project.version}/xml/features</repository>
            <repository>mvn:org.opennms.osgi.features.topology/opennms-topology-runtime-linkd/${project.version}/xml/features</repository>
            <repository>mvn:org.opennms.osgi.features.topology/opennms-topology-runtime-ncs/${project.version}/xml/features</repository>
            <repository>mvn:org.opennms.osgi.features.topology/opennms-topology-runtime-sfree/${project.version}/xml/features</repository>
            <repository>mvn:org.opennms.osgi.features.topology/opennms-topology-runtime-simple/${project.version}/xml/features</repository>
            <repository>mvn:org.opennms.osgi.features.topology/opennms-topology-runtime-vmware/${project.version}/xml/features</repository>

            <!-- Vaadin Feature -->
            <repository>mvn:org.opennms.features/vaadin/${project.version}/xml/features</repository>

            <!-- Vaadin Dashboard Feature-->
            <repository>mvn:org.opennms.features/vaadin-dashboard/${project.version}/xml/features</repository>
            <repository>mvn:org.opennms.features.vaadin-dashlets/dashlet-features/${project.version}/xml</repository>

            <!-- Vaadin Surveillance Views Feature-->
            <repository>mvn:org.opennms.features/vaadin-surveillance-views/${project.version}/xml/features</repository>

            <!-- Ticketing Features-->
            <repository>mvn:org.opennms.features/jira-troubleticketer/${project.version}/xml/features</repository>
          </repositories>

          <!-- 
            Import all of the features into the "opennms-${project.version}" feature. This list
            determines the JARs that are installed into the ${opennms.home}/system directory during
            opennms-full-assembly.
          -->
          <features>
            <!-- Features from ActiveMQ repository -->
            <feature>activemq-broker</feature>

            <!-- Features from Karaf repository -->
            <feature>admin</feature>
            <feature>aries-blueprint</feature>
            <feature>aries-proxy</feature>
            <feature>blueprint-web</feature>
            <feature>config</feature>
            <feature>deployer</feature>
            <feature>diagnostic</feature>
            <feature>eventadmin</feature>
            <feature>features</feature>
            <feature>http</feature>
            <feature>http-whiteboard</feature>
            <feature>jaas</feature>
            <feature>jasypt-encryption</feature>
            <feature>jetty</feature>
            <feature>karaf-framework</feature>
            <feature>kar</feature>
            <feature>management</feature>
            <feature>obr</feature>
            <feature>scr</feature>
            <feature>service-security</feature>
            <feature>service-wrapper</feature>
            <feature>shell</feature>
            <feature>ssh</feature>
            <feature>war</feature>
            <feature>webconsole</feature>
            <feature>wrap</feature>
            <feature>wrapper</feature>

            <!-- Features from Pax Web repository -->
            <feature>pax-http</feature>

            <!-- Features from the main OpenNMS features.xml -->
            <feature>atomikos</feature>
            <feature>batik</feature>
            <feature>c3p0</feature>
            <feature>castor</feature>
            <feature>commons-beanutils</feature>
            <feature>commons-cli</feature>
            <feature>commons-codec</feature>
            <feature>commons-collections</feature>
            <feature>commons-configuration</feature>
            <feature>commons-digester</feature>
            <feature>commons-exec</feature>
            <feature>commons-io</feature>
            <feature>commons-jexl</feature>
            <feature>commons-lang</feature>
            <feature>commons-net</feature>
            <feature>dnsjava</feature>
            <feature>fop</feature>
            <feature>guava</feature>
            <feature>hibernate36</feature>
            <feature>hibernate-validator41</feature>
            <feature>jaxb</feature>
            <feature>jersey-client</feature>
            <feature>jfreechart</feature>
            <feature>jolokia</feature>
            <feature>jrobin</feature>
            <feature>json-lib</feature>
            <!--
            <feature>opennms-activemq-config</feature>
            <feature>opennms-activemq</feature>
            <feature>opennms-activemq-dispatcher-config</feature>
            <feature>opennms-activemq-dispatcher</feature>
            <feature>opennms-activemq-event-forwarder</feature>
            <feature>opennms-activemq-event-receiver</feature>
            -->
            <feature>opennms-collection-api</feature>
            <feature>opennms-collection-persistence-rrd</feature>
            <feature>opennms-config-api</feature>
            <feature>opennms-config</feature>
            <feature>opennms-config-jaxb</feature>
            <feature>opennms-core-daemon</feature>
            <feature>opennms-core-db</feature>
            <feature>opennms-core</feature>
            <feature>opennms-core-web</feature>
            <feature>opennms-dao-api</feature>
            <feature>opennms-dao</feature>
            <feature>opennms-discovery</feature>
            <feature>opennms-events-api</feature>
            <feature>opennms-events-daemon</feature>
            <feature>opennms-events-traps</feature>
            <feature>opennms-icmp-api</feature>
            <feature>opennms-icmp-jna</feature>
            <feature>opennms-icmp-jni</feature>
            <feature>opennms-icmp-jni6</feature>
            <feature>opennms-javamail</feature>
            <feature>opennms-model</feature>
            <feature>opennms-poller-api</feature>
            <feature>opennms-provisioning</feature>
            <feature>opennms-reporting</feature>
            <feature>opennms-rrd-api</feature>
            <feature>opennms-rrd-jrobin</feature>
            <feature>opennms-snmp</feature>
            <!-- <feature>opennms-webapp</feature> -->
            <feature>org.json</feature>
            <feature>postgresql</feature>

            <!-- Features from other OpenNMS repositories -->
            <feature>opennms-core</feature>
            <feature>opennms-core-web</feature>
            <feature>opennms-jaas-login-module</feature>
            <feature>dashlet-alarms</feature>
            <feature>dashlet-charts</feature>
            <feature>dashlet-image</feature>
            <feature>dashlet-ksc</feature>
            <feature>dashlet-map</feature>
            <feature>dashlet-rrd</feature>
            <feature>dashlet-rtc</feature>
            <feature>dashlet-summary</feature>
            <feature>dashlet-surveillance</feature>
            <feature>dashlet-topology</feature>
            <feature>dashlet-url</feature>
            <feature>nrtg</feature>
            <feature>opennms-amqp-event-forwarder</feature>
            <feature>opennms-amqp-event-receiver</feature>
            <feature>opennms-amqp-alarm-northbounder</feature>
            <feature>opennms-topology-dev</feature>
            <feature>opennms-topology-runtime-base</feature>
            <feature>opennms-topology-runtime-browsers</feature>
            <feature>opennms-topology-runtime-linkd</feature>
            <feature>opennms-topology-runtime-ncs</feature>
            <feature>opennms-topology-runtime-sfree</feature>
            <feature>opennms-topology-runtime-simple</feature>
            <feature>opennms-topology-runtime-vmware</feature>
            <feature>vaadin-dashboard</feature>
            <feature>vaadin-jmxconfiggenerator</feature>
            <feature>vaadin-node-maps</feature>
            <feature>vaadin-snmp-events-and-metrics</feature>
            <feature>vaadin-surveillance-views</feature>
            <feature>opennms-elasticsearch-event-forwarder</feature>
            <feature>jira-troubleticketer</feature>
          </features>
        </configuration>
      </plugin>
      <!-- Filter the features.xml file -->
      <plugin>
        <groupId>org.apache.maven.plugins</groupId>
        <artifactId>maven-resources-plugin</artifactId>
        <executions>
          <execution>
            <id>copy-resources</id>
            <!-- 
              Move this task from process-resources to generate-resources in the build cycle 
              so that it is available for the features-maven-plugin.
            -->
            <phase>generate-resources</phase>
            <goals><goal>copy-resources</goal></goals>
            <configuration>
              <outputDirectory>${project.build.outputDirectory}</outputDirectory>
              <resources>
                <resource>
                  <directory>src/main/resources</directory>
                  <filtering>true</filtering>
                </resource>
              </resources>
            </configuration>
          </execution>
        </executions>
      </plugin>
    </plugins>
  </build>
  <dependencies>
    <dependency>
      <groupId>org.opennms.container</groupId>
      <artifactId>karaf</artifactId>
      <version>${project.version}</version>
      <type>pom</type>
      <scope>provided</scope>
    </dependency>
    <dependency>
      <groupId>org.opennms.container</groupId>
      <artifactId>jaas-login-module</artifactId>
      <version>${project.version}</version>
      <scope>provided</scope>
    </dependency>
    <dependency>
      <groupId>org.opennms.features</groupId>
      <artifactId>jmxconfiggenerator</artifactId>
      <version>${project.version}</version>
      <type>pom</type>
      <scope>provided</scope>
    </dependency>
    <dependency>
      <groupId>org.opennms.features</groupId>
      <artifactId>vaadin-jmxconfiggenerator</artifactId>
      <version>${project.version}</version>
      <type>pom</type>
      <scope>provided</scope>
    </dependency>
    <dependency>
      <groupId>org.opennms.features</groupId>
      <artifactId>vaadin-snmp-events-and-metrics</artifactId>
      <version>${project.version}</version>
      <type>pom</type>
      <scope>provided</scope>
    </dependency>
    <dependency>
      <groupId>org.opennms.features</groupId>
      <artifactId>vaadin-node-maps</artifactId>
      <version>${project.version}</version>
      <scope>provided</scope>
    </dependency>
    <dependency>
      <groupId>org.opennms.osgi.features.nrtg</groupId>
      <artifactId>nrtg</artifactId>
      <version>${project.version}</version>
      <type>pom</type>
      <scope>provided</scope>
    </dependency>
    <dependency>
      <groupId>org.opennms.features</groupId>
      <artifactId>vaadin</artifactId>
      <version>${project.version}</version>
      <type>pom</type>
      <scope>provided</scope>
    </dependency>
    <dependency>
      <groupId>org.opennms.osgi.features.topology</groupId>
      <artifactId>opennms-topology-dev</artifactId>
      <version>${project.version}</version>
      <type>pom</type>
      <scope>provided</scope>
    </dependency>
    <dependency>
      <groupId>org.opennms.osgi.features.topology</groupId>
      <artifactId>opennms-topology-runtime-base</artifactId>
      <version>${project.version}</version>
      <type>pom</type>
      <scope>provided</scope>
    </dependency>
    <dependency>
      <groupId>org.opennms.osgi.features.topology</groupId>
      <artifactId>opennms-topology-runtime-browsers</artifactId>
      <version>${project.version}</version>
      <type>pom</type>
      <scope>provided</scope>
    </dependency>
    <dependency>
      <groupId>org.opennms.osgi.features.topology</groupId>
      <artifactId>opennms-topology-runtime-linkd</artifactId>
      <version>${project.version}</version>
      <type>pom</type>
      <scope>provided</scope>
    </dependency>
    <dependency>
      <groupId>org.opennms.osgi.features.topology</groupId>
      <artifactId>opennms-topology-runtime-ncs</artifactId>
      <version>${project.version}</version>
      <type>pom</type>
      <scope>provided</scope>
    </dependency>
    <dependency>
      <groupId>org.opennms.osgi.features.topology</groupId>
      <artifactId>opennms-topology-runtime-sfree</artifactId>
      <version>${project.version}</version>
      <type>pom</type>
      <scope>provided</scope>
    </dependency>
    <dependency>
      <groupId>org.opennms.osgi.features.topology</groupId>
      <artifactId>opennms-topology-runtime-simple</artifactId>
      <version>${project.version}</version>
      <type>pom</type>
      <scope>provided</scope>
    </dependency>
    <dependency>
      <groupId>org.opennms.osgi.features.topology</groupId>
      <artifactId>opennms-topology-runtime-vmware</artifactId>
      <version>${project.version}</version>
      <type>pom</type>
      <scope>provided</scope>
    </dependency>
    <dependency>
      <groupId>org.opennms.features</groupId>
      <artifactId>vaadin-dashboard</artifactId>
      <version>${project.version}</version>
      <type>pom</type>
      <scope>provided</scope>
    </dependency>
    <dependency>
      <groupId>org.opennms.features.vaadin-dashlets</groupId>
      <artifactId>dashlet-features</artifactId>
      <version>${project.version}</version>
      <type>pom</type>
      <scope>provided</scope>
    </dependency>
      <dependency>
          <groupId>org.opennms.features</groupId>
          <artifactId>vaadin-surveillance-views</artifactId>
          <version>${project.version}</version>
          <type>pom</type>
          <scope>provided</scope>
      </dependency>
    <dependency>
      <groupId>org.opennms.features</groupId>
      <artifactId>vaadin-components</artifactId>
      <version>${project.version}</version>
      <type>pom</type>
      <scope>provided</scope>
    </dependency>
    <dependency>
<<<<<<< HEAD
      <groupId>org.opennms.features</groupId>
      <artifactId>jira-troubleticketer</artifactId>
=======
      <groupId>org.opennms</groupId>
      <artifactId>opennms-icmp-jni</artifactId>
      <version>${project.version}</version>
      <type>pom</type>
      <scope>provided</scope>
    </dependency>
    <dependency>
      <groupId>org.opennms</groupId>
      <artifactId>opennms-icmp-jni6</artifactId>
>>>>>>> 12ebc820
      <version>${project.version}</version>
      <type>pom</type>
      <scope>provided</scope>
    </dependency>
  </dependencies>
</project><|MERGE_RESOLUTION|>--- conflicted
+++ resolved
@@ -401,10 +401,13 @@
       <scope>provided</scope>
     </dependency>
     <dependency>
-<<<<<<< HEAD
       <groupId>org.opennms.features</groupId>
       <artifactId>jira-troubleticketer</artifactId>
-=======
+      <version>${project.version}</version>
+      <type>pom</type>
+      <scope>provided</scope>
+    </dependency>
+    <dependency>
       <groupId>org.opennms</groupId>
       <artifactId>opennms-icmp-jni</artifactId>
       <version>${project.version}</version>
@@ -414,7 +417,6 @@
     <dependency>
       <groupId>org.opennms</groupId>
       <artifactId>opennms-icmp-jni6</artifactId>
->>>>>>> 12ebc820
       <version>${project.version}</version>
       <type>pom</type>
       <scope>provided</scope>
