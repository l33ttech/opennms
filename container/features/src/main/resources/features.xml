--- conflicted
+++ resolved
@@ -786,7 +786,7 @@
       <feature>camel-kafka</feature>
       <feature>camel-netty</feature>
       <feature>activemq-camel</feature>
-	  <feature>camel-kafka</feature>
+
       <feature>opennms-core</feature>
       <feature>opennms-core-camel</feature>
       <feature>opennms-core-daemon</feature>
@@ -820,23 +820,12 @@
       <bundle>blueprint:mvn:org.opennms.features.events/org.opennms.features.events.traps/${project.version}/xml/blueprint-trapd-handler-default</bundle>
     </feature>
 
-<<<<<<< HEAD
-    <feature name="opennms-trapd-handler-kafka-default" description="OpenNMS :: Trapd :: Handler :: Kafka :: default" version="${project.version}">
-      <feature>camel-blueprint</feature>
-      <feature>opennms-trapd</feature>
-      <bundle>blueprint:mvn:org.opennms.features.events/org.opennms.features.events.traps/${project.version}/xml/blueprint-trapd-handler-kafka-default</bundle>
-    </feature>
-    
-    <feature name="opennms-trapd-listener" description="OpenNMS :: Trapd :: Listener" version="${project.version}">
-      <feature>camel-blueprint</feature>
-=======
     <!-- TODO: Rename this. It's more of an Dominion-side trap message handler... -->
     <feature name="opennms-trapd-handler-kafka-default" description="OpenNMS :: Trapd :: Handler :: Kafka :: Default" version="${project.version}">
       <feature>camel-blueprint</feature>
 
       <!--
       These classes are in the system classpath inside OpenNMS
->>>>>>> 80d92987
       <feature>opennms-trapd</feature>
       -->
 
