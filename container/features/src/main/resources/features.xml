--- conflicted
+++ resolved
@@ -247,8 +247,6 @@
       <bundle>mvn:org.slf4j/slf4j-api/${slf4jVersion}</bundle>
     </feature>
 
-<<<<<<< HEAD
-=======
     <feature name="spring-security32" description="Spring :: Security" version="${springSecurityVersion}">
       <!-- spring-web is necessary for HTTP remoting -->
       <feature version="[4.0,4.1)">spring-web</feature>
@@ -270,7 +268,6 @@
       <bundle>wrap:mvn:org.springframework.webflow/spring-js-resources/${springWebFlowVersion}</bundle>
       <bundle>wrap:mvn:org.springframework.webflow/spring-webflow/${springWebFlowVersion}</bundle>
     </feature>
->>>>>>> b33389fe
 
     <!-- OpenNMS features -->
     <feature name="opennms-core" description="OpenNMS :: Core" version="${project.version}">
@@ -398,16 +395,11 @@
     </feature>
 
     <feature name="opennms-dao" description="OpenNMS :: DAO" version="${project.version}">
-<<<<<<< HEAD
-      <feature>opennms-collection-api</feature>
-      <feature>opennms-dao-api</feature>
-=======
       <feature>guava</feature>
       <feature>opennms-collection-api</feature>
       <feature>opennms-dao-api</feature>
       <!-- Parent Spring context -->
       <feature>opennms-core-daemon</feature>
->>>>>>> b33389fe
 
       <bundle>mvn:org.opennms/opennms-dao/${project.version}</bundle>
     </feature>
@@ -450,13 +442,10 @@
       <bundle>mvn:org.opennms/opennms-icmp-api/${project.version}</bundle>
     </feature>
 
-<<<<<<< HEAD
-=======
     <feature name="opennms-javamail" description="OpenNMS :: Javamail" version="${project.version}">
       <bundle>mvn:org.opennms/opennms-javamail-api/${project.version}</bundle>
     </feature>
 
->>>>>>> b33389fe
     <feature name="opennms-poller-api" description="OpenNMS :: Poller API" version="${project.version}">
       <feature version="[4.0,4.1)">spring</feature>
 
@@ -518,11 +507,7 @@
     </feature>
 
     <feature name="opennms-snmp" description="OpenNMS :: Core :: SNMP" version="${project.version}">
-<<<<<<< HEAD
-      <bundle>wrap:mvn:org.json/json/20140107</bundle>
-=======
       <feature>org.json</feature>
->>>>>>> b33389fe
       <bundle>mvn:org.opennms.core.snmp/org.opennms.core.snmp.api/${project.version}</bundle>
       <bundle>mvn:org.opennms.core.snmp/org.opennms.core.snmp.commands/${project.version}</bundle>
       <bundle>mvn:org.opennms.core.snmp/org.opennms.core.snmp.implementations.snmp4j/${project.version}</bundle>
