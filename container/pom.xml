--- conflicted
+++ resolved
@@ -3,11 +3,7 @@
   <parent>
     <groupId>org.opennms</groupId>
     <artifactId>opennms</artifactId>
-<<<<<<< HEAD
     <version>1.11.0-SPACE-SNAPSHOT</version>
-=======
-    <version>1.11.2-SNAPSHOT</version>
->>>>>>> fae09728
   </parent>
   <modelVersion>4.0.0</modelVersion>
   <artifactId>container</artifactId>
