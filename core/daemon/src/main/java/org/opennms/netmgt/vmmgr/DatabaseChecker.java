/*******************************************************************************
 * This file is part of OpenNMS(R).
 *
 * Copyright (C) 2012 The OpenNMS Group, Inc.
 * OpenNMS(R) is Copyright (C) 1999-2012 The OpenNMS Group, Inc.
 *
 * OpenNMS(R) is a registered trademark of The OpenNMS Group, Inc.
 *
 * OpenNMS(R) is free software: you can redistribute it and/or modify
 * it under the terms of the GNU General Public License as published
 * by the Free Software Foundation, either version 3 of the License,
 * or (at your option) any later version.
 *
 * OpenNMS(R) is distributed in the hope that it will be useful,
 * but WITHOUT ANY WARRANTY; without even the implied warranty of
 * MERCHANTABILITY or FITNESS FOR A PARTICULAR PURPOSE.  See the
 * GNU General Public License for more details.
 *
 * You should have received a copy of the GNU General Public License
 * along with OpenNMS(R).  If not, see:
 *      http://www.gnu.org/licenses/
 *
 * For more information contact:
 *     OpenNMS(R) Licensing <license@opennms.org>
 *     http://www.opennms.org/
 *     http://www.opennms.com/
 *******************************************************************************/

package org.opennms.netmgt.vmmgr;

import java.io.IOException;
import java.sql.Connection;
import java.sql.DriverManager;
import java.sql.SQLException;
import java.util.ArrayList;
import java.util.HashMap;
import java.util.List;
import java.util.Map;

import org.apache.commons.io.IOUtils;
import org.exolab.castor.xml.MarshalException;
import org.exolab.castor.xml.ValidationException;
import org.opennms.core.utils.ConfigFileConstants;
import org.opennms.core.xml.CastorUtils;
import org.opennms.netmgt.config.opennmsDataSources.DataSourceConfiguration;
import org.opennms.netmgt.config.opennmsDataSources.JdbcDataSource;
import org.slf4j.Logger;
import org.slf4j.LoggerFactory;
import org.springframework.core.io.FileSystemResource;

/**
 * <p>
 * This is the singleton class used to load the OpenNMS database configuration
 * from the opennms-database.xml. This provides convenience methods to create
 * database connections to the database configured in this default xml
 * </p>
 *
 * <p>
 * <strong>Note: </strong>Users of this class should make sure the
 * <em>init()</em> is called before calling any other method to ensure the
 * config is loaded before accessing other convenience methods
 * </p>
 *
 * @author <a href="mailto:weave@oculan.com">Brian Weaver </a>
 */
public class DatabaseChecker {
	
	private static final Logger LOG = LoggerFactory.getLogger(DatabaseChecker.class);
	
    private static List<String> m_required = new ArrayList<String>();
    private static List<String> m_optional = new ArrayList<String>();
    private Map<String,JdbcDataSource> m_dataSources = new HashMap<String,JdbcDataSource>();

    static {
        m_required.add("opennms");
        m_optional.add("opennms-admin");
    }
    
    /**
     * Protected constructor
     *
     * @exception java.io.IOException
     *                Thrown if the specified config file cannot be read
     * @exception org.exolab.castor.xml.MarshalException
     *                Thrown if the file does not conform to the schema.
     * @exception org.exolab.castor.xml.ValidationException
     *                Thrown if the contents do not match the required schema.
     * @param configFile a {@link java.lang.String} object.
     * @throws java.io.IOException if any.
     * @throws org.exolab.castor.xml.MarshalException if any.
     * @throws org.exolab.castor.xml.ValidationException if any.
     * @throws java.lang.ClassNotFoundException if any.
     */
    protected DatabaseChecker(final String configFile) throws IOException, MarshalException, ValidationException, ClassNotFoundException {
        final DataSourceConfiguration database = CastorUtils.unmarshal(DataSourceConfiguration.class, new FileSystemResource(configFile), false);

        for (final JdbcDataSource dataSource : database.getJdbcDataSourceCollection()) {
            m_dataSources.put(dataSource.getName(), dataSource);
        }
    }

    /**
     * Load the config from the default config file and create the singleton
     * instance of this factory.
     *
     * @exception java.io.IOException
     *                Thrown if the specified config file cannot be read
     * @exception org.exolab.castor.xml.MarshalException
     *                Thrown if the file does not conform to the schema.
     * @exception org.exolab.castor.xml.ValidationException
     *                Thrown if the contents do not match the required schema.
     * @throws java.io.IOException if any.
     * @throws org.exolab.castor.xml.MarshalException if any.
     * @throws org.exolab.castor.xml.ValidationException if any.
     * @throws java.lang.ClassNotFoundException if any.
     */
    protected DatabaseChecker() throws IOException, MarshalException, ValidationException, ClassNotFoundException {
    	this(ConfigFileConstants.getFile(ConfigFileConstants.OPENNMS_DATASOURCE_CONFIG_FILE_NAME).getPath());
    }

    /**
     * <p>Check whether the data sources in opennms-datasources.xml are valid.</p>
     *
     * @throws MissingDataSourceException A required data source was not found in opennms-datasources.xml.
     * @throws InvalidDataSourceException A required data source could not be connected to.
     */
    public void check() throws MissingDataSourceException, InvalidDataSourceException {

        // First, check to make sure the required datasources are there.
        boolean dataSourcesFound = true;
        for (final String dataSource : m_required) {
            if (!m_dataSources.containsKey(dataSource)) {
            	LOG.error("Required data source '{}' is missing from opennms-datasources.xml", dataSource);
                dataSourcesFound = false;
            }
        }
        if (!dataSourcesFound) {
            throw new MissingDataSourceException("OpenNMS is missing one or more data sources required for startup.");
        }

        // Then, check for the optional ones so we can warn about them going missing.
        for (final String dataSource : m_optional) {
            if (!m_dataSources.containsKey(dataSource)) {
            	LOG.info("Data source '{}' is missing from opennms-datasources.xml", dataSource);
            }
        }
        
        // Finally, try connecting to all data sources, and warn or error as appropriate.
        for (final JdbcDataSource dataSource : m_dataSources.values()) {
            final String name = dataSource.getName();
            if (!m_required.contains(name) && !m_optional.contains(name)) {
            	LOG.warn("Unknown datasource '{}' was found.", name);
            }
            try {
<<<<<<< HEAD
                Class.forName(dataSource.getClassName());
                final Connection connection = DriverManager.getConnection(dataSource.getUrl(), dataSource.getUserName(), dataSource.getPassword());
                connection.close();
            } catch (final Throwable t) {
                final String errorMessage = "Unable to connect to data source '{}' at URL '{}' with username '{}', check opennms-datasources.xml and your database permissions.";
            	LOG.error(errorMessage, name, dataSource.getUrl(), dataSource.getUserName());
                if (m_required.contains(name)) {
                    throw new InvalidDataSourceException("Data source '" + name + "' failed.", t);
=======
                final String name = dataSource.getName();
                if (!m_required.contains(name) && !m_optional.contains(name)) {
                    LOG.warn("Unknown datasource '{}' was found.", name);
                }
                try {
                    Class.forName(dataSource.getClassName());
                    connection = DriverManager.getConnection(dataSource.getUrl(), dataSource.getUserName(), dataSource.getPassword());
                } catch (final Throwable t) {
                    final String errorMessage = "Unable to connect to data source '{}' at URL '{}' with username '{}', check opennms-datasources.xml and your database permissions.";
                    if (m_required.contains(name)) {
                        LOG.error(errorMessage, name, dataSource.getUrl(), dataSource.getUserName());
                        throw new InvalidDataSourceException("Data source '" + name + "' failed.", t);
                    } else {
                        LOG.warn(errorMessage, name, dataSource.getUrl(), dataSource.getUserName());
                    }
                }
            } finally {
                if (connection != null) {
                    try {
                        connection.close();
                    } catch (final SQLException e) {
                        e.printStackTrace();
                    }
>>>>>>> 369841d2
                }
            }
        }

    }

    /**
     * <p>main</p>
     *
     * @param argv an array of {@link java.lang.String} objects.
     * @throws java.lang.Exception if any.
     */
    public static void main(final String[] argv) throws Exception {
        final DatabaseChecker checker = new DatabaseChecker();
    	checker.check();
    }
}<|MERGE_RESOLUTION|>--- conflicted
+++ resolved
@@ -147,21 +147,9 @@
         
         // Finally, try connecting to all data sources, and warn or error as appropriate.
         for (final JdbcDataSource dataSource : m_dataSources.values()) {
-            final String name = dataSource.getName();
-            if (!m_required.contains(name) && !m_optional.contains(name)) {
-            	LOG.warn("Unknown datasource '{}' was found.", name);
-            }
+            Connection connection = null;
+
             try {
-<<<<<<< HEAD
-                Class.forName(dataSource.getClassName());
-                final Connection connection = DriverManager.getConnection(dataSource.getUrl(), dataSource.getUserName(), dataSource.getPassword());
-                connection.close();
-            } catch (final Throwable t) {
-                final String errorMessage = "Unable to connect to data source '{}' at URL '{}' with username '{}', check opennms-datasources.xml and your database permissions.";
-            	LOG.error(errorMessage, name, dataSource.getUrl(), dataSource.getUserName());
-                if (m_required.contains(name)) {
-                    throw new InvalidDataSourceException("Data source '" + name + "' failed.", t);
-=======
                 final String name = dataSource.getName();
                 if (!m_required.contains(name) && !m_optional.contains(name)) {
                     LOG.warn("Unknown datasource '{}' was found.", name);
@@ -185,7 +173,6 @@
                     } catch (final SQLException e) {
                         e.printStackTrace();
                     }
->>>>>>> 369841d2
                 }
             }
         }
