--- conflicted
+++ resolved
@@ -280,11 +280,7 @@
             	Logging.setContextMap(mdc);
             }
         } catch (Throwable t) {
-<<<<<<< HEAD
-		LOG.error("An error occurred invoking operation {} on MBean {}", invoke.getMethod(), mbean.getObjectName(), t);
-=======
             LOG.error("An error occurred invoking operation {} on MBean {}", invoke.getMethod(), mbean.getObjectName(), t);
->>>>>>> cf65d591
             throw t;
         }
 
