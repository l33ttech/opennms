--- conflicted
+++ resolved
@@ -37,10 +37,6 @@
 
 import org.slf4j.Logger;
 import org.slf4j.LoggerFactory;
-<<<<<<< HEAD
-
-=======
->>>>>>> cf65d591
 
 /**
  * A utility for tracking open JDBC {@link Statement}s, {@link ResultSet}s, and {@link Connection}s
@@ -49,14 +45,8 @@
  * @author Benjamin Reed &lt;ranger@opennms.org&gt;
  */
 public class DBUtils {
-<<<<<<< HEAD
-	
-	private static final Logger LOG = LoggerFactory.getLogger(DBUtils.class);
-	
-=======
     private Logger LOG = LoggerFactory.getLogger(DBUtils.class);
 
->>>>>>> cf65d591
     private final Set<Statement> m_statements;
     private final Set<ResultSet> m_resultSets;
     private final Set<Connection> m_connections;
@@ -151,9 +141,5 @@
         }
         m_connections.clear();
     }
-<<<<<<< HEAD
-    
-=======
 
->>>>>>> cf65d591
 }