--- conflicted
+++ resolved
@@ -3,11 +3,7 @@
   <parent>
     <groupId>org.opennms.core</groupId>
     <artifactId>org.opennms.core.snmp</artifactId>
-<<<<<<< HEAD
-    <version>1.13.3-SNAPSHOT</version>
-=======
     <version>1.13.3</version>
->>>>>>> ab450a7a
 	 <relativePath>..</relativePath>
   </parent>
   <modelVersion>4.0.0</modelVersion>
