--- conflicted
+++ resolved
@@ -141,23 +141,15 @@
                     handleAuthError("A REPORT PDU was returned from the agent.  This is most likely an authentication problem.  Please check the config");
                 } else {
                     if (!processErrors(response.getErrorStatus(), response.getErrorIndex())) {
-<<<<<<< HEAD
-                        for (int i = 0; i < response.size(); i++) {
-                            final VariableBinding vb = response.get(i);
-                            final SnmpObjId receivedOid = SnmpObjId.get(vb.getOid().getValue());
-                            final SnmpValue val = new Snmp4JValue(vb.getVariable());
-                            Snmp4JWalker.this.processResponse(receivedOid, val);
-=======
                         if (response.size() == 0) { // NMS-6484
                             handleError("A PDU with no errors and 0 varbinds was returned from the agent at " + getAddress() + ". This seems to be related with a broken SNMP agent.");
                         } else {
                             for (int i = 0; i < response.size(); i++) {
-                                VariableBinding vb = response.get(i);
-                                SnmpObjId receivedOid = SnmpObjId.get(vb.getOid().getValue());
-                                SnmpValue val = new Snmp4JValue(vb.getVariable());
+                                final VariableBinding vb = response.get(i);
+                                final SnmpObjId receivedOid = SnmpObjId.get(vb.getOid().getValue());
+                                final SnmpValue val = new Snmp4JValue(vb.getVariable());
                                 Snmp4JWalker.this.processResponse(receivedOid, val);
                             }
->>>>>>> c04a6f1c
                         }
                     }
                     buildAndSendNextPdu();
