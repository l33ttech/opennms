--- conflicted
+++ resolved
@@ -38,7 +38,6 @@
     <property name="testQuery" value="SELECT 1"/>
   </bean>
 
-<<<<<<< HEAD
   <!-- Atomikos JTA TransactionManager -->
   <bean id="atomikosTransactionManager" class="com.atomikos.icatch.jta.UserTransactionManager" init-method="init" destroy-method="close">
     <property name="forceShutdown" value="true"/>
@@ -57,9 +56,6 @@
 
   <!-- Create a Hibernate 4 LocalSessionFactoryBean that will provide thread-local sessions -->
   <bean id="sessionFactory" class="org.springframework.orm.hibernate4.LocalSessionFactoryBean">
-=======
-  <bean id="sessionFactory" class="org.springframework.orm.hibernate3.annotation.AnnotationSessionFactoryBean">
->>>>>>> 95a52bdc
     <property name="dataSource" ref="dataSource" />
     <!-- 
       You MUST set this property or the SessionFactory will not communicate correctly with 
@@ -93,14 +89,11 @@
         hibernate.cache.use_query_cache=false
         hibernate.cache.use_second_level_cache=false
 
-<<<<<<< HEAD
         <!-- Configure Hibernate to use JTA factories -->
         hibernate.transaction.factory_class=org.hibernate.engine.transaction.internal.jta.JtaTransactionFactory
         <!--hibernate.transaction.jta.platform=[No specific value for Atomikos]-->
 
-=======
         hibernate.hbm2ddl.auto=create
->>>>>>> 95a52bdc
         hibernate.jdbc.batch_size=0
         <!-- hibernate.format_sql=true -->
       </value>
