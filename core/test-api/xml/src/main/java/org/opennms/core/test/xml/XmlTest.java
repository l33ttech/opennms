--- conflicted
+++ resolved
@@ -74,13 +74,10 @@
 import org.opennms.core.test.MockLogAppender;
 import org.opennms.core.xml.CastorUtils;
 import org.opennms.core.xml.JaxbUtils;
-<<<<<<< HEAD
 import org.slf4j.Logger;
 import org.slf4j.LoggerFactory;
-=======
 import org.springframework.beans.BeanWrapper;
 import org.springframework.beans.BeanWrapperImpl;
->>>>>>> 0db35da0
 import org.w3c.dom.NodeList;
 import org.xml.sax.InputSource;
 import org.xml.sax.XMLFilter;
@@ -154,21 +151,13 @@
 
     protected void validateXmlString(final String xml) throws Exception {
         if (getSchemaFile() == null) {
-<<<<<<< HEAD
             LOG.warn("skipping validation, schema file not set");
-=======
-            LogUtils.warnf(this, "skipping validation, schema file not set");
->>>>>>> 0db35da0
             return;
         }
 
         final SchemaFactory schemaFactory = SchemaFactory.newInstance("http://www.w3.org/2001/XMLSchema");
         final File schemaFile = new File(getSchemaFile());
-<<<<<<< HEAD
         LOG.debug("Validating using schema file: {}", schemaFile);
-=======
-        LogUtils.debugf(this, "Validating using schema file: %s", schemaFile);
->>>>>>> 0db35da0
         final Schema schema = schemaFactory.newSchema(schemaFile);
 
         final SAXParserFactory saxParserFactory = SAXParserFactory.newInstance();
@@ -186,107 +175,41 @@
     }
 
     protected String marshalToXmlWithCastor() {
-<<<<<<< HEAD
         LOG.debug("Reference Object: {}", getSampleObject());
-=======
-        LogUtils.debugf(this, "Reference Object: %s", getSampleObject());
->>>>>>> 0db35da0
 
         final StringWriter writer = new StringWriter();
         CastorUtils.marshalWithTranslatedExceptions(getSampleObject(), writer);
         final String xml = writer.toString();
-<<<<<<< HEAD
         LOG.debug("Castor XML: {}", xml);
-=======
-        LogUtils.debugf(this, "Castor XML: %s", xml);
->>>>>>> 0db35da0
         return xml;
     }
 
     protected String marshalToXmlWithJaxb() {
-<<<<<<< HEAD
         LOG.debug("Reference Object: {}", getSampleObject());
-=======
-        LogUtils.debugf(this, "Reference Object: %s", getSampleObject());
->>>>>>> 0db35da0
 
         final StringWriter writer = new StringWriter();
         JaxbUtils.marshal(getSampleObject(), writer);
         final String xml = writer.toString();
-<<<<<<< HEAD
         LOG.debug("JAXB XML: {}", xml);
-=======
-        LogUtils.debugf(this, "JAXB XML: %s", xml);
->>>>>>> 0db35da0
         return xml;
     }
 
     @Test
     public void marshalCastorAndCompareToXml() throws Exception {
         final String xml = marshalToXmlWithCastor();
-<<<<<<< HEAD
-        assertXmlEquals(getSampleXml(), xml);
-=======
         _assertXmlEquals(getSampleXml(), xml);
->>>>>>> 0db35da0
     }
 
     @Test
     public void marshalJaxbAndCompareToXml() throws Exception {
         final String xml = marshalToXmlWithJaxb();
-<<<<<<< HEAD
-        assertXmlEquals(getSampleXml(), xml);
-=======
         _assertXmlEquals(getSampleXml(), xml);
->>>>>>> 0db35da0
     }
 
     @Test
     public void unmarshalXmlAndCompareToCastor() throws Exception {
         final T obj = CastorUtils.unmarshal(getSampleClass(), getSampleXmlInputStream());
-<<<<<<< HEAD
         LOG.debug("Sample object: {}\n\nCastor object: {}", getSampleObject(), obj);
-        assertTrue("objects should match", getSampleObject().equals(obj));
-    }
-
-    @Test
-    public void unmarshalJaxbMarshalJaxb() throws Exception {
-        final T obj = JaxbUtils.unmarshal(getSampleClass(), new InputSource(getSampleXmlInputStream()), null);
-        final String remarshaled = JaxbUtils.marshal(obj);
-        assertXmlEquals(getSampleXml(), remarshaled);
-    }
-
-    @Test
-    public void marshalJaxbUnmarshalJaxb() throws Exception {
-        final String xml = marshalToXmlWithJaxb();
-        final T obj = JaxbUtils.unmarshal(getSampleClass(), xml);
-        assertTrue("objects should match", getSampleObject().equals(obj));
-    }
-
-    @Test
-    public void unmarshalCastorMarshalCastor() throws Exception {
-        final T obj = CastorUtils.unmarshal(getSampleClass(), getSampleXmlInputStream());
-        final StringWriter writer = new StringWriter();
-        CastorUtils.marshalWithTranslatedExceptions(obj, writer);
-        assertXmlEquals(getSampleXml(), writer.toString());
-    }
-
-    @Test
-    public void marshalCastorUnmarshalCastor() throws Exception {
-        final String xml = marshalToXmlWithCastor();
-        final ByteArrayInputStream is = new ByteArrayInputStream(xml.getBytes());
-        final T obj = CastorUtils.unmarshal(getSampleClass(), is, false);
-        assertTrue("objects should match", getSampleObject().equals(obj));
-    }
-
-    @Test
-    public void unmarshalXmlAndCompareToJaxb() throws Exception {
-        LOG.debug("xml: {}", getSampleXml());
-        final T obj = JaxbUtils.unmarshal(getSampleClass(), new InputSource(getSampleXmlInputStream()), null);
-        LOG.debug("Sample object: {}\n\nJAXB object: {}", getSampleObject(), obj);
-        assertTrue("objects should match", getSampleObject().equals(obj));
-=======
-        LogUtils.debugf(this, "Sample object: %s\n\nCastor object: %s", getSampleObject(), obj);
         assertDepthEquals(getSampleObject(), obj);
     }
 
@@ -295,7 +218,6 @@
         final T obj = JaxbUtils.unmarshal(getSampleClass(), new InputSource(getSampleXmlInputStream()), null);
         final String remarshaled = JaxbUtils.marshal(obj);
         _assertXmlEquals(getSampleXml(), remarshaled);
->>>>>>> 0db35da0
     }
 
     @Test
@@ -321,42 +243,28 @@
         assertDepthEquals(getSampleObject(), obj);
     }
 
-<<<<<<< HEAD
-        final T config = JaxbUtils.unmarshal(getSampleClass(), xml);
-
-        LOG.debug("Generated Object: {}", config);
-=======
     @Test
     public void unmarshalXmlAndCompareToJaxb() throws Exception {
-        LogUtils.debugf(this, "xml: %s", getSampleXml());
+        LOG.debug("xml: {}", getSampleXml());
         final T obj = JaxbUtils.unmarshal(getSampleClass(), new InputSource(getSampleXmlInputStream()), null);
-        LogUtils.debugf(this, "Sample object: %s\n\nJAXB object: %s", getSampleObject(), obj);
-        assertDepthEquals(getSampleObject(), obj);
-    }
->>>>>>> 0db35da0
+        LOG.debug("Sample object: {}\n\nJAXB object: {}", getSampleObject(), obj);
+        assertDepthEquals(getSampleObject(), obj);
+    }
 
     @Test
     public void marshalCastorUnmarshalJaxb() throws Exception {
         final String xml = marshalToXmlWithCastor();
         final T obj = JaxbUtils.unmarshal(getSampleClass(), xml);
-        LogUtils.debugf(this, "Generated Object: %s", obj);
+        LOG.debug("Generated Object: {}", obj);
         assertDepthEquals(getSampleObject(), obj);
     }
 
     @Test
     public void marshalJaxbUnmarshalCastor() throws Exception {
         final String xml = marshalToXmlWithJaxb();
-<<<<<<< HEAD
-
-        final T config = CastorUtils.unmarshal(getSampleClass(), new ByteArrayInputStream(xml.getBytes()));
-        LOG.debug("Generated Object: {}", config);
-
-        assertTrue("objects should match", config.equals(getSampleObject()));
-=======
         final T obj = CastorUtils.unmarshal(getSampleClass(), new ByteArrayInputStream(xml.getBytes()));
-        LogUtils.debugf(this, "Generated Object: %s", obj);
-        assertDepthEquals(getSampleObject(), obj);
->>>>>>> 0db35da0
+        LOG.debug("Generated Object: {}", obj);
+        assertDepthEquals(getSampleObject(), obj);
     }
 
     @Test
@@ -372,17 +280,10 @@
     public void validateJaxbXmlAgainstSchema() throws Exception {
         final String schemaFile = getSchemaFile();
         if (schemaFile == null) {
-<<<<<<< HEAD
             LOG.warn("Skipping validation.");
             return;
         }
         LOG.debug("Validating against XSD: {}", schemaFile);
-=======
-            LogUtils.warnf(this, "Skipping validation.");
-            return;
-        }
-        LogUtils.debugf(this, "Validating against XSD: %s", schemaFile);
->>>>>>> 0db35da0
         javax.xml.bind.Unmarshaller unmarshaller = JaxbUtils.getUnmarshallerFor(getSampleClass(), null, true);
         final SchemaFactory factory = SchemaFactory.newInstance("http://www.w3.org/2001/XMLSchema");
         final Schema schema = factory.newSchema(new StreamSource(schemaFile));
@@ -390,11 +291,7 @@
         unmarshaller.setEventHandler(new ValidationEventHandler() {
             @Override
             public boolean handleEvent(final ValidationEvent event) {
-<<<<<<< HEAD
                 LOG.warn("Received validation event: {}", event, event.getLinkedException());
-=======
-                LogUtils.warnf(this, event.getLinkedException(), "Received validation event: %s", event);
->>>>>>> 0db35da0
                 return false;
             }
         });
@@ -411,24 +308,16 @@
     }
 
     public static void assertXmlEquals(final String expectedXml, final String actualXml) {
-<<<<<<< HEAD
-        
-=======
         // ugly hack alert!
         final XmlTest<Object> test = new XmlTest<Object>(null, null, null) {
         };
         test._assertXmlEquals(expectedXml, actualXml);
->>>>>>> 0db35da0
     }
 
     protected void _assertXmlEquals(final String expectedXml, final String actualXml) {
         final List<Difference> differences = getDifferences(expectedXml, actualXml);
         if (differences.size() > 0) {
-<<<<<<< HEAD
             LOG.debug("XML:\n\n{}\n\n...does not match XML:\n\n{}", expectedXml, actualXml);
-=======
-            LogUtils.debugf(this, "XML:\n\n%s\n\n...does not match XML:\n\n%s", expectedXml, actualXml);
->>>>>>> 0db35da0
         }
         assertEquals("number of XMLUnit differences between the expected xml and the actual xml should be 0", 0, differences.size());
     }
@@ -471,66 +360,39 @@
                 if (d.getDescription().equals("namespace URI")) {
                     if (control != null && !"null".equals(control)) {
                         if (ignoreNamespace(control.toLowerCase())) {
-<<<<<<< HEAD
                             LOG.trace("Ignoring {}: {}", d.getDescription(), d);
-=======
-                            LogUtils.tracef(this, "Ignoring %s: %s", d.getDescription(), d);
->>>>>>> 0db35da0
                             continue DIFFERENCES;
                         }
                     }
                     if (test != null && !"null".equals(test)) {
                         if (ignoreNamespace(test.toLowerCase())) {
-<<<<<<< HEAD
                             LOG.trace("Ignoring {}: {}", d.getDescription(), d);
-=======
-                            LogUtils.tracef(this, "Ignoring %s: %s", d.getDescription(), d);
->>>>>>> 0db35da0
                             continue DIFFERENCES;
                         }
                     }
                 } else if (d.getDescription().equals("namespace prefix")) {
                     if (control != null && !"null".equals(control)) {
                         if (ignorePrefix(control.toLowerCase())) {
-<<<<<<< HEAD
                             LOG.trace("Ignoring {}: {}", d.getDescription(), d);
-=======
-                            LogUtils.tracef(this, "Ignoring %s: %s", d.getDescription(), d);
->>>>>>> 0db35da0
                             continue DIFFERENCES;
                         }
                     }
                     if (test != null && !"null".equals(test)) {
                         if (ignorePrefix(test.toLowerCase())) {
-<<<<<<< HEAD
                             LOG.trace("Ignoring {}: {}", d.getDescription(), d);
-=======
-                            LogUtils.tracef(this, "Ignoring %s: %s", d.getDescription(), d);
->>>>>>> 0db35da0
                             continue DIFFERENCES;
                         }
                     }
                 } else if (d.getDescription().equals("xsi:schemaLocation attribute")) {
-<<<<<<< HEAD
                     LOG.debug("Schema location '{}' does not match.  Ignoring.", controlNodeDetail.getValue() == null? testNodeDetail.getValue() : controlNodeDetail.getValue());
-=======
-                    LogUtils.debugf(this, "Schema location '%s' does not match.  Ignoring.", controlNodeDetail.getValue() == null? testNodeDetail.getValue() : controlNodeDetail.getValue());
->>>>>>> 0db35da0
                     continue DIFFERENCES;
                 }
 
                 if (ignoreDifference(d)) {
-<<<<<<< HEAD
                     LOG.debug("ignoreDifference matched.  Ignoring difference: {}: {}", d.getDescription(), d);
                     continue DIFFERENCES;
                 } else {
                     LOG.warn("Found difference: {}: {}", d.getDescription(), d);
-=======
-                    LogUtils.debugf(this, "ignoreDifference matched.  Ignoring difference: %s: %s", d.getDescription(), d);
-                    continue DIFFERENCES;
-                } else {
-                    LogUtils.warnf(this, "Found difference: %s: %s", d.getDescription(), d);
->>>>>>> 0db35da0
                     retDifferences.add(d);
                 }
             }
