--- conflicted
+++ resolved
@@ -120,19 +120,7 @@
       <groupId>org.slf4j</groupId>
       <artifactId>slf4j-api</artifactId>
     </dependency>
-   <!-- remove this from here and use the implementation installed by whoever
-        is using this.  This allows for a simpler slf4j backend to be installed
-        for testing purposes in a module with a conflict here.
     <dependency>
-<<<<<<< HEAD
-      <groupId>org.slf4j</groupId>
-      <artifactId>slf4j-log4j12</artifactId>
-      <scope>runtime</scope>
-    </dependency>
-    -->
-    <dependency>
-=======
->>>>>>> 74a6d365
       <groupId>xml-apis</groupId>
       <artifactId>xml-apis</artifactId>
     </dependency>
