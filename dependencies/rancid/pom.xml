<?xml version="1.0" encoding="UTF-8"?><project xmlns="http://maven.apache.org/POM/4.0.0" xmlns:xsi="http://www.w3.org/2001/XMLSchema-instance" xsi:schemaLocation="http://maven.apache.org/POM/4.0.0 http://maven.apache.org/maven-v4_0_0.xsd">
  <parent>
    <groupId>org.opennms</groupId>
    <artifactId>dependencies</artifactId>
<<<<<<< HEAD
    <version>1.9.9-IPREFACTOR-SNAPSHOT</version>
=======
    <version>1.11.0-SNAPSHOT</version>
>>>>>>> 2ef9789d
  </parent>
  <modelVersion>4.0.0</modelVersion>
  <groupId>org.opennms.dependencies</groupId>
  <artifactId>rancid-dependencies</artifactId>
  <packaging>pom</packaging>
  <name>OpenNMS RANCID Dependencies</name>
  <description>
    This module is used to provide a single artifact that the opennms project
    can depend on to use the RANCID library
  </description>

  <dependencies>
    <dependency>
      <groupId>org.opennms</groupId>
      <artifactId>rancid-api</artifactId>
      <version>1.0.1</version>
    </dependency>
  </dependencies>
  <repositories>
    <repository>
      <snapshots><enabled>false</enabled><updatePolicy>${updatePolicy}</updatePolicy></snapshots>
      <releases><enabled>true</enabled><updatePolicy>${updatePolicy}</updatePolicy></releases>
      <id>sonatype-public-repo</id>
      <name>Sonatype Public Maven Repository</name>
      <url>http://maven.opennms.org/content/groups/sonatype.org-release</url>
    </repository>
    <repository>
      <snapshots><enabled>false</enabled><updatePolicy>${updatePolicy}</updatePolicy></snapshots>
      <releases><enabled>true</enabled><updatePolicy>${updatePolicy}</updatePolicy></releases>
      <id>opennms-repo</id>
      <name>OpenNMS Maven Repository</name>
      <url>http://maven.opennms.org/content/groups/opennms.org-release</url>
    </repository>
  </repositories>
</project><|MERGE_RESOLUTION|>--- conflicted
+++ resolved
@@ -2,11 +2,7 @@
   <parent>
     <groupId>org.opennms</groupId>
     <artifactId>dependencies</artifactId>
-<<<<<<< HEAD
-    <version>1.9.9-IPREFACTOR-SNAPSHOT</version>
-=======
-    <version>1.11.0-SNAPSHOT</version>
->>>>>>> 2ef9789d
+    <version>1.11.0-IPREFACTOR-SNAPSHOT</version>
   </parent>
   <modelVersion>4.0.0</modelVersion>
   <groupId>org.opennms.dependencies</groupId>
@@ -22,7 +18,7 @@
     <dependency>
       <groupId>org.opennms</groupId>
       <artifactId>rancid-api</artifactId>
-      <version>1.0.1</version>
+      <version>0.99</version>
     </dependency>
   </dependencies>
   <repositories>
@@ -31,7 +27,7 @@
       <releases><enabled>true</enabled><updatePolicy>${updatePolicy}</updatePolicy></releases>
       <id>sonatype-public-repo</id>
       <name>Sonatype Public Maven Repository</name>
-      <url>http://maven.opennms.org/content/groups/sonatype.org-release</url>
+      <url>http://repository.sonatype.org/content/groups/public</url>
     </repository>
     <repository>
       <snapshots><enabled>false</enabled><updatePolicy>${updatePolicy}</updatePolicy></snapshots>
