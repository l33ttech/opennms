<?xml version="1.0"?>
<project xmlns="http://maven.apache.org/POM/4.0.0" xmlns:xsi="http://www.w3.org/2001/XMLSchema-instance" xsi:schemaLocation="http://maven.apache.org/POM/4.0.0 http://maven.apache.org/maven-v4_0_0.xsd">
  <parent>
    <artifactId>dependencies</artifactId>
    <groupId>org.opennms</groupId>
    <version>18.0.0-SNAPSHOT</version>
  </parent>
  <modelVersion>4.0.0</modelVersion>
  <groupId>org.opennms.dependencies</groupId>
  <artifactId>tracker-dependencies</artifactId>
  <packaging>pom</packaging>
  <name>OpenNMS Dependencies Tracker</name>
  <dependencies>
    <dependency>
      <groupId>org.opennms.lib</groupId>
      <artifactId>org.opennms.lib.tracker</artifactId>
<<<<<<< HEAD
      <version>0.7-SNAPSHOT</version>
=======
      <version>0.7</version>
>>>>>>> b172867e
      <exclusions>
        <exclusion>
          <groupId>log4j</groupId>
          <artifactId>log4j</artifactId>
        </exclusion>
      </exclusions>
    </dependency>
  </dependencies>
  <repositories>
    <repository>
      <snapshots><enabled>false</enabled></snapshots>
      <releases><enabled>true</enabled></releases>
      <id>opennms-repo</id>
      <name>OpenNMS Maven Repository</name>
      <url>http://maven.opennms.org/content/groups/opennms.org-release</url>
    </repository>
    <repository>
      <snapshots><enabled>true</enabled></snapshots>
      <releases><enabled>false</enabled></releases>
      <id>opennms-snapshots</id>
      <name>OpenNMS Snapshot Maven Repository</name>
      <url>http://maven.opennms.org/content/groups/opennms.org-snapshot</url>
    </repository>
  </repositories>
</project><|MERGE_RESOLUTION|>--- conflicted
+++ resolved
@@ -14,11 +14,7 @@
     <dependency>
       <groupId>org.opennms.lib</groupId>
       <artifactId>org.opennms.lib.tracker</artifactId>
-<<<<<<< HEAD
-      <version>0.7-SNAPSHOT</version>
-=======
       <version>0.7</version>
->>>>>>> b172867e
       <exclusions>
         <exclusion>
           <groupId>log4j</groupId>
