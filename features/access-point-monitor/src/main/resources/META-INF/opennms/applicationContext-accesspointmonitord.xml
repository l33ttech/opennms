--- conflicted
+++ resolved
@@ -27,11 +27,7 @@
       <property name="accessPointDao" ref="accessPointDao" />
       <property name="nodeDao" ref="nodeDao" />
       <property name="ipInterfaceDao" ref="ipInterfaceDao" />
-<<<<<<< HEAD
-      <property name="transactionTemplate" ref="transactionTemplate" />
-=======
       <property name="pollingContextFactory" ref="pollingContextFactory" />
->>>>>>> ba17cda5
     </bean>
     
     <bean id="init-accesspointmonitorConfig-factory" class="org.springframework.beans.factory.config.MethodInvokingFactoryBean">
