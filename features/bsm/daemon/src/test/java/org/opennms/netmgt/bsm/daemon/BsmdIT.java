/*******************************************************************************
 * This file is part of OpenNMS(R).
 *
 * Copyright (C) 2009-2015 The OpenNMS Group, Inc.
 * OpenNMS(R) is Copyright (C) 1999-2015 The OpenNMS Group, Inc.
 *
 * OpenNMS(R) is a registered trademark of The OpenNMS Group, Inc.
 *
 * OpenNMS(R) is free software: you can redistribute it and/or modify
 * it under the terms of the GNU Affero General Public License as published
 * by the Free Software Foundation, either version 3 of the License,
 * or (at your option) any later version.
 *
 * OpenNMS(R) is distributed in the hope that it will be useful,
 * but WITHOUT ANY WARRANTY; without even the implied warranty of
 * MERCHANTABILITY or FITNESS FOR A PARTICULAR PURPOSE.  See the
 * GNU Affero General Public License for more details.
 *
 * You should have received a copy of the GNU Affero General Public License
 * along with OpenNMS(R).  If not, see:
 *      http://www.gnu.org/licenses/
 *
 * For more information contact:
 *     OpenNMS(R) Licensing <license@opennms.org>
 *     http://www.opennms.org/
 *     http://www.opennms.com/
 *******************************************************************************/

package org.opennms.netmgt.bsm.daemon;

import static org.junit.Assert.assertTrue;

import java.util.Collection;
import java.util.concurrent.TimeUnit;

import org.junit.After;
import org.junit.Assert;
import org.junit.Before;
import org.junit.Test;
import org.junit.runner.RunWith;
import org.opennms.core.spring.BeanUtils;
import org.opennms.core.test.OpenNMSJUnit4ClassRunner;
import org.opennms.core.test.db.annotations.JUnitTemporaryDatabase;
import org.opennms.netmgt.bsm.persistence.api.BusinessService;
import org.opennms.netmgt.bsm.persistence.api.BusinessServiceDao;
import org.opennms.netmgt.dao.DatabasePopulator;
import org.opennms.netmgt.dao.api.AlarmDao;
import org.opennms.netmgt.dao.api.DistPollerDao;
import org.opennms.netmgt.dao.mock.EventAnticipator;
import org.opennms.netmgt.dao.mock.MockEventIpcManager;
import org.opennms.netmgt.events.api.EventConstants;
import org.opennms.netmgt.model.OnmsAlarm;
import org.opennms.netmgt.model.OnmsDistPoller;
import org.opennms.netmgt.model.OnmsMonitoredService;
import org.opennms.netmgt.model.OnmsSeverity;
import org.opennms.netmgt.model.events.EventBuilder;
import org.opennms.netmgt.xml.event.Event;
import org.opennms.test.JUnitConfigurationEnvironment;
import org.springframework.beans.factory.annotation.Autowired;
import org.springframework.test.context.ContextConfiguration;
import org.springframework.transaction.TransactionStatus;
import org.springframework.transaction.annotation.Transactional;
import org.springframework.transaction.support.TransactionCallbackWithoutResult;
import org.springframework.transaction.support.TransactionOperations;

@RunWith(OpenNMSJUnit4ClassRunner.class)
@ContextConfiguration(locations={
        "classpath:/META-INF/opennms/applicationContext-soa.xml",
        "classpath:/META-INF/opennms/applicationContext-dao.xml",
        "classpath:/META-INF/opennms/applicationContext-commonConfigs.xml",
        "classpath:/META-INF/opennms/applicationContext-minimal-conf.xml",
        "classpath*:/META-INF/opennms/component-dao.xml",
        "classpath*:/META-INF/opennms/component-service.xml",
        "classpath:/META-INF/opennms/applicationContext-daemon.xml",
        "classpath:/META-INF/opennms/applicationContext-eventUtil.xml",
        "classpath:/META-INF/opennms/mockEventIpcManager.xml",
        "classpath:/META-INF/opennms/applicationContext-setupIpLike-enabled.xml",
        "classpath:/META-INF/opennms/applicationContext-databasePopulator.xml",
        "classpath:/META-INF/opennms/applicationContext-bsmd.xml"
})
@JUnitConfigurationEnvironment
@JUnitTemporaryDatabase(reuseDatabase = false)
<<<<<<< HEAD
@Transactional
=======
>>>>>>> 87b783ff
public class BsmdIT {

    @Autowired
    private DistPollerDao m_distPollerDao;

    @Autowired
    private AlarmDao m_alarmDao;

    @Autowired
    private DatabasePopulator m_databasePopulator;

    @Autowired
    private BusinessServiceDao m_businessServiceDao;

    @Autowired
    private MockEventIpcManager m_eventMgr;

    @Autowired
    private Bsmd m_bsmd;

    @Autowired
    private TransactionOperations template;

    private EventAnticipator m_anticipator;

    @Before
    public void setUp() throws Exception {
        BeanUtils.assertAutowiring(this);
        System.setProperty(Bsmd.POLL_INTERVAL_KEY, String.valueOf(Bsmd.DEFAULT_POLL_INTERVAL));

        // We don't have a full blown event configuration, so don't validate these during the integration tests
        m_bsmd.setVerifyReductionKeys(false);
        // Replace the default eventIpcManager with our mock
        m_bsmd.setEventIpcManager(m_eventMgr);

        m_databasePopulator.populateDatabase();

        m_anticipator = new EventAnticipator();
        m_eventMgr.setEventAnticipator(m_anticipator);
    }

    @After
    public void tearDown() throws Exception {
        m_bsmd.destroy();
    }

    /**
     * Verifies that the daemon generates events when the operational status
     * of a Business Service is changed.
     *
     * @throws Exception
     */
    @Test
    @Transactional
    public void canSendEventsOnOperationalStatusChanged() throws Exception {
        // Create a business service
        BusinessService simpleBs = createSimpleBusinessService();

        // Start the daemon
        m_bsmd.start();

        // Setup expectations
        EventBuilder ebldr = new EventBuilder(EventConstants.BUSINESS_SERVICE_OPERATIONAL_STATUS_CHANGED_UEI, "test");
        ebldr.addParam(EventConstants.PARM_BUSINESS_SERVICE_ID, simpleBs.getId());
        m_anticipator.anticipateEvent(ebldr.getEvent());

        // Create the alarm
        OnmsAlarm alarm = createAlarm();
        m_alarmDao.save(alarm);

        // Send alarm created event
        ebldr = new EventBuilder(EventConstants.ALARM_CREATED_UEI, "test");
        ebldr.addParam(EventConstants.PARM_ALARM_ID, alarm.getId());
        m_bsmd.handleAlarmLifecycleEvents(ebldr.getEvent());

        // Verify expectations
        Collection<Event> stillWaitingFor = m_anticipator.waitForAnticipated(5000);
        assertTrue("Expected events not forthcoming " + stillWaitingFor, stillWaitingFor.isEmpty());
    }

    /**
<<<<<<< HEAD
     * Verifies that a reload of the Bsmd works as expected.
     */
    @Test
    public void verifyReloadBsmd() throws Exception {
        BusinessService businessService1 = createBusinessService("service1");
        m_bsmd.start();
        Assert.assertEquals(OnmsSeverity.NORMAL, m_bsmd.getBusinessServiceStateMachine().getOperationalStatus(businessService1));

        // verify reload of business services works when event is send
        BusinessService businessService2 = createBusinessService("service2");
        Assert.assertNull(m_bsmd.getBusinessServiceStateMachine().getOperationalStatus(businessService2));
        EventBuilder ebldr = new EventBuilder(EventConstants.RELOAD_DAEMON_CONFIG_UEI, "test");
        ebldr.addParam(EventConstants.PARM_DAEMON_NAME, "bsmd");
        m_eventMgr.sendNow(ebldr.getEvent());
        Assert.assertEquals(OnmsSeverity.NORMAL, m_bsmd.getBusinessServiceStateMachine().getOperationalStatus(businessService2));
    }

    private BusinessService createBusinessService(String name) {
=======
     * Verifies that the daemon polls the alarm table on a regular basis. This is done to ensure that all alarms are
     * considered, because the appropriate alarm created/changed/deleted/updated event may not have been sent.
     *
     */
    @Test
    public void verifyAlarmPollingIsEnabled() throws Exception {
        System.setProperty(Bsmd.POLL_INTERVAL_KEY, "10");
        BusinessService simpleBs = createSimpleBusinessService();
        m_bsmd.start();

        // Create an alarm and do NOT send the alarm
        template.execute(new TransactionCallbackWithoutResult() {
            @Override
            protected void doInTransactionWithoutResult(TransactionStatus transactionStatus) {
                Assert.assertEquals(OnmsSeverity.NORMAL, m_bsmd.getBusinessServiceStateMachine().getOperationalStatus(simpleBs));
                OnmsAlarm alarm = createAlarm();
                m_alarmDao.save(alarm);
                m_alarmDao.flush();
                Assert.assertEquals(OnmsSeverity.NORMAL, m_bsmd.getBusinessServiceStateMachine().getOperationalStatus(simpleBs));
            }
        });

        // wait n seconds and try again
        Thread.sleep(20*1000);
        Assert.assertEquals(OnmsSeverity.CRITICAL, m_bsmd.getBusinessServiceStateMachine().getOperationalStatus(simpleBs));
    }

    private OnmsAlarm createAlarm() {
        OnmsAlarm alarm = new OnmsAlarm();
        alarm.setUei(EventConstants.NODE_LOST_SERVICE_EVENT_UEI);
        alarm.setSeverity(OnmsSeverity.CRITICAL);
        alarm.setAlarmType(1);
        alarm.setCounter(1);
        alarm.setDistPoller(m_distPollerDao.whoami());
        alarm.setReductionKey(String.format("%s::1:192.168.1.1:ICMP", EventConstants.NODE_LOST_SERVICE_EVENT_UEI));
        return alarm;
    }

    private BusinessService createSimpleBusinessService() {
>>>>>>> 87b783ff
        BusinessService bs = new BusinessService();
        bs.setName(name);

        // Grab the first monitored service from node 1
        OnmsMonitoredService ipService = m_databasePopulator.getNode1()
                .getIpInterfaces().iterator().next()
                .getMonitoredServices().iterator().next();
        bs.addIpService(ipService);

        // Persist
        m_businessServiceDao.save(bs);
        m_businessServiceDao.flush();

        return bs;
    }

    private BusinessService createSimpleBusinessService() {
        return createBusinessService("MyBusinessService");
    }
}<|MERGE_RESOLUTION|>--- conflicted
+++ resolved
@@ -31,7 +31,6 @@
 import static org.junit.Assert.assertTrue;
 
 import java.util.Collection;
-import java.util.concurrent.TimeUnit;
 
 import org.junit.After;
 import org.junit.Assert;
@@ -50,7 +49,6 @@
 import org.opennms.netmgt.dao.mock.MockEventIpcManager;
 import org.opennms.netmgt.events.api.EventConstants;
 import org.opennms.netmgt.model.OnmsAlarm;
-import org.opennms.netmgt.model.OnmsDistPoller;
 import org.opennms.netmgt.model.OnmsMonitoredService;
 import org.opennms.netmgt.model.OnmsSeverity;
 import org.opennms.netmgt.model.events.EventBuilder;
@@ -80,10 +78,6 @@
 })
 @JUnitConfigurationEnvironment
 @JUnitTemporaryDatabase(reuseDatabase = false)
-<<<<<<< HEAD
-@Transactional
-=======
->>>>>>> 87b783ff
 public class BsmdIT {
 
     @Autowired
@@ -165,10 +159,10 @@
     }
 
     /**
-<<<<<<< HEAD
      * Verifies that a reload of the Bsmd works as expected.
      */
     @Test
+    @Transactional
     public void verifyReloadBsmd() throws Exception {
         BusinessService businessService1 = createBusinessService("service1");
         m_bsmd.start();
@@ -183,8 +177,7 @@
         Assert.assertEquals(OnmsSeverity.NORMAL, m_bsmd.getBusinessServiceStateMachine().getOperationalStatus(businessService2));
     }
 
-    private BusinessService createBusinessService(String name) {
-=======
+    /**
      * Verifies that the daemon polls the alarm table on a regular basis. This is done to ensure that all alarms are
      * considered, because the appropriate alarm created/changed/deleted/updated event may not have been sent.
      *
@@ -223,8 +216,7 @@
         return alarm;
     }
 
-    private BusinessService createSimpleBusinessService() {
->>>>>>> 87b783ff
+    private BusinessService createBusinessService(String name) {
         BusinessService bs = new BusinessService();
         bs.setName(name);
 
