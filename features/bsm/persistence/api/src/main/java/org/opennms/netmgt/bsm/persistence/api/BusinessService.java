--- conflicted
+++ resolved
@@ -68,13 +68,11 @@
 
     private Set<OnmsMonitoredService> m_ipServices = Sets.newLinkedHashSet();
 
-<<<<<<< HEAD
     private Set<String> m_reductionKeys = Sets.newLinkedHashSet();
-=======
+
     private Set<BusinessService> m_childServices = Sets.newLinkedHashSet();
 
     private Set<BusinessService> m_parentServices = Sets.newLinkedHashSet();
->>>>>>> 70886339
 
     @Id
     @SequenceGenerator(name = "opennmsSequence", sequenceName = "opennmsNxtId")
@@ -144,7 +142,6 @@
             .collect(Collectors.toSet());
     }
 
-<<<<<<< HEAD
     @ElementCollection
     @JoinTable(name = "bsm_service_reductionkeys", joinColumns = @JoinColumn(name = "bsm_service_id", referencedColumnName = "id"))
     @Column(name = "reductionkey", nullable = false)
@@ -172,7 +169,8 @@
         }
         allReductionKeys.addAll(getReductionKeys());
         return allReductionKeys;
-=======
+    }
+
     @ManyToMany(fetch = FetchType.EAGER,
                 cascade = CascadeType.ALL)
     @JoinTable(name = "bsm_service_children",
@@ -211,7 +209,6 @@
 
     public void removeParentService(BusinessService parentService) {
         m_parentServices.remove(parentService);
->>>>>>> 70886339
     }
 
     @Override
