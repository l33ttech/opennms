--- conflicted
+++ resolved
@@ -31,27 +31,18 @@
 import java.util.List;
 import java.util.Set;
 
-<<<<<<< HEAD
 import org.opennms.core.criteria.Criteria;
-import org.opennms.netmgt.bsm.service.model.BusinessServiceDTO;
-import org.opennms.netmgt.bsm.service.model.IpServiceDTO;
-=======
 import org.opennms.netmgt.bsm.service.model.BusinessService;
 import org.opennms.netmgt.bsm.service.model.IpService;
->>>>>>> 9bbed888
 import org.opennms.netmgt.model.OnmsSeverity;
 
 public interface BusinessServiceManager {
 
     List<BusinessService> getAllBusinessServices();
 
-<<<<<<< HEAD
-    List<BusinessServiceDTO> findMatching(Criteria criteria);
+    List<BusinessService> findMatching(Criteria criteria);
 
-    Long save(BusinessServiceDTO newObject);
-=======
     BusinessService createBusinessService();
->>>>>>> 9bbed888
 
     void saveBusinessService(BusinessService newObject);
 
@@ -63,19 +54,7 @@
 
     boolean removeIpService(BusinessService service, IpService ipService);
 
-<<<<<<< HEAD
-    boolean assignChildService(Long serviceId, Long childServiceId);
-
-    boolean removeChildService(Long serviceId, Long childServiceId);
-
-    Set<BusinessServiceDTO> getFeasibleChildServices(BusinessServiceDTO service);
-
-    Set<BusinessServiceDTO> getParentServices(BusinessServiceDTO service);
-
-    OnmsSeverity getOperationalStatusForBusinessService(Long serviceId);
-=======
     boolean assignChildService(BusinessService service, BusinessService childService);
->>>>>>> 9bbed888
 
     boolean removeChildService(BusinessService service, BusinessService childService);
 
