/*******************************************************************************
 * This file is part of OpenNMS(R).
 * <p>
 * Copyright (C) 2015 The OpenNMS Group, Inc.
 * OpenNMS(R) is Copyright (C) 1999-2015 The OpenNMS Group, Inc.
 * <p>
 * OpenNMS(R) is a registered trademark of The OpenNMS Group, Inc.
 * <p>
 * OpenNMS(R) is free software: you can redistribute it and/or modify
 * it under the terms of the GNU Affero General Public License as published
 * by the Free Software Foundation, either version 3 of the License,
 * or (at your option) any later version.
 * <p>
 * OpenNMS(R) is distributed in the hope that it will be useful,
 * but WITHOUT ANY WARRANTY; without even the implied warranty of
 * MERCHANTABILITY or FITNESS FOR A PARTICULAR PURPOSE.  See the
 * GNU Affero General Public License for more details.
 * <p>
 * You should have received a copy of the GNU Affero General Public License
 * along with OpenNMS(R).  If not, see:
 * http://www.gnu.org/licenses/
 * <p>
 * For more information contact:
 * OpenNMS(R) Licensing <license@opennms.org>
 * http://www.opennms.org/
 * http://www.opennms.com/
 *******************************************************************************/

package org.opennms.netmgt.bsm.service.internal;

import com.google.common.collect.ImmutableSet;
import org.junit.After;
import org.junit.Assert;
import org.junit.Before;
import org.junit.Rule;
import org.junit.Test;
import org.junit.rules.ExpectedException;
import org.junit.runner.RunWith;
import org.opennms.core.spring.BeanUtils;
import org.opennms.core.test.OpenNMSJUnit4ClassRunner;
import org.opennms.core.test.db.annotations.JUnitTemporaryDatabase;
import org.opennms.core.utils.InetAddressUtils;
import org.opennms.netmgt.bsm.persistence.api.BusinessService;
import org.opennms.netmgt.bsm.persistence.api.BusinessServiceDao;
import org.opennms.netmgt.bsm.service.BusinessServiceManager;
import org.opennms.netmgt.bsm.service.BusinessServiceStateMachine;
import org.opennms.netmgt.dao.DatabasePopulator;
import org.opennms.netmgt.dao.api.DistPollerDao;
import org.opennms.netmgt.dao.api.MonitoredServiceDao;
import org.opennms.netmgt.dao.api.NodeDao;
import org.opennms.netmgt.events.api.EventConstants;
import org.opennms.netmgt.model.OnmsAlarm;
import org.opennms.netmgt.model.OnmsMonitoredService;
import org.opennms.netmgt.model.OnmsSeverity;
import org.opennms.test.JUnitConfigurationEnvironment;
import org.springframework.beans.factory.annotation.Autowired;
import org.springframework.test.context.ContextConfiguration;
import org.springframework.transaction.annotation.Transactional;

import com.google.common.collect.Lists;

@RunWith(OpenNMSJUnit4ClassRunner.class)
@ContextConfiguration(locations = {
        "classpath:/META-INF/opennms/applicationContext-commonConfigs.xml",
        "classpath:/META-INF/opennms/applicationContext-minimal-conf.xml",
        "classpath:/META-INF/opennms/applicationContext-soa.xml",
        "classpath:/META-INF/opennms/applicationContext-dao.xml",
        "classpath*:/META-INF/opennms/component-dao.xml",
        "classpath*:/META-INF/opennms/component-service.xml",
        "classpath:/META-INF/opennms/mockEventIpcManager.xml",
        "classpath:/META-INF/opennms/applicationContext-setupIpLike-enabled.xml",
        "classpath:/META-INF/opennms/applicationContext-databasePopulator.xml" })
@JUnitConfigurationEnvironment
@JUnitTemporaryDatabase
@Transactional
public class BusinessServiceManagerImplIT {

    @Rule
    public ExpectedException thrown = ExpectedException.none();

    @Autowired
    private BusinessServiceManager businessServiceManager;

    @Autowired
    private BusinessServiceStateMachine businessServiceStateMachine;

    @Autowired
    private BusinessServiceDao businessServiceDao;

    @Autowired
    private MonitoredServiceDao monitoredServiceDao;

    @Autowired
    private DistPollerDao distPollerDao;

    @Autowired
    private NodeDao nodeDao;

    @Autowired
    private DatabasePopulator populator;

    @Before
    public void before() {
        BeanUtils.assertAutowiring(this);
        populator.populateDatabase();
    }

    @After
    public void after() {
        populator.resetDatabase();
        for (BusinessService eachService : businessServiceDao.findAll()) {
            businessServiceDao.delete(eachService);
        }
    }

    @Test
    public void testGetOperationalStatusForBusinessService() {
        BusinessService service = createService("Dummy Business Service");
        BusinessService service2 = createService("Another Dummy Business Service");
        Long serviceId1 = businessServiceDao.save(service);
        Long serviceId2 = businessServiceDao.save(service2);
        businessServiceStateMachine.setBusinessServices(Lists.newArrayList(service, service2));

        // no ip services attached
        Assert.assertEquals(OnmsSeverity.NORMAL, businessServiceManager.getOperationalStatusForBusinessService(serviceId1));
        Assert.assertEquals(OnmsSeverity.NORMAL, businessServiceManager.getOperationalStatusForBusinessService(serviceId2));

        // ip services attached
        businessServiceManager.assignIpInterface(serviceId1, 5);
        businessServiceManager.assignIpInterface(serviceId1, 6);
        businessServiceStateMachine.setBusinessServices(Lists.newArrayList(service, service2));

        // should not have any effect
        Assert.assertEquals(OnmsSeverity.NORMAL, businessServiceManager.getOperationalStatusForBusinessService(serviceId1));
        Assert.assertEquals(OnmsSeverity.NORMAL, businessServiceManager.getOperationalStatusForBusinessService(serviceId2));

        // attach NORMAL alarm to service 1
        businessServiceStateMachine.handleNewOrUpdatedAlarm(createAlarm(monitoredServiceDao.get(5), OnmsSeverity.NORMAL));
        Assert.assertEquals(OnmsSeverity.NORMAL, businessServiceManager.getOperationalStatusForIPService(5));
        Assert.assertEquals(OnmsSeverity.NORMAL, businessServiceManager.getOperationalStatusForBusinessService(serviceId1));
        Assert.assertEquals(OnmsSeverity.NORMAL, businessServiceManager.getOperationalStatusForBusinessService(serviceId2));

        // attach INDETERMINATE alarm to service 1
        businessServiceStateMachine.handleNewOrUpdatedAlarm(createAlarm(monitoredServiceDao.get(5), OnmsSeverity.INDETERMINATE));
        Assert.assertEquals(OnmsSeverity.NORMAL, businessServiceManager.getOperationalStatusForIPService(5));
        Assert.assertEquals(OnmsSeverity.NORMAL, businessServiceManager.getOperationalStatusForBusinessService(serviceId1));
        Assert.assertEquals(OnmsSeverity.NORMAL, businessServiceManager.getOperationalStatusForBusinessService(serviceId2));

        // attach WARNING alarm to service 1
        businessServiceStateMachine.handleNewOrUpdatedAlarm(createAlarm(monitoredServiceDao.get(5), OnmsSeverity.WARNING));
        Assert.assertEquals(OnmsSeverity.WARNING, businessServiceManager.getOperationalStatusForIPService(5));
        Assert.assertEquals(OnmsSeverity.WARNING, businessServiceManager.getOperationalStatusForBusinessService(serviceId1));
        Assert.assertEquals(OnmsSeverity.NORMAL, businessServiceManager.getOperationalStatusForBusinessService(serviceId2));

        // attach CRITICAL alarm to service 1
        businessServiceStateMachine.handleNewOrUpdatedAlarm(createAlarm(monitoredServiceDao.get(5), OnmsSeverity.CRITICAL));
        Assert.assertEquals(OnmsSeverity.CRITICAL, businessServiceManager.getOperationalStatusForIPService(5));
        Assert.assertEquals(OnmsSeverity.CRITICAL, businessServiceManager.getOperationalStatusForBusinessService(serviceId1));
        Assert.assertEquals(OnmsSeverity.NORMAL, businessServiceManager.getOperationalStatusForBusinessService(serviceId2));
    }

    @Test
    public void testLoopDetection() {
        BusinessService service1 = createService("Business Service #1");
        BusinessService service2 = createService("Business Service #2");
        BusinessService service3 = createService("Business Service #3");

        Long serviceId1 = businessServiceDao.save(service1);
        Long serviceId2 = businessServiceDao.save(service2);
        Long serviceId3 = businessServiceDao.save(service3);

        Assert.assertEquals(ImmutableSet.of(businessServiceManager.getById(serviceId2),
                                            businessServiceManager.getById(serviceId3)),
                            businessServiceManager.getFeasibleChildServices(businessServiceManager.getById(serviceId1)));
        Assert.assertEquals(ImmutableSet.of(businessServiceManager.getById(serviceId1),
                                            businessServiceManager.getById(serviceId3)),
                            businessServiceManager.getFeasibleChildServices(businessServiceManager.getById(serviceId2)));
        Assert.assertEquals(ImmutableSet.of(businessServiceManager.getById(serviceId1),
                                            businessServiceManager.getById(serviceId2)),
                            businessServiceManager.getFeasibleChildServices(businessServiceManager.getById(serviceId3)));

        businessServiceManager.assignChildService(serviceId1, serviceId2);

        Assert.assertEquals(ImmutableSet.of(businessServiceManager.getById(serviceId2),
                                            businessServiceManager.getById(serviceId3)),
                            businessServiceManager.getFeasibleChildServices(businessServiceManager.getById(serviceId1)));
        Assert.assertEquals(ImmutableSet.of(businessServiceManager.getById(serviceId3)),
                            businessServiceManager.getFeasibleChildServices(businessServiceManager.getById(serviceId2)));
        Assert.assertEquals(ImmutableSet.of(businessServiceManager.getById(serviceId1),
                                            businessServiceManager.getById(serviceId2)),
                            businessServiceManager.getFeasibleChildServices(businessServiceManager.getById(serviceId3)));

        businessServiceManager.assignChildService(serviceId2, serviceId3);

        Assert.assertEquals(ImmutableSet.of(businessServiceManager.getById(serviceId2),
                                            businessServiceManager.getById(serviceId3)),
                            businessServiceManager.getFeasibleChildServices(businessServiceManager.getById(serviceId1)));
        Assert.assertEquals(ImmutableSet.of(businessServiceManager.getById(serviceId3)),
                            businessServiceManager.getFeasibleChildServices(businessServiceManager.getById(serviceId2)));
        Assert.assertEquals(ImmutableSet.of(),
                            businessServiceManager.getFeasibleChildServices(businessServiceManager.getById(serviceId3)));
    }

    @Test
    public void testLoopCreation() {
        thrown.expect(IllegalArgumentException.class);
<<<<<<< HEAD
=======
        thrown.expectMessage("Service will form a loop");
>>>>>>> 7d59e2a0

        BusinessService service1 = createService("Business Service #1");
        BusinessService service2 = createService("Business Service #2");
        BusinessService service3 = createService("Business Service #3");

        Long serviceId1 = businessServiceDao.save(service1);
        Long serviceId2 = businessServiceDao.save(service2);
        Long serviceId3 = businessServiceDao.save(service3);

        businessServiceManager.assignChildService(serviceId1, serviceId2);
        businessServiceManager.assignChildService(serviceId2, serviceId3);
        businessServiceManager.assignChildService(serviceId3, serviceId1);
    }

    private BusinessService createService(String serviceName) {
        BusinessService service = new BusinessService();
        service.setName(serviceName);
        return service;
    }

    private OnmsAlarm createAlarm(OnmsMonitoredService monitoredService, OnmsSeverity severity) {
        OnmsAlarm alarm = new OnmsAlarm();
        alarm.setUei(EventConstants.NODE_LOST_SERVICE_EVENT_UEI);
        alarm.setCounter(1);
        alarm.setDistPoller(distPollerDao.whoami());
        alarm.setNode(nodeDao.get(monitoredService.getNodeId()));
        alarm.setServiceType(monitoredService.getServiceType());
        alarm.setIpAddr(monitoredService.getIpAddress());
        alarm.setSeverity(severity);
        alarm.setReductionKey(String.format("%s::%d:%s:%s",
                        EventConstants.NODE_LOST_SERVICE_EVENT_UEI, monitoredService.getNodeId(),
                        InetAddressUtils.toIpAddrString(monitoredService.getIpAddress()),
                        monitoredService.getServiceName()));
        return alarm;
    }
}<|MERGE_RESOLUTION|>--- conflicted
+++ resolved
@@ -204,10 +204,7 @@
     @Test
     public void testLoopCreation() {
         thrown.expect(IllegalArgumentException.class);
-<<<<<<< HEAD
-=======
         thrown.expectMessage("Service will form a loop");
->>>>>>> 7d59e2a0
 
         BusinessService service1 = createService("Business Service #1");
         BusinessService service2 = createService("Business Service #2");
