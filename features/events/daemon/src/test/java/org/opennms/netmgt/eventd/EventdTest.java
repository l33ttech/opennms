--- conflicted
+++ resolved
@@ -114,13 +114,8 @@
     @After
     public void tearDown() {
         m_eventd.onStop();
-<<<<<<< HEAD
-        m_databasePopulator.resetDatabase();
         // There are some warnings coming from Hibernate4... ignore them
         //MockLogAppender.assertNoWarningsOrGreater();
-=======
-        MockLogAppender.assertNoWarningsOrGreater();
->>>>>>> 69e76bbe
     }
 
     @Test(timeout=30000)
