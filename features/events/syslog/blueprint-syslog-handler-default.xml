--- conflicted
+++ resolved
@@ -45,13 +45,8 @@
 		<propertyPlaceholder id="properties" location="blueprint:syslogHandlerDefaultProperties" />
 
 		<route id="receiveSyslogConnection">
-<<<<<<< HEAD
 			<from uri="queuingservice:broadcastSyslog?disableReplyTo=true"/>
-			<bean ref="unmarshaller"/>
-=======
-			<from uri="queuingservice:broadcastSyslog"/>
 			<process ref="unmarshaller"/>
->>>>>>> 4288f57e
 			<!-- Update the SyslogdConfig on the message to the local config value -->
 			<bean ref="syslogdConfigProcessor"/>
 			<to uri="seda:syslogHandler"/>
