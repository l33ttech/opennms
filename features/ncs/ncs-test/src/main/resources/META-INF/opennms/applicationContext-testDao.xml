<?xml version="1.0" encoding="UTF-8"?>
<beans xmlns="http://www.springframework.org/schema/beans" 
       xmlns:xsi="http://www.w3.org/2001/XMLSchema-instance"
       xmlns:context="http://www.springframework.org/schema/context"
       xmlns:util="http://www.springframework.org/schema/util"
       xmlns:onmsgi="http://xmlns.opennms.org/xsd/spring/onms-osgi"
       xsi:schemaLocation="http://www.springframework.org/schema/beans http://www.springframework.org/schema/beans/spring-beans.xsd
       http://www.springframework.org/schema/context http://www.springframework.org/schema/context/spring-context-2.5.xsd
       http://www.springframework.org/schema/util http://www.springframework.org/schema/util/spring-util-2.5.xsd
       http://xmlns.opennms.org/xsd/spring/onms-osgi http://xmlns.opennms.org/xsd/spring/onms-osgi.xsd
       ">

  <context:annotation-config />

<!-- 
  <onmsgi:reference id="dataSource" interface="javax.sql.DataSource"/>
 
  <onmsgi:reference id="jdbcTemplate" interface="org.springframework.jdbc.core.JdbcOperations" />
  <onmsgi:reference id="simpleJdbcTemplate" interface="org.springframework.jdbc.core.simple.SimpleJdbcOperations" />
 -->  
 
  <bean id="sessionFactory" class="org.springframework.orm.hibernate3.annotation.AnnotationSessionFactoryBean">
    <property name="dataSource" ref="dataSource" />
    <property name="packagesToScan">
      <list>
        <value>org.opennms.netmgt.dao</value>
        <value>org.opennms.netmgt.model</value>
      </list>
    </property>
    <property name="hibernateProperties">
      <value>
        hibernate.dialect=org.hibernate.dialect.HSQLDialect
      <!-- 
        hibernate.dialect=org.hibernate.dialect.PostgreSQLDialect
      -->
        hibernate.cache.use_second_level_cache=false
        hibernate.cache=false
        hibernate.cache.use_query_cache=false
        hibernate.jdbc.batch_size=0
        hibernate.format_sql=true
        hibernate.hbm2ddl.auto=create
      </value>
    </property>
  </bean>

  <bean id="transactionManager" class="org.springframework.orm.hibernate3.HibernateTransactionManager">
    <property name="sessionFactory" ref="sessionFactory" />
    <property name="nestedTransactionAllowed" value="true"/>
  </bean>

  <bean id="transactionTemplate" class="org.springframework.transaction.support.TransactionTemplate">
    <property name="transactionManager" ref="transactionManager" />
  </bean>
  
  <bean id="distPollerDao" class="org.opennms.netmgt.dao.hibernate.DistPollerDaoHibernate">
    <property name="sessionFactory" ref="sessionFactory"/>
  </bean>
  
  <bean id="nodeDao" class="org.opennms.netmgt.dao.hibernate.NodeDaoHibernate">
    <property name="sessionFactory" ref="sessionFactory"/>
  </bean>
  
  <bean id="eventDao" class="org.opennms.netmgt.dao.hibernate.EventDaoHibernate">
    <property name="sessionFactory" ref="sessionFactory"/>
  </bean>
  
  <bean id="alarmDao" class="org.opennms.netmgt.dao.hibernate.AlarmDaoHibernate">
    <property name="sessionFactory" ref="sessionFactory"/>
  </bean>
  
  <bean id="ipInterfaceDao" class="org.opennms.netmgt.dao.hibernate.IpInterfaceDaoHibernate">
    <property name="sessionFactory" ref="sessionFactory"/>
  </bean>
<<<<<<< HEAD
  
=======

>>>>>>> cf65d591
  <bean name="eventProxy" class="org.opennms.netmgt.dao.mock.MockEventIpcManager">
    <qualifier value="mock" />
  </bean>

  <onmsgi:service ref="eventProxy">
    <onmsgi:interfaces>
      <value>org.opennms.netmgt.events.api.EventForwarder</value>
      <value>org.opennms.netmgt.events.api.EventIpcBroadcaster</value>
      <value>org.opennms.netmgt.events.api.EventIpcManager</value>
      <value>org.opennms.netmgt.events.api.EventProxy</value>
      <value>org.opennms.netmgt.events.api.EventSubscriptionService</value>
    </onmsgi:interfaces>
  </onmsgi:service>

</beans><|MERGE_RESOLUTION|>--- conflicted
+++ resolved
@@ -71,11 +71,7 @@
   <bean id="ipInterfaceDao" class="org.opennms.netmgt.dao.hibernate.IpInterfaceDaoHibernate">
     <property name="sessionFactory" ref="sessionFactory"/>
   </bean>
-<<<<<<< HEAD
-  
-=======
 
->>>>>>> cf65d591
   <bean name="eventProxy" class="org.opennms.netmgt.dao.mock.MockEventIpcManager">
     <qualifier value="mock" />
   </bean>
