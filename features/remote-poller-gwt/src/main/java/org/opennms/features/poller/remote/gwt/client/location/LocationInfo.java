--- conflicted
+++ resolved
@@ -16,7 +16,6 @@
 	private String m_geolocation;
 	private String m_coordinates;
 	private ServiceStatus m_status;
-<<<<<<< HEAD
 	
 	public LocationInfo() {
 	    
@@ -35,22 +34,6 @@
 	    this(info.getName(), info.getPollingPackageName(), info.getArea(), info.getGeolocation(), info.getCoordinates(), info.getStatus());
 	}
 	
-=======
-
-	public LocationInfo() {
-
-	}
-
-	public LocationInfo(final String name, final String pollingPackageName, final String area, final String geolocation, final String coordinates, final ServiceStatus status) {
-		m_name = name;
-		m_pollingPackage = pollingPackageName;
-		m_area = area;
-		m_geolocation = geolocation;
-		m_coordinates = coordinates;
-		m_status = status;
-	}
-
->>>>>>> 1331a293
 	public String getName() {
 		return m_name;
 	}
