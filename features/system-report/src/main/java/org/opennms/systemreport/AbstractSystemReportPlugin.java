/*******************************************************************************
 * This file is part of OpenNMS(R).
 *
 * Copyright (C) 2010-2012 The OpenNMS Group, Inc.
 * OpenNMS(R) is Copyright (C) 1999-2012 The OpenNMS Group, Inc.
 *
 * OpenNMS(R) is a registered trademark of The OpenNMS Group, Inc.
 *
 * OpenNMS(R) is free software: you can redistribute it and/or modify
 * it under the terms of the GNU General Public License as published
 * by the Free Software Foundation, either version 3 of the License,
 * or (at your option) any later version.
 *
 * OpenNMS(R) is distributed in the hope that it will be useful,
 * but WITHOUT ANY WARRANTY; without even the implied warranty of
 * MERCHANTABILITY or FITNESS FOR A PARTICULAR PURPOSE.  See the
 * GNU General Public License for more details.
 *
 * You should have received a copy of the GNU General Public License
 * along with OpenNMS(R).  If not, see:
 *      http://www.gnu.org/licenses/
 *
 * For more information contact:
 *     OpenNMS(R) Licensing <license@opennms.org>
 *     http://www.opennms.org/
 *     http://www.opennms.com/
 *******************************************************************************/

package org.opennms.systemreport;

import java.io.BufferedReader;
import java.io.DataInputStream;
import java.io.File;
import java.io.FileInputStream;
import java.io.FileWriter;
import java.io.IOException;
import java.io.InputStream;
import java.io.InputStreamReader;
import java.io.PipedInputStream;
import java.io.PipedOutputStream;
import java.io.StringReader;
import java.lang.management.ManagementFactory;
import java.lang.reflect.Method;
import java.lang.reflect.Modifier;
import java.nio.MappedByteBuffer;
import java.nio.channels.FileChannel;
import java.nio.charset.Charset;
import java.util.ArrayList;
import java.util.Arrays;
import java.util.HashMap;
import java.util.HashSet;
import java.util.List;
import java.util.Map;
import java.util.Set;
import java.util.TreeMap;

import javax.management.MBeanServerConnection;
import javax.management.ObjectName;
import javax.management.remote.JMXConnector;
import javax.management.remote.JMXConnectorFactory;
import javax.management.remote.JMXServiceURL;

import org.apache.commons.exec.CommandLine;
import org.apache.commons.exec.DefaultExecutor;
import org.apache.commons.exec.ExecuteWatchdog;
import org.apache.commons.exec.PumpStreamHandler;
import org.apache.commons.io.IOUtils;
import org.apache.commons.lang.builder.CompareToBuilder;
import org.slf4j.Logger;
import org.slf4j.LoggerFactory;
import org.opennms.systemreport.system.PsParser;
import org.springframework.core.io.ByteArrayResource;
import org.springframework.core.io.Resource;
import org.opennms.systemreport.SystemReportResourceLocator;

public abstract class AbstractSystemReportPlugin implements SystemReportPlugin {
    private static final Logger LOG = LoggerFactory.getLogger(AbstractSystemReportPlugin.class);
    protected static final long MAX_PROCESS_WAIT = 10000; // milliseconds
    private MBeanServerConnection m_connection = null;

<<<<<<< HEAD
    @Override
=======
    protected ResourceLocator m_resourceLocator = new SystemReportResourceLocator(MAX_PROCESS_WAIT);

>>>>>>> 1f2d1361
    public int getPriority() {
        return 99;
    }

<<<<<<< HEAD
    @Override
    public Map<String, Resource> getEntries() {
=======
    protected ResourceLocator getResourceLocator() {
        return m_resourceLocator;
    }
    
    protected void setResourceLocator(final ResourceLocator resourceLocator) {
        m_resourceLocator = resourceLocator;
    }

    public TreeMap<String, Resource> getEntries() {
>>>>>>> 1f2d1361
        throw new UnsupportedOperationException("You must override getEntries()!");
    }

    @Override
    public String toString() {
        return String.format("%s[%d]", getName(), getPriority());
    }

    @Override
    public int compareTo(final SystemReportPlugin o) {
        return new CompareToBuilder()
            .append(this.getPriority(), (o == null? Integer.MIN_VALUE:o.getPriority()))
            .append(this.getName(), (o == null? null:o.getName()))
            .toComparison();
    }

    protected String slurp(final File lsb) {
        if (lsb != null && lsb.exists()) {
            FileInputStream stream = null;
            try {
                stream = new FileInputStream(lsb);
                FileChannel fc = stream.getChannel();
                MappedByteBuffer bb = fc.map(FileChannel.MapMode.READ_ONLY, 0, fc.size());
                return Charset.defaultCharset().decode(bb).toString().replace("[\\r\\n]*$", "");
            } catch (final Exception e) {
                LOG.debug("Unable to read from file '{}'", lsb.getPath(), e);
            } finally {
                IOUtils.closeQuietly(stream);
            }
        }
        return null;
    }

    protected String slurpCommand(final String[] command) {
        Process p = null;
        InputStream is = null;
        InputStreamReader isr = null;
        BufferedReader br = null;
    
        StringBuffer sb = new StringBuffer();
        try {
            p = Runtime.getRuntime().exec(command);
            is = p.getInputStream();
            isr = new InputStreamReader(is);
            br = new BufferedReader(isr);
            while (br.ready()) {
                final String line = br.readLine();
                if (line == null) break;
                sb.append(line);
                if (br.ready()) sb.append("\n");
            }
        } catch (final Throwable e) {
            LOG.debug("Failure attempting to run command '{}'", Arrays.asList(command), e);
        } finally {
            IOUtils.closeQuietly(br);
            IOUtils.closeQuietly(isr);
            IOUtils.closeQuietly(is);
        }
    
        return sb.toString();
    }

    protected Map<String,String> splitMultilineString(final String regex, final String text) {
        final Map<String,String> map = new HashMap<String,String>();
        
        if (text != null) {
            final StringReader sr = new StringReader(text);
            final BufferedReader br = new BufferedReader(sr);
            try {
                while (br.ready()) {
                    final String line = br.readLine();
                    if (line == null) break;
                    final String[] entry = line.split(regex, 2);
                    if (entry.length == 2) {
                        map.put(entry[0], entry[1]);
                    }
                }
            } catch (final IOException e) {
                LOG.debug("an error occurred parsing the text", e);
            } finally {
                IOUtils.closeQuietly(br);
                IOUtils.closeQuietly(sr);
            }
        }
    
        return map;
    }
    
    protected Resource getResourceFromProperty(final String propertyName) {
        return getResource(System.getProperty(propertyName));
    }

    protected Resource getResource(final String text) {
        if (text == null) return new ByteArrayResource(new byte[0]);
        return new ByteArrayResource(text.getBytes());
    }
    
<<<<<<< HEAD
    protected String findBinary(final String name) {
        List<String> pathEntries = new ArrayList<String>();
        final String path = System.getenv().get("PATH");
        if (path != null) {
            for (final String p : path.split(File.pathSeparator)) {
                pathEntries.add(p);
            }
            // make sure sbin is in the path, too, just in case
            pathEntries.add("/sbin");
            pathEntries.add("/usr/sbin");
            pathEntries.add("/usr/local/sbin");
        }

        for (final String dir : pathEntries) {
            File file = new File(dir, name);
            if (file.exists()) {
                return file.getPath();
            }
            file = new File(dir, name + ".exe");
            if (file.exists()) {
                return file.getPath();
            }
        }

        return null;
    }

    protected String slurpOutput(CommandLine command, boolean ignoreExitCode) {
        LOG.debug("running: {}", command);
    
        final Map<String,String> environment = new HashMap<String,String>(System.getenv());
        environment.put("COLUMNS", "2000");
        DataInputStream input = null;
        PipedInputStream pis = null;
        OutputSuckingParser parser = null;
        String topOutput = null;
        final DefaultExecutor executor = new DefaultExecutor();
    
        final PipedOutputStream output = new PipedOutputStream();
        PumpStreamHandler streamHandler = new PumpStreamHandler(output, output);
        executor.setWatchdog(new ExecuteWatchdog(MAX_PROCESS_WAIT));
        executor.setStreamHandler(streamHandler);
    
        try {
            LOG.trace("executing '{}'", command);
            pis = new PipedInputStream(output);
            input = new DataInputStream(pis);
            parser = new OutputSuckingParser(input);
            parser.start();
            int exitValue = executor.execute(command, environment);
            IOUtils.closeQuietly(output);
            parser.join(MAX_PROCESS_WAIT);
            if (!ignoreExitCode && exitValue != 0) {
                LOG.debug("error running '{}': exit value was {}", command, exitValue);
            } else {
                topOutput = parser.getOutput();
            }
            LOG.trace("finished '{}'", command);
        } catch (final Exception e) {
            LOG.debug("Failed to run '{}'", command, e);
        } finally {
            IOUtils.closeQuietly(output);
            IOUtils.closeQuietly(input);
            IOUtils.closeQuietly(pis);
        }
        
        return topOutput;
    }

=======
>>>>>>> 1f2d1361
    protected File createTemporaryFileFromString(final String text) {
        File tempFile = null;
        FileWriter fw = null;
        try {
            tempFile = File.createTempFile("topReportPlugin", null);
            tempFile.deleteOnExit();
            fw = new FileWriter(tempFile);
            fw.write(text);
            fw.close();
        } catch (final Exception e) {
            LOG.debug("Unable to write to temporary file.", e);
        } finally {
            IOUtils.closeQuietly(fw);
        }
        return tempFile;
    }

    protected Set<Integer> getOpenNMSProcesses() {
        LOG.debug("getOpenNMSProcesses()");
        final Set<Integer> processes = new HashSet<Integer>();
    
        final String jps = getResourceLocator().findBinary("jps");
        
        LOG.debug("jps = {}", jps);
    
        DataInputStream input = null;
        PsParser parser = null;
        PipedInputStream pis = null;
        PipedOutputStream output = new PipedOutputStream();
        DefaultExecutor executor = new DefaultExecutor();
        executor.setWatchdog(new ExecuteWatchdog(5000));
    
        if (jps != null) {
            CommandLine command = CommandLine.parse(jps + " -v");
            PumpStreamHandler streamHandler = new PumpStreamHandler(output, System.err);
    
            try {
            LOG.trace("executing '{}'", command);
                pis = new PipedInputStream(output);
                input = new DataInputStream(pis);
                parser = new PsParser(input, "opennms_bootstrap.jar", "status", 0);
                parser.start();
                executor.setStreamHandler(streamHandler);
                int exitValue = executor.execute(command);
                IOUtils.closeQuietly(output);
                parser.join();
                processes.addAll(parser.getProcesses());
                LOG.trace("finished '{}'", command);
                
                if (exitValue != 0) {
                    LOG.debug("error running '{}': exit value was {}", command, exitValue);
                }
            } catch (final Exception e) {
                LOG.debug("Failed to run '{}'", command, e);
            } finally {
                IOUtils.closeQuietly(input);
                IOUtils.closeQuietly(pis);
                IOUtils.closeQuietly(output);
            }
        }
    
<<<<<<< HEAD
        LOG.trace("looking for ps");
        final String ps = findBinary("ps");
=======
        LogUtils.tracef(this, "looking for ps");
        final String ps = getResourceLocator().findBinary("ps");
>>>>>>> 1f2d1361
        if (ps != null) {
            
            // try Linux/Mac style
            CommandLine command = CommandLine.parse(ps + " aww -o pid -o args");
            output = new PipedOutputStream();
            PumpStreamHandler streamHandler = new PumpStreamHandler(output, System.err);
    
            try {
                LOG.debug("executing '{}'", command);
                pis = new PipedInputStream(output);
                input = new DataInputStream(pis);
                parser = new PsParser(input, "opennms_bootstrap.jar", "status", 0);
                parser.start();
                executor.setStreamHandler(streamHandler);
                int exitValue = executor.execute(command);
                IOUtils.closeQuietly(output);
                parser.join(MAX_PROCESS_WAIT);
                processes.addAll(parser.getProcesses());
                LOG.trace("finished '{}'", command);
                
                if (exitValue != 0) {
                    LOG.debug("error running '{}': exit value was {}", command, exitValue);
                }
            } catch (final Exception e) {
                LOG.debug("error running '{}'", command, e);
            } finally {
                IOUtils.closeQuietly(input);
                IOUtils.closeQuietly(pis);
                IOUtils.closeQuietly(output);
            }
    
            if (processes.size() == 0) {
                // try Solaris style
                command = CommandLine.parse(ps + " -ea -o pid -o args");
                output = new PipedOutputStream();
                streamHandler = new PumpStreamHandler(output, System.err);
    
                try {
                    LOG.debug("executing '{}'", command);
                    pis = new PipedInputStream(output);
                    input = new DataInputStream(pis);
                    parser = new PsParser(input, "opennms_bootstrap.jar", "status", 0);
                    parser.start();
                    executor.setStreamHandler(streamHandler);
                    int exitValue = executor.execute(command);
                    IOUtils.closeQuietly(output);
                    parser.join(MAX_PROCESS_WAIT);
                    processes.addAll(parser.getProcesses());
                    LOG.trace("finished '{}'", command);
                    
                    if (exitValue != 0) {
                        LOG.debug("error running '{}': exit value was {}", command, exitValue);
                    }
                } catch (final Exception e) {
                    LOG.debug("error running '{}'", command, e);
                } finally {
                    IOUtils.closeQuietly(input);
                    IOUtils.closeQuietly(pis);
                    IOUtils.closeQuietly(output);
                }
            }
        }
    
        if (processes.size() == 0) {
            LOG.warn("Unable to find any OpenNMS processes.");
        }
    
        return processes;
    }

    private MBeanServerConnection getConnection() {
        final List<Integer> ports = new ArrayList<Integer>();
        Integer p = Integer.getInteger("com.sun.management.jmxremote.port");
        if (p != null) ports.add(p);
        ports.add(18980);
        ports.add(1099);
        for (final Integer port : ports) {
            LOG.trace("Trying JMX at localhost:{}/jmxrmi", port);
            try {
                JMXServiceURL url = new JMXServiceURL(String.format("service:jmx:rmi:///jndi/rmi://localhost:%d/jmxrmi", port));
                JMXConnector jmxc = JMXConnectorFactory.connect(url, null);
                return jmxc.getMBeanServerConnection();
            } catch (final Exception e) {
                LOG.debug("Unable to get JMX connection to OpenNMS on port {}.", port, e);
            }
        }
        return null;
    }

    protected void addGetters(final Object o, final Map<String,Resource> map) {
        if (o != null) {
            for (Method method : o.getClass().getDeclaredMethods()) {
                method.setAccessible(true);
                if (method.getName().startsWith("get") && Modifier.isPublic(method.getModifiers())) {
                    Object value;
                    try {
                        value = method.invoke(o);
                    } catch (Throwable e) {
                        value = e;
                    }
                    final String key = method.getName().replaceFirst("^get", "").replaceAll("([A-Z])", " $1").replaceFirst("^ ", "").replaceAll("\\bVm\\b", "VM");
                    map.put(key, getResource(value.toString()));
                }
            }
        }
    }

    protected <T> List<T> getBeans(final String mxBeanName, final Class<T> clazz) {
        initializeConnection();
        List<T> beans = new ArrayList<T>();
        if (m_connection == null)  return beans;
        try {
            ObjectName o = new ObjectName(mxBeanName + ",*");
            for (final ObjectName name : (Set<ObjectName>)m_connection.queryNames(o, null)) {
                beans.add(getBean(name.getCanonicalName(), clazz));
            }
        } catch (final Exception e) {
            LOG.warn("Unable to get beans of type '{}'", mxBeanName, e);
        }
        return beans;
    }

    protected <T> T getBean(final String mxBeanName, final Class<T> clazz) {
        final List<Class<T>> classes = new ArrayList<Class<T>>();
        classes.add(clazz);
        return getBean(mxBeanName, classes);
    }

    protected <T> T getBean(final String mxBeanName, final List<? extends Class<T>> classes) {
        initializeConnection();
        if (m_connection == null || mxBeanName == null || classes == null || classes.size() == 0) {
            return null;
        }
    
        T bean = null;
        for (final Class<T> c : classes) {
            try {
                bean = ManagementFactory.newPlatformMXBeanProxy(m_connection, mxBeanName, c);
                break;
            } catch (final Exception e) {
                LOG.info("Unable to get management bean {} for class {}", mxBeanName, c.getName(), e);
            }
        }
        return bean;
    }

    private void initializeConnection() {
        if (m_connection == null) {
            m_connection = getConnection();
        }
    }
}<|MERGE_RESOLUTION|>--- conflicted
+++ resolved
@@ -78,30 +78,23 @@
     protected static final long MAX_PROCESS_WAIT = 10000; // milliseconds
     private MBeanServerConnection m_connection = null;
 
-<<<<<<< HEAD
+    protected ResourceLocator m_resourceLocator = new SystemReportResourceLocator(MAX_PROCESS_WAIT);
+
     @Override
-=======
-    protected ResourceLocator m_resourceLocator = new SystemReportResourceLocator(MAX_PROCESS_WAIT);
-
->>>>>>> 1f2d1361
     public int getPriority() {
         return 99;
     }
 
-<<<<<<< HEAD
+    protected ResourceLocator getResourceLocator() {
+        return m_resourceLocator;
+    }
+    
+    protected void setResourceLocator(final ResourceLocator resourceLocator) {
+        m_resourceLocator = resourceLocator;
+    }
+
     @Override
     public Map<String, Resource> getEntries() {
-=======
-    protected ResourceLocator getResourceLocator() {
-        return m_resourceLocator;
-    }
-    
-    protected void setResourceLocator(final ResourceLocator resourceLocator) {
-        m_resourceLocator = resourceLocator;
-    }
-
-    public TreeMap<String, Resource> getEntries() {
->>>>>>> 1f2d1361
         throw new UnsupportedOperationException("You must override getEntries()!");
     }
 
@@ -199,78 +192,6 @@
         return new ByteArrayResource(text.getBytes());
     }
     
-<<<<<<< HEAD
-    protected String findBinary(final String name) {
-        List<String> pathEntries = new ArrayList<String>();
-        final String path = System.getenv().get("PATH");
-        if (path != null) {
-            for (final String p : path.split(File.pathSeparator)) {
-                pathEntries.add(p);
-            }
-            // make sure sbin is in the path, too, just in case
-            pathEntries.add("/sbin");
-            pathEntries.add("/usr/sbin");
-            pathEntries.add("/usr/local/sbin");
-        }
-
-        for (final String dir : pathEntries) {
-            File file = new File(dir, name);
-            if (file.exists()) {
-                return file.getPath();
-            }
-            file = new File(dir, name + ".exe");
-            if (file.exists()) {
-                return file.getPath();
-            }
-        }
-
-        return null;
-    }
-
-    protected String slurpOutput(CommandLine command, boolean ignoreExitCode) {
-        LOG.debug("running: {}", command);
-    
-        final Map<String,String> environment = new HashMap<String,String>(System.getenv());
-        environment.put("COLUMNS", "2000");
-        DataInputStream input = null;
-        PipedInputStream pis = null;
-        OutputSuckingParser parser = null;
-        String topOutput = null;
-        final DefaultExecutor executor = new DefaultExecutor();
-    
-        final PipedOutputStream output = new PipedOutputStream();
-        PumpStreamHandler streamHandler = new PumpStreamHandler(output, output);
-        executor.setWatchdog(new ExecuteWatchdog(MAX_PROCESS_WAIT));
-        executor.setStreamHandler(streamHandler);
-    
-        try {
-            LOG.trace("executing '{}'", command);
-            pis = new PipedInputStream(output);
-            input = new DataInputStream(pis);
-            parser = new OutputSuckingParser(input);
-            parser.start();
-            int exitValue = executor.execute(command, environment);
-            IOUtils.closeQuietly(output);
-            parser.join(MAX_PROCESS_WAIT);
-            if (!ignoreExitCode && exitValue != 0) {
-                LOG.debug("error running '{}': exit value was {}", command, exitValue);
-            } else {
-                topOutput = parser.getOutput();
-            }
-            LOG.trace("finished '{}'", command);
-        } catch (final Exception e) {
-            LOG.debug("Failed to run '{}'", command, e);
-        } finally {
-            IOUtils.closeQuietly(output);
-            IOUtils.closeQuietly(input);
-            IOUtils.closeQuietly(pis);
-        }
-        
-        return topOutput;
-    }
-
-=======
->>>>>>> 1f2d1361
     protected File createTemporaryFileFromString(final String text) {
         File tempFile = null;
         FileWriter fw = null;
@@ -289,12 +210,12 @@
     }
 
     protected Set<Integer> getOpenNMSProcesses() {
-        LOG.debug("getOpenNMSProcesses()");
+        LOG.trace("getOpenNMSProcesses()");
         final Set<Integer> processes = new HashSet<Integer>();
     
         final String jps = getResourceLocator().findBinary("jps");
         
-        LOG.debug("jps = {}", jps);
+        LOG.trace("jps = {}", jps);
     
         DataInputStream input = null;
         PsParser parser = null;
@@ -332,13 +253,8 @@
             }
         }
     
-<<<<<<< HEAD
         LOG.trace("looking for ps");
-        final String ps = findBinary("ps");
-=======
-        LogUtils.tracef(this, "looking for ps");
         final String ps = getResourceLocator().findBinary("ps");
->>>>>>> 1f2d1361
         if (ps != null) {
             
             // try Linux/Mac style
@@ -347,7 +263,7 @@
             PumpStreamHandler streamHandler = new PumpStreamHandler(output, System.err);
     
             try {
-                LOG.debug("executing '{}'", command);
+                LOG.trace("executing '{}'", command);
                 pis = new PipedInputStream(output);
                 input = new DataInputStream(pis);
                 parser = new PsParser(input, "opennms_bootstrap.jar", "status", 0);
@@ -377,7 +293,7 @@
                 streamHandler = new PumpStreamHandler(output, System.err);
     
                 try {
-                    LOG.debug("executing '{}'", command);
+                    LOG.trace("executing '{}'", command);
                     pis = new PipedInputStream(output);
                     input = new DataInputStream(pis);
                     parser = new PsParser(input, "opennms_bootstrap.jar", "status", 0);
