@import "../runo/legacy-styles.css";

.dashboard .v-portlet-slot {
    background: #fff !important;
    -webkit-border-radius: 4px !important;
    -moz-border-radius: 4px !important;
    border-radius: 4px !important;
    -webkit-box-shadow: 0 2px 3px rgba(0, 0, 0, 0.14), 0 0 0 1px rgba(0, 0, 0, 0.07) !important;
    -moz-box-shadow: 0 2px 3px rgba(0, 0, 0, 0.14), 0 0 0 1px rgba(0, 0, 0, 0.07) !important;
    box-shadow: 0 2px 3px rgba(0, 0, 0, 0.14), 0 0 0 1px rgba(0, 0, 0, 0.07) !important;
}

.dashboard .v-portlet-header {
    color: #fff !important;
    text-shadow: 0 1px 1px #000 !important;
    background: #5d6167 !important;
    background: -moz-linear-gradient(top, #5d6167 0%, #393939 100%) !important;
    background: -webkit-gradient(linear, left top, left bottom, color-stop(0%, #5d6167), color-stop(100%, #393939)) !important;
    background: -webkit-linear-gradient(top, #5d6167 0%, #393939 100%) !important;
    background: -o-linear-gradient(top, #5d6167 0%, #393939 100%) !important;
    background: -ms-linear-gradient(top, #5d6167 0%, #393939 100%) !important;
}

.dashboard .v-portlet-content-wrapper {
    border: none !important;
}

.dashboard .v-portlet .v-portlet-header-button {
    margin-right: 3px;
    border-radius: 3px;
}

.dashboard.v-app {
    background: #dfe0e1;
    background: -moz-linear-gradient(top, #d8d9da 0%, #e6e7e8 10%, #e0e1e2 100%);
    background: -webkit-gradient(linear, left top, left bottom, color-stop(0%, #d8d9da), color-stop(10%, #e6e7e8), color-stop(100%, #e0e1e2));
    background: -webkit-linear-gradient(top, #d8d9da 0%, #e6e7e8 10%, #e0e1e2 100%);
    background: -o-linear-gradient(top, #d8d9da 0%, #e6e7e8 10%, #e0e1e2 100%);
    background: -ms-linear-gradient(top, #d8d9da 0%, #e6e7e8 10%, #e0e1e2 100%);
}

.debug {
    border: 1px dashed red;
}

.dashboard .header {
    background-color: #dddddd;
    border-color: #dddddd;
    border-width: 0 0 1px;
}

#onmslogo {
    background:url(/opennms/images/horizon_logo.svg) no-repeat;
    display:block;
    height:44px;
    width:130px;
    overflow:hidden;
    text-indent:100%;
    white-space:nowrap;
    margin: 10px 0px 0px 10px;
}

.dashboard .wallboard-board {
    color: #3ba300;
    padding: 5px 5px;
    margin: 1px;
}

.dashboard .wallboard-board {
    font-size: 18px;
    padding: 5px 5px;
    margin: 1px;
}

.dashboard .wallboard-board .progress-paused {
    font-size: 24px;
    font-weight: bold;
    background: orange;
    border: 2px solid orangered;
    border-radius: 4px;
    padding: 10px;
    margin-bottom: 20px;
    margin-top: 20px;
    display: block;
}

.configuration-title {
    font-size: 24px;
    font-weight: bold;
    line-height: normal;
}

.help-title {
    font-size: 16px;
    font-weight: bold;
    line-height: normal;
}

.help-content {
    font-size: 14px;
    line-height: normal;
}

.help-table {
    font-size: 14px;
    width: 100%;
    border: 1px solid;
    line-height: normal;
    vertical-align: top;
}

.help-table-cell {
    vertical-align: top;
}

.v-table-cell-wrapper { line-height: normal; padding: 3px; }

/*  --------------------------------------------------
    :: Alarm/Node Table Rows (Vaadin Widgets)
    -------------------------------------------------- */

/**
 * Table row CSS. Coordinate these class names with the values inside:
 *
 * org.opennms.features.topology.app.internal.support.AlarmTableCellStyleGenerator
 */

/* The padding: 20px is handled by adding &nbsp;s with a ColumnGenerator */
.v-table-cell-content-bright { /* padding-left: 20px; */ background-position: top left; background-repeat: repeat-y; }

.v-table-row-alarm-minor,
.v-table-row-alarm-minor-noack {
    border-top: 2px solid #FF9900 !important;
}
.v-table-row-alarm-minor-noack {
    font-weight: bold;
}
.v-table-row-alarm-minor.v-table-row,
.v-table-row-alarm-minor-noack.v-table-row {
    background-color: #FFEBCD;
}
.v-table-row-alarm-minor.v-table-row-odd,
.v-table-row-alarm-minor-noack.v-table-row-odd {
    background-color: #F8E4C6;
}
.v-table-row-alarm-minor .v-table-cell-content-bright,
.v-table-row-alarm-minor-noack .v-table-cell-content-bright
{
    background-image: url(../../../images/bgMinor.png);
}

.v-table-row-alarm-critical,
.v-table-row-alarm-critical-noack {
    border-top: 2px solid #CC0000 !important;
}
.v-table-row-alarm-critical-noack {
    font-weight: bold;
}
.v-table-row-alarm-critical.v-table-row,
.v-table-row-alarm-critical-noack.v-table-row {
    background-color: #F5CDCD;
}
.v-table-row-alarm-critical.v-table-row-odd,
.v-table-row-alarm-critical-noack.v-table-row-odd {
    background-color: #EEC6C6;
}
.v-table-row-alarm-critical .v-table-cell-content-bright,
.v-table-row-alarm-critical-noack .v-table-cell-content-bright
{
    background-image: url(../../../images/bgCritical.png);
}

.v-table-row-alarm-major,
.v-table-row-alarm-major-noack {
    border-top: 2px solid #FF3300 !important;
}
.v-table-row-alarm-major-noack {
    font-weight: bold;
}
.v-table-row-alarm-major.v-table-row,
.v-table-row-alarm-major-noack.v-table-row {
    background-color: #FFD7CD;
}
.v-table-row-alarm-major.v-table-row-odd,
.v-table-row-alarm-major-noack.v-table-row-odd {
    background-color: #F8D0C6;
}
.v-table-row-alarm-major .v-table-cell-content-bright,
.v-table-row-alarm-major-noack .v-table-cell-content-bright
{
    background-image: url(../../../images/bgMajor.png);
}

.v-table-row-alarm-warning,
.v-table-row-alarm-warning-noack {
    border-top: 2px solid #FFCC00 !important;
}
.v-table-row-alarm-warning-noack {
    font-weight: bold;
}
.v-table-row-alarm-warning.v-table-row,
.v-table-row-alarm-warning-noack.v-table-row {
    background-color: #FFF5CD;
}
.v-table-row-alarm-warning.v-table-row-odd,
.v-table-row-alarm-warning-noack.v-table-row-odd {
    background-color: #F8EEC6;
}
.v-table-row-alarm-warning .v-table-cell-content-bright,
.v-table-row-alarm-warning-noack .v-table-cell-content-bright
{
    background-image: url(../../../images/bgWarning.png);
}

.v-table-row-alarm-indeterminate,
.v-table-row-alarm-indeterminate-noack {
    border-top: 2px solid #999000 !important;
}
.v-table-row-alarm-indeterminate-noack {
    font-weight: bold;
}
.v-table-row-alarm-indeterminate.v-table-row,
.v-table-row-alarm-indeterminate-noack.v-table-row {
    background-color: #EBEBCD;
}
.v-table-row-alarm-indeterminate.v-table-row-odd,
.v-table-row-alarm-indeterminate-noack.v-table-row-odd {
    background-color: #E4E4C6;
}
.v-table-row-alarm-indeterminate .v-table-cell-content-bright,
.v-table-row-alarm-indeterminate-noack .v-table-cell-content-bright
{
    background-image: url(../../../images/bgIndeterminate.png);
}

.v-table-row-alarm-normal,
.v-table-row-alarm-normal-noack {
    border-top: 2px solid #336600 !important;
}
.v-table-row-alarm-normal-noack {
    font-weight: bold;
}
.v-table-row-alarm-normal.v-table-row,
.v-table-row-alarm-normal-noack.v-table-row {
    background-color: #D7E1CD;
}
.v-table-row-alarm-normal.v-table-row-odd,
.v-table-row-alarm-normal-noack.v-table-row-odd {
    background-color: #D0DAC6;
}
.v-table-row-alarm-normal .v-table-cell-content-bright,
.v-table-row-alarm-normal-noack .v-table-cell-content-bright
{
    background-image: url(../../../images/bgNormal.png);
}

.v-table-row-alarm-cleared,
.v-table-row-alarm-cleared-noack {
    border-top: 2px solid #999 !important;
}
.v-table-row-alarm-cleared-noack {
    font-weight: bold;
}
.v-table-row-alarm-cleared.v-table-row,
.v-table-row-alarm-cleared-noack.v-table-row {
    background-color: #EEEEEE;
}
.v-table-row-alarm-cleared.v-table-row-odd,
.v-table-row-alarm-cleared-noack.v-table-row-odd {
    background-color: #E7E7E7;
}
.v-table-row-alarm-cleared .v-table-cell-content-bright,
.v-table-row-alarm-cleared-noack .v-table-cell-content-bright
{
    background-image: url(../../../images/bgCleared.png);
}

/*  --------------------------------------------------
    :: Ops Board/Panel styles
    -------------------------------------------------- */

.alert-details-dashlet .onms-table{
    border-collapse: collapse;
    width: 100%;
    margin-top: 0;
    margin-bottom: 10px;
    color:#000000;
}

.alert-details-dashlet .onms { padding-left: 20px; background-position: top left; background-repeat: repeat-y; }
.alert-details-dashlet .Critical{ background-color: #F5CDCD; border-top: 2px solid #CC0000 !important; background-image: url(/opennms/images/bgCritical.png); }
.alert-details-dashlet .Major{ background-color: #FFD7CD; border-top: 2px solid #FF3300 !important; background-image: url(/opennms/images/bgMajor.png); }
.alert-details-dashlet .Minor{ background-color: #FFEBCD; border-top: 2px solid #FF9900 !important; background-image: url(/opennms/images/bgMinor.png); }
.alert-details-dashlet .Warning{ background-color: #FFF5CD; border-top: 2px solid #FFCC00 !important; background-image: url(/opennms/images/bgWarning.png); }
.alert-details-dashlet .Indeterminate{ background-color: #EBEBCD; border-top: 2px solid #999000 !important; background-image: url(/opennms/images/bgIndeterminate.png); }
.alert-details-dashlet .Normal{ background-color: #D7E1CD; border-top: 2px solid #336600 !important; background-image: url(/opennms/images/bgNormal.png); }
.alert-details-dashlet .Cleared { background-color: #EEE; border-top: 2px solid #999 !important; background-image: url(/opennms/images/bgCleared.png); }
.alert-details-dashlet .nobright { background-image: none;}

.alert-details-dashlet .Critical .onms { background-color: #F5CDCD; }
.alert-details-dashlet .Critical .divider { border-top: 2px solid #CC0000 !important; }
.alert-details-dashlet .Critical .bright { background-image: url(/opennms/images/bgCritical.png); }

.alert-details-dashlet .Major .onms { background-color: #FFD7CD; }
.alert-details-dashlet .Major .divider { border-top: 2px solid #FF3300 !important; }
.alert-details-dashlet .Major .bright { background-image: url(/opennms/images/bgMajor.png); }

.alert-details-dashlet .Minor .onms { background-color: #FFEBCD; }
.alert-details-dashlet .Minor .divider { border-top: 2px solid #FF9900 !important; }
.alert-details-dashlet .Minor .bright { background-image: url(/opennms/images/bgMinor.png); }

.alert-details-dashlet .Warning .onms { background-color: #FFF5CD; }
.alert-details-dashlet .Warning .divider { border-top: 2px solid #FFCC00 !important; }
.alert-details-dashlet .Warning .bright { background-image: url(/opennms/images/bgWarning.png); }

.alert-details-dashlet .Indeterminate .onms { background-color: #EBEBCD; }
.alert-details-dashlet .Indeterminate .divider { border-top: 2px solid #999900 !important; }
.alert-details-dashlet .Indeterminate .bright { background-image: url(/opennms/images/bgIndeterminate.png); }

.alert-details-dashlet .Normal .onms { background-color: #D7E1CD; }
.alert-details-dashlet .Normal .divider { border-top: 2px solid #336600 !important; }
.alert-details-dashlet .Normal .bright { background-image: url(/opennms/images/bgNormal.png); }

.alert-details-dashlet .Cleared .onms { background-color: #EEE; }
.alert-details-dashlet .Cleared .divider { border-top: 2px solid #999 !important; }
.alert-details-dashlet .Cleared .bright { background-image: url(/opennms/images/bgCleared.png); }
/*
td.onms { font-size: 100%; }
*/
.alert-details-dashlet .onms-header-cell {
    border:1px solid #999;
    padding: 4px 5px;
    background-color: #444;
    font-weight: bold;
    text-align: left;
    color: #FFF;
    height:1.5em;
}

.alert-details-dashlet .onms-cell {
    border: 1px solid #999;
    padding: 4px 5px;
    background-color: #FFF;
    font-size: 100%;
    height:1.5em;
    overflow:hidden;
}
<<<<<<< HEAD
=======
 
.novscroll {
    overflow-y: hidden;
    overflow-x: auto;
}
.v-panel-content.v-panel-content-novscroll {
    overflow-y: hidden !important;
    overflow-x: auto;
}
>>>>>>> 20c21ae9

.severity { color:#000000; padding-left: 20px; background-position: top left; background-repeat: repeat-y; }
.severity.Critical{ background-color: #F5CDCD; border-top: 2px solid #CC0000 !important; background-image: url(/opennms/images/bgCritical.png); }
.severity.Major{ background-color: #FFD7CD; border-top: 2px solid #FF3300 !important; background-image: url(/opennms/images/bgMajor.png); }
.severity.Minor{ background-color: #FFEBCD; border-top: 2px solid #FF9900 !important; background-image: url(/opennms/images/bgMinor.png); }
.severity.Warning{ background-color: #FFF5CD; border-top: 2px solid #FFCC00 !important; background-image: url(/opennms/images/bgWarning.png); }
.severity.Indeterminate{ background-color: #EBEBCD; border-top: 2px solid #999000 !important; background-image: url(/opennms/images/bgIndeterminate.png); }
.severity.Normal{ background-color: #D7E1CD; border-top: 2px solid #336600 !important; background-image: url(/opennms/images/bgNormal.png); }
.severity.Cleared { background-color: #EEEEEE; border-top: 2px solid #999999 !important; background-image: url(/opennms/images/bgCleared.png); }
.severity.bright { text-overflow: ellipsis; white-space: nowrap; padding-left: 20px; background-position: top left; background-repeat: repeat-y; }
.severity.nobright { text-overflow: ellipsis; white-space: nowrap; background-image: none;}<|MERGE_RESOLUTION|>--- conflicted
+++ resolved
@@ -345,8 +345,6 @@
     height:1.5em;
     overflow:hidden;
 }
-<<<<<<< HEAD
-=======
  
 .novscroll {
     overflow-y: hidden;
@@ -356,7 +354,6 @@
     overflow-y: hidden !important;
     overflow-x: auto;
 }
->>>>>>> 20c21ae9
 
 .severity { color:#000000; padding-left: 20px; background-position: top left; background-repeat: repeat-y; }
 .severity.Critical{ background-color: #F5CDCD; border-top: 2px solid #CC0000 !important; background-image: url(/opennms/images/bgCritical.png); }
