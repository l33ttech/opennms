--- conflicted
+++ resolved
@@ -14,11 +14,6 @@
   <name>OpenNMS Features :: Vaadin :: Themes</name>
 
   <packaging>pom</packaging>
-<<<<<<< HEAD
-  <version>1.13.4-SNAPSHOT</version>
-
-=======
->>>>>>> 9cda1b5a
 
   <modules>
     <module>onms-default-theme</module>
