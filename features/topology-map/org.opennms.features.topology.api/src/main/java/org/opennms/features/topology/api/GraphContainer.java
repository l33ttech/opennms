--- conflicted
+++ resolved
@@ -63,18 +63,12 @@
 
     Graph getGraph();
 
-<<<<<<< HEAD
-    Collection<VertexRef> getVertexRefForest(Collection<VertexRef> vertexRefs);
-=======
     AutoRefreshSupport getAutoRefreshSupport();
 
     boolean hasAutoRefreshSupport();
 
-	Collection<VertexRef> getVertexRefForest(Collection<VertexRef> vertexRefs);
+    Collection<VertexRef> getVertexRefForest(Collection<VertexRef> vertexRefs);
     
-	MapViewManager getMapViewManager();
->>>>>>> 62fd2e8a
-
     MapViewManager getMapViewManager();
 
     Property<Double> getScaleProperty();
