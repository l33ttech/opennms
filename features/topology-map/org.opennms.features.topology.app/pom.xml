--- conflicted
+++ resolved
@@ -31,8 +31,6 @@
             <directory>src/main/resources</directory>
         </resource>
     </resources>
-<<<<<<< HEAD
-=======
     <plugins>
         <plugin>
 		    <artifactId>maven-surefire-plugin</artifactId>
@@ -60,7 +58,6 @@
       </plugin>
 -->
     </plugins>
->>>>>>> 8a290ce6
   </build>
 
 
