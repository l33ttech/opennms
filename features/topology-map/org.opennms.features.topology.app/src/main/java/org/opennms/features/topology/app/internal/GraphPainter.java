--- conflicted
+++ resolved
@@ -1,11 +1,7 @@
 package org.opennms.features.topology.app.internal;
 
-<<<<<<< HEAD
 import java.util.ArrayList;
 import java.util.List;
-=======
-import java.util.Map;
->>>>>>> 0b66f082
 
 import org.opennms.features.topology.api.Graph;
 import org.opennms.features.topology.api.GraphContainer;
@@ -26,30 +22,16 @@
 
 	private final GraphContainer m_graphContainer;
 	private final IconRepositoryManager m_iconRepoManager;
-<<<<<<< HEAD
-	private final SelectionManager m_selectionManager;
-=======
-	private final PaintTarget m_target;
->>>>>>> 0b66f082
 	private final Layout m_layout;
 	private final StatusProvider m_statusProvider;
 	private final TopologyComponentState m_componentState;
-    private List<SharedVertex> m_vertices = new ArrayList<SharedVertex>();
-    private List<SharedEdge> m_edges = new ArrayList<SharedEdge>();
+    private final List<SharedVertex> m_vertices = new ArrayList<SharedVertex>();
+    private final List<SharedEdge> m_edges = new ArrayList<SharedEdge>();
 
-<<<<<<< HEAD
-	GraphPainter(GraphContainer graphContainer, Layout layout, IconRepositoryManager iconRepoManager, SelectionManager selectionManager, StatusProvider statusProvider, TopologyComponentState componentState) {
+	GraphPainter(GraphContainer graphContainer, Layout layout, IconRepositoryManager iconRepoManager, StatusProvider statusProvider, TopologyComponentState componentState) {
 		m_graphContainer = graphContainer;
 		m_layout = layout;
 		m_iconRepoManager = iconRepoManager;
-		m_selectionManager = selectionManager;
-=======
-	GraphPainter(GraphContainer graphContainer, Layout layout, IconRepositoryManager iconRepoManager, PaintTarget target, StatusProvider statusProvider) {
-		m_graphContainer = graphContainer;
-		m_layout = layout;
-		m_iconRepoManager = iconRepoManager;
-		m_target = target;
->>>>>>> 0b66f082
 		m_statusProvider = statusProvider;
 		m_componentState = componentState;
 	}
@@ -59,49 +41,24 @@
 	}
 
 	@Override
-	public void visitGraph(Graph graph) throws PaintException {
-		//m_target.startTag("graph");
-	}
-
-	@Override
 	public void visitVertex(Vertex vertex) throws PaintException {
 		Point initialLocation = m_layout.getInitialLocation(vertex);
 		Point location = m_layout.getLocation(vertex);
-<<<<<<< HEAD
 		SharedVertex v = new SharedVertex();
 		v.setKey(vertex.getKey());
 		v.setInitialX(initialLocation.getX());
 		v.setInitialY(initialLocation.getY());
 		v.setX(location.getX());
 		v.setY(location.getY());
-		v.setSelected(isSelected(m_selectionManager, vertex));
+		v.setSelected(isSelected(m_graphContainer.getSelectionManager(), vertex));
 		if(m_graphContainer.getStatusProvider() != null) {
 		    v.setStatus(getStatus(vertex));
-=======
-		m_target.startTag("vertex");
-		m_target.addAttribute("key", vertex.getKey());
-		m_target.addAttribute("initialX", initialLocation.getX());
-		m_target.addAttribute("initialY", initialLocation.getY());
-		m_target.addAttribute("x", location.getX());
-		m_target.addAttribute("y", location.getY());
-		m_target.addAttribute("selected", isSelected(m_graphContainer.getSelectionManager(), vertex));
-		if(m_graphContainer.getStatusProvider() != null) {
-		    addStatusProviderProperties(m_graphContainer.getStatusProvider(), vertex, m_target);
-//		    m_target.addAttribute("status", getStatus(vertex) );
->>>>>>> 0b66f082
 		}
 		v.setIconUrl(m_iconRepoManager.findIconUrlByKey(vertex.getIconKey()));
 		v.setLabel(vertex.getLabel());
 		v.setTooltipText(getTooltipText(vertex));
 		m_vertices.add(v);
 	}
-
-    private void addStatusProviderProperties(StatusProvider statusProvider, Vertex vertex, PaintTarget target) throws PaintException {
-        Map<String, String> statusProps = statusProvider.getStatusForVertex(vertex).getStatusProperties();
-        for(String key : statusProps.keySet()) {
-            target.addAttribute(key, statusProps.get(key));
-        }
-    }
 
     private String getStatus(Vertex vertex) {
         return m_statusProvider != null ? m_statusProvider.getStatusForVertex(vertex).computeStatus() : "";
@@ -117,25 +74,14 @@
 
 	@Override
 	public void visitEdge(Edge edge) throws PaintException {
-<<<<<<< HEAD
 		SharedEdge e = new SharedEdge();
 		e.setKey(edge.getKey());
 		e.setSourceKey(getSourceKey(edge));
 		e.setTargetKey(getTargetKey(edge));
-		e.setSelected(isSelected(m_selectionManager, edge));
+		e.setSelected(isSelected(m_graphContainer.getSelectionManager(), edge));
 		e.setCssClass(getStyleName(edge));
 		e.setTooltipText(getTooltipText(edge));
 		m_edges.add(e);
-=======
-		m_target.startTag("edge");
-		m_target.addAttribute("key", edge.getKey());
-		m_target.addAttribute("source", getSourceKey(edge));
-		m_target.addAttribute("target", getTargetKey(edge));
-		m_target.addAttribute("selected", isSelected(m_graphContainer.getSelectionManager(), edge));
-		m_target.addAttribute("cssClass", getStyleName(edge));
-		m_target.addAttribute("tooltipText", getTooltipText(edge));
-		m_target.endTag("edge");
->>>>>>> 0b66f082
 	}
 
 	/**
@@ -151,8 +97,8 @@
 
 	@Override
 	public void completeGraph(Graph graph) throws PaintException {
-	    m_componentState.setVertices(m_vertices);
-	    m_componentState.setEdges(m_edges);
+		m_componentState.setVertices(m_vertices);
+		m_componentState.setEdges(m_edges);
 	}
 
 	private String getSourceKey(Edge edge) {
