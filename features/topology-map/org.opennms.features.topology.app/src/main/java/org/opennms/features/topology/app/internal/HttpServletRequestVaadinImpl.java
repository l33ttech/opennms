--- conflicted
+++ resolved
@@ -66,7 +66,6 @@
  */
 public class HttpServletRequestVaadinImpl implements HttpServletRequest {
 
-<<<<<<< HEAD
     private final VaadinRequest m_request;
     private URL m_url;
 
@@ -294,10 +293,9 @@
         return m_request.getParameterMap();
     }
 
-    @SuppressWarnings("rawtypes")
-    @Override
-    public Enumeration getParameterNames() {
-        return Collections.enumeration(Collections.emptyList());
+    @Override
+    public Enumeration<String> getParameterNames() {
+        return Collections.enumeration(Collections.<String>emptyList());
     }
 
     @Override
@@ -380,387 +378,66 @@
     public void setCharacterEncoding(String env) throws UnsupportedEncodingException {
         // Do nothing
     }
-=======
-	private final VaadinRequest m_request;
-	
-	public HttpServletRequestVaadinImpl(VaadinRequest request) {
-		m_request = request;
-	}
-
-	@Override
-	public String getAuthType() {
-		return m_request.getAuthType();
-	}
-
-	@Override
-	public String getContextPath() {
-		return m_request.getContextPath();
-	}
-
-	@Override
-	public Cookie[] getCookies() {
-		return m_request.getCookies();
-	}
-
-	@Override
-	public long getDateHeader(String name) {
-		return m_request.getDateHeader(name);
-	}
-
-	@Override
-	public String getHeader(String name) {
-		return m_request.getHeader(name);
-	}
-
-	@Override
-	public Enumeration<String> getHeaderNames() {
-		return m_request.getHeaderNames();
-	}
-
-	@Override
-	public Enumeration<String> getHeaders(String name) {
-		return m_request.getHeaders(name);
-	}
-
-	@Override
-	public int getIntHeader(String name) {
-		return Integer.parseInt(m_request.getHeader(name));
-	}
-
-	@Override
-	public String getMethod() {
-		return m_request.getMethod();
-	}
-
-	@Override
-	public String getPathInfo() {
-		return m_request.getPathInfo();
-	}
-
-	@Override
-	public String getPathTranslated() {
-		return null;
-	}
-
-	@Override
-	public String getQueryString() {
-		return null;
-	}
-
-	@Override
-	public String getRemoteUser() {
-		return m_request.getRemoteUser();
-	}
-
-	/**
-	 * @throws UnsupportedOperationException
-	 */
-	@Override
-	public String getRequestURI() {
-		throw new UnsupportedOperationException("Unimplemented: " + this.getClass().getName() + ".getRequestURI()");
-	}
-
-	/**
-	 * @throws UnsupportedOperationException
-	 */
-	@Override
-	public StringBuffer getRequestURL() {
-		throw new UnsupportedOperationException("Unimplemented: " + this.getClass().getName() + ".getRequestURL()");
-	}
-
-	/**
-	 * @throws UnsupportedOperationException
-	 */
-	@Override
-	public String getRequestedSessionId() {
-		throw new UnsupportedOperationException("Unimplemented: " + this.getClass().getName() + ".getRequestedSessionId()");
-	}
-
-	/**
-	 * @throws UnsupportedOperationException
-	 */
-	@Override
-	public String getServletPath() {
-		throw new UnsupportedOperationException("Unimplemented: " + this.getClass().getName() + ".getServletPath()");
-	}
-
-	/**
-	 * @throws UnsupportedOperationException
-	 */
-	@Override
-	public HttpSession getSession() {
-		//return VaadinSession.getCurrent();
-		throw new UnsupportedOperationException("Unimplemented: " + this.getClass().getName() + ".getSession()");
-	}
-
-	/**
-	 * @throws UnsupportedOperationException
-	 */
-	@Override
-	public HttpSession getSession(boolean create) {
-		//return VaadinSession.getCurrent();
-		throw new UnsupportedOperationException("Unimplemented: " + this.getClass().getName() + ".getSession()");
-	}
-
-	@Override
-	public Principal getUserPrincipal() {
-		return m_request.getUserPrincipal();
-	}
-
-	@Override
-	public boolean isRequestedSessionIdFromCookie() {
-		return false;
-	}
-
-	@Override
-	public boolean isRequestedSessionIdFromURL() {
-		return false;
-	}
-
-	@Override
-	public boolean isRequestedSessionIdFromUrl() {
-		return false;
-	}
-
-	@Override
-	public boolean isRequestedSessionIdValid() {
-		return false;
-	}
-
-	@Override
-	public boolean isUserInRole(String role) {
-		return m_request.isUserInRole(role);
-	}
-
-	@Override
-	public Object getAttribute(String name) {
-		return m_request.getAttribute(name);
-	}
-
-	@Override
-	public Enumeration<String> getAttributeNames() {
-		return m_request.getAttributeNames();
-	}
-
-	@Override
-	public String getCharacterEncoding() {
-		return m_request.getCharacterEncoding();
-	}
-
-	@Override
-	public int getContentLength() {
-		return m_request.getContentLength();
-	}
-
-	@Override
-	public String getContentType() {
-		return m_request.getContentType();
-	}
-
-	@Override
-	public ServletInputStream getInputStream() throws IOException {
-		throw new IOException("Cannot get input stream from " + this.getClass().getName());
-	}
-
-	/**
-	 * @throws UnsupportedOperationException
-	 */
-	@Override
-	public String getLocalAddr() {
-		throw new UnsupportedOperationException("Unimplemented: " + this.getClass().getName() + ".getLocalAddr()");
-	}
-
-	/**
-	 * @throws UnsupportedOperationException
-	 */
-	@Override
-	public String getLocalName() {
-		throw new UnsupportedOperationException("Unimplemented: " + this.getClass().getName() + ".getLocalName()");
-	}
-
-	/**
-	 * @throws UnsupportedOperationException
-	 */
-	@Override
-	public int getLocalPort() {
-		throw new UnsupportedOperationException("Unimplemented: " + this.getClass().getName() + ".getLocalPort()");
-	}
-
-	@Override
-	public Locale getLocale() {
-		return m_request.getLocale();
-	}
-
-	@Override
-	public Enumeration<Locale> getLocales() {
-		return m_request.getLocales();
-	}
-
-	@Override
-	public String getParameter(String name) {
-		return m_request.getParameter(name);
-	}
-
-	@Override
-	public Map<String,String[]> getParameterMap() {
-		return m_request.getParameterMap();
-	}
-
-	@Override
-	public Enumeration<String> getParameterNames() {
-		return Collections.enumeration(Collections.<String>emptyList());
-	}
-
-	@Override
-	public String[] getParameterValues(String name) {
-		return null;
-	}
-
-	/**
-	 * @throws UnsupportedOperationException
-	 */
-	@Override
-	public String getProtocol() {
-		throw new UnsupportedOperationException("Unimplemented: " + this.getClass().getName() + ".getProtocol()");
-	}
-
-	@Override
-	public BufferedReader getReader() throws IOException {
-		return m_request.getReader();
-	}
-
-	/**
-	 * @throws UnsupportedOperationException
-	 */
-	@Override
-	public String getRealPath(String path) {
-		throw new UnsupportedOperationException("Unimplemented: " + this.getClass().getName() + ".getRealPath()");
-	}
-
-	@Override
-	public String getRemoteAddr() {
-		return m_request.getRemoteAddr();
-	}
-
-	@Override
-	public String getRemoteHost() {
-		return m_request.getRemoteHost();
-	}
-
-	@Override
-	public int getRemotePort() {
-		return m_request.getRemotePort();
-	}
-
-	@Override
-	public RequestDispatcher getRequestDispatcher(String path) {
-		return null;
-	}
-
-	/**
-	 * @throws UnsupportedOperationException
-	 */
-	@Override
-	public String getScheme() {
-		throw new UnsupportedOperationException("Unimplemented: " + this.getClass().getName() + ".getScheme()");
-	}
-
-	/**
-	 * @throws UnsupportedOperationException
-	 */
-	@Override
-	public String getServerName() {
-		throw new UnsupportedOperationException("Unimplemented: " + this.getClass().getName() + ".getServerName()");
-	}
-
-	/**
-	 * @throws UnsupportedOperationException
-	 */
-	@Override
-	public int getServerPort() {
-		throw new UnsupportedOperationException("Unimplemented: " + this.getClass().getName() + ".getServerPort()");
-	}
-
-	@Override
-	public boolean isSecure() {
-		return m_request.isSecure();
-	}
-
-	@Override
-	public void removeAttribute(String name) {
-		m_request.removeAttribute(name);
-	}
-
-	@Override
-	public void setAttribute(String name, Object o) {
-		m_request.setAttribute(name, o);
-	}
-
-	@Override
-	public void setCharacterEncoding(String env) throws UnsupportedEncodingException {
-		// Do nothing
-	}
-
-	@Override
-	public AsyncContext getAsyncContext() {
-		throw new IllegalStateException("Asynchronous operations not supported.");
-	}
-
-	@Override
-	public DispatcherType getDispatcherType() {
-		return DispatcherType.REQUEST;
-	}
-
-	@Override
-	public ServletContext getServletContext() {
-		// TODO Not sure how to implement this
-		return null;
-	}
-
-	@Override
-	public boolean isAsyncStarted() {
-		return false;
-	}
-
-	@Override
-	public boolean isAsyncSupported() {
-		return false;
-	}
-
-	@Override
-	public AsyncContext startAsync() throws IllegalStateException {
-		throw new IllegalStateException("Asynchronous operations not supported");
-	}
-
-	@Override
-	public AsyncContext startAsync(ServletRequest arg0, ServletResponse arg1) throws IllegalStateException {
-		throw new IllegalStateException("Asynchronous operations not supported");
-	}
-
-	@Override
-	public boolean authenticate(HttpServletResponse arg0) throws IOException, ServletException {
-		// TODO: Not sure what to do here, I think return true?
-		return true;
-	}
-
-	@Override
-	public Part getPart(String arg0) throws IOException, ServletException {
-		throw new ServletException("Request is not of type multipart/form-data");
-	}
-
-	@Override
-	public Collection<Part> getParts() throws IOException, ServletException {
-		return Collections.emptyList();
-	}
-
-	@Override
-	public void login(String arg0, String arg1) throws ServletException {
-		throw new ServletException("Already logged in");
-	}
-
-	@Override
-	public void logout() throws ServletException {
-		throw new ServletException("Cannot log out");
-	}
->>>>>>> c46e56fd
+
+    @Override
+    public AsyncContext getAsyncContext() {
+        throw new IllegalStateException("Asynchronous operations not supported.");
+    }
+
+    @Override
+    public DispatcherType getDispatcherType() {
+        return DispatcherType.REQUEST;
+    }
+
+    @Override
+    public ServletContext getServletContext() {
+        // TODO Not sure how to implement this
+        return null;
+    }
+
+    @Override
+    public boolean isAsyncStarted() {
+        return false;
+    }
+
+    @Override
+    public boolean isAsyncSupported() {
+        return false;
+    }
+
+    @Override
+    public AsyncContext startAsync() throws IllegalStateException {
+        throw new IllegalStateException("Asynchronous operations not supported");
+    }
+
+    @Override
+    public AsyncContext startAsync(ServletRequest arg0, ServletResponse arg1) throws IllegalStateException {
+        throw new IllegalStateException("Asynchronous operations not supported");
+    }
+
+    @Override
+    public boolean authenticate(HttpServletResponse arg0) throws IOException, ServletException {
+        // TODO: Not sure what to do here, I think return true?
+        return true;
+    }
+
+    @Override
+    public Part getPart(String arg0) throws IOException, ServletException {
+        throw new ServletException("Request is not of type multipart/form-data");
+    }
+
+    @Override
+    public Collection<Part> getParts() throws IOException, ServletException {
+        return Collections.emptyList();
+    }
+
+    @Override
+    public void login(String arg0, String arg1) throws ServletException {
+        throw new ServletException("Already logged in");
+    }
+
+    @Override
+    public void logout() throws ServletException {
+        throw new ServletException("Cannot log out");
+    }
 }