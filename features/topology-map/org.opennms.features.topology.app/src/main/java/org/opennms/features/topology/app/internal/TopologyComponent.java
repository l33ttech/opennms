/*******************************************************************************
 * This file is part of OpenNMS(R).
 *
 * Copyright (C) 2012 The OpenNMS Group, Inc.
 * OpenNMS(R) is Copyright (C) 1999-2012 The OpenNMS Group, Inc.
 *
 * OpenNMS(R) is a registered trademark of The OpenNMS Group, Inc.
 *
 * OpenNMS(R) is free software: you can redistribute it and/or modify
 * it under the terms of the GNU General Public License as published
 * by the Free Software Foundation, either version 3 of the License,
 * or (at your option) any later version.
 *
 * OpenNMS(R) is distributed in the hope that it will be useful,
 * but WITHOUT ANY WARRANTY; without even the implied warranty of
 * MERCHANTABILITY or FITNESS FOR A PARTICULAR PURPOSE.  See the
 * GNU General Public License for more details.
 *
 * You should have received a copy of the GNU General Public License
 * along with OpenNMS(R).  If not, see:
 *      http://www.gnu.org/licenses/
 *
 * For more information contact:
 *     OpenNMS(R) Licensing <license@opennms.org>
 *     http://www.opennms.org/
 *     http://www.opennms.com/
 *******************************************************************************/

package org.opennms.features.topology.app.internal;

import java.util.ArrayList;
import java.util.Collection;
import java.util.Collections;
import java.util.List;
import java.util.Map;
import java.util.Set;
import java.util.concurrent.CopyOnWriteArraySet;

import org.opennms.features.topology.api.BoundingBox;
import org.opennms.features.topology.api.Graph;
import org.opennms.features.topology.api.GraphContainer;
import org.opennms.features.topology.api.MapViewManager;
import org.opennms.features.topology.api.MapViewManagerListener;
import org.opennms.features.topology.api.Point;
import org.opennms.features.topology.api.SelectionContext;
import org.opennms.features.topology.api.SelectionListener;
import org.opennms.features.topology.api.SelectionManager;
import org.opennms.features.topology.api.GraphContainer.ChangeListener;
import org.opennms.features.topology.api.topo.Edge;
import org.opennms.features.topology.api.topo.GraphVisitor;
import org.opennms.features.topology.api.topo.Vertex;
import org.opennms.features.topology.api.topo.VertexRef;
import org.opennms.features.topology.app.internal.support.IconRepositoryManager;

import com.vaadin.data.Property;
import com.vaadin.data.Property.ValueChangeEvent;
import com.vaadin.data.Property.ValueChangeListener;
import com.vaadin.server.PaintException;
import com.vaadin.server.PaintTarget;
import com.vaadin.ui.AbstractComponent;
<<<<<<< HEAD
=======
import com.vaadin.ui.LegacyComponent;
import com.vaadin.ui.Notification;
>>>>>>> fda005ee


public class TopologyComponent extends AbstractComponent implements ChangeListener, ValueChangeListener, MapViewManagerListener {
    
    public interface VertexUpdateListener{
        public void onVertexUpdate();
    }
    
    private static final long serialVersionUID = 1L;
    
	private final GraphContainer m_graphContainer;
    private Graph m_graph;
    private final List<MenuItemUpdateListener> m_menuItemStateListener = new ArrayList<MenuItemUpdateListener>();
    private final ContextMenuHandler m_contextMenuHandler;
    private final IconRepositoryManager m_iconRepoManager;
    private final SelectionManager m_selectionManager;
    private String m_activeTool = "pan";

    private Set<VertexUpdateListener> m_vertexUpdateListeners = new CopyOnWriteArraySet<VertexUpdateListener>();

    public TopologyComponent(GraphContainer dataSource, IconRepositoryManager iconRepositoryManager, SelectionManager selectionManager, ContextMenuHandler contextMenuHandler) {
	    m_graphContainer = dataSource;
	    m_iconRepoManager = iconRepositoryManager;
	    m_selectionManager = selectionManager;
	    m_contextMenuHandler = contextMenuHandler;

	    setGraph(m_graphContainer.getGraph());
		
		m_selectionManager.addSelectionListener(new SelectionListener() {
			
			@Override
			public void selectionChanged(SelectionContext selectionContext) {
			    computeBoundsForSelected(selectionContext);
			}
			
		});
		
		m_graphContainer.getMapViewManager().addListener(this);
		m_graphContainer.addChangeListener(this);
		
		setScaleDataSource(m_graphContainer.getScaleProperty());
	}
	
	private void setScaleDataSource(Property<Double> scale) {
        // Listens the new data source if possible
        if (scale != null
                && Property.ValueChangeNotifier.class
                        .isAssignableFrom(scale.getClass())) {
            ((Property.ValueChangeNotifier) scale).addValueChangeListener(this);
        }
    }
	
	@Override
	protected TopologyComponentState getState() {
	    return (TopologyComponentState) super.getState();
	}
	
    @Override
    public void paintContent(PaintTarget target) throws PaintException {
        super.paintContent(target);
        target.addAttribute("activeTool", m_activeTool);
        
        BoundingBox boundingBox = getBoundingBox();
        //System.out.println(m_viewManager);
        target.addAttribute("boundX", boundingBox.getX());
        target.addAttribute("boundY", boundingBox.getY());
        target.addAttribute("boundWidth", boundingBox.getWidth());
        target.addAttribute("boundHeight", boundingBox.getHeight());
        
		Graph graph = getGraph();
		//Set Status provider from the graph container because I may move it later
		GraphVisitor painter = new GraphPainter(m_graphContainer, graph.getLayout(), m_iconRepoManager, m_selectionManager, target, m_graphContainer.getStatusProvider());

		try {
			graph.visit(painter);
		} catch(PaintException e) {
			throw e;
		} catch (Exception e) {
			throw new RuntimeException(e);
		}
        
        
    }

    private BoundingBox getBoundingBox() {
        
        return getViewManager().getCurrentBoundingBox();
    }

    /**
     * Main vaadin method for receiving communication from the Front End
     * 
     */
	@SuppressWarnings("unchecked")
	@Override
    public void changeVariables(Object source, Map<String, Object> variables) {
        if(variables.containsKey("graph")) {
            String graph = (String) variables.get("graph");
            Notification.show("" + graph);
            
        }
        
        if(variables.containsKey("clickedEdge")) {
            String edgeId = (String) variables.get("clickedEdge");
            selectEdge(edgeId);
        }
        
        if(variables.containsKey("clickedBackground")) {
            m_selectionManager.deselectAll();
        }
        
        if(variables.containsKey("clickedVertex")) {
            String vertexKey = (String) variables.get("clickedVertex");
            if((variables.containsKey("shiftKeyPressed") && (Boolean) variables.get("shiftKeyPressed") == true) 
                    || variables.containsKey("metaKeyPressed") && (Boolean) variables.get("metaKeyPressed") == true
                    || (variables.containsKey("ctrlKeyPressed") && (Boolean) variables.get("ctrlKeyPressed") == true  && !(((String)variables.get("platform")).indexOf("Mac") > 0)  )) {
        	    addVerticesToSelection(vertexKey);
        	}else {
        	    selectVertices(vertexKey);
        	}
            
        }
        
        if(variables.containsKey("marqueeSelection")) {
            String[] vertexKeys = (String[]) variables.get("marqueeSelection");
            if(variables.containsKey("shiftKeyPressed") && (Boolean) variables.get("shiftKeyPressed") == true) {
            	addVerticesToSelection(vertexKeys);
            } else {
            	selectVertices(vertexKeys);
            }
            
        }
        
        if(variables.containsKey("updateVertices")) {
            String[] vertices = (String[]) variables.get("updateVertices");
            for(String vUpdate : vertices) {
                updateVertex(vUpdate);
            }
            
            fireVertexUpdated();
            if(vertices.length > 0) {
                requestRepaint();
            }
            
        }
        
        if(variables.containsKey("scrollWheel")) {
            Map<String, Object> props = (Map<String, Object>) variables.get("scrollWheel");
            int x = (Integer) props.get("x");
            int y = (Integer) props.get("y");
            double scrollVal = (Double) props.get("scrollVal");
            getViewManager().zoomToPoint(getViewManager().getScale() + scrollVal, new Point(x, y));
        }
        
        if(variables.containsKey("clientCenterPoint")) {
            Map<String, Object> props = (Map<String, Object>) variables.get("clientCenterPoint");
            int x = (Integer) props.get("x");
            int y = (Integer) props.get("y"); 
            getViewManager().setCenter(new Point(x, y));
            
        }
        
        if(variables.containsKey("contextMenu")) {
            Map<String, Object> props = (Map<String, Object>) variables.get("contextMenu");
            
            
            int x = (Integer) props.get("x");
            int y = (Integer) props.get("y");
            
            String type = (String) props.get("type");

            Object target = null;
            if (type.toLowerCase().equals("vertex")) {
            	String targetKey = (String)props.get("target");
            	target = getGraph().getVertexByKey(targetKey);
            } else if (type.toLowerCase().equals("edge")) {
            	String targetKey = (String)props.get("target");
            	target = getGraph().getEdgeByKey(targetKey);
            }

            m_contextMenuHandler.show(target, x, y);
        }
        
        if(variables.containsKey("mapPhysicalBounds")) {
            Map<String, Object> bounds = (Map<String, Object>) variables.get("mapPhysicalBounds");
            Integer width = (Integer)bounds.get("width");
            Integer height = (Integer)bounds.get("height");
            
            getViewManager().setViewPort(width, height);
            
        }
        
        if(variables.containsKey("doubleClick")) {
            Map<String, Object> props = (Map<String, Object>) variables.get("doubleClick");
            int x = (Integer) props.get("x");
            int y = (Integer) props.get("y");
            
            double scale = getViewManager().getScale() + 0.25;
            getViewManager().zoomToPoint(scale, new Point(x, y));
        }
        
        updateMenuItems();
    }

	private void selectVertices(String... vertexKeys) {
		List<VertexRef> vertexRefs = new ArrayList<VertexRef>(vertexKeys.length);
		
		for(String vertexKey : vertexKeys) {
			vertexRefs.add(getGraph().getVertexByKey(vertexKey));
		}

		Collection<VertexRef> vertexTrees = m_graphContainer.getVertexRefForest(vertexRefs);
	    m_selectionManager.setSelectedVertexRefs(vertexTrees);
	}

	private void addVerticesToSelection(String... vertexKeys) {
		List<VertexRef> vertexRefs = new ArrayList<VertexRef>(vertexKeys.length);
		
		for(String vertexKey : vertexKeys) {
			vertexRefs.add(getGraph().getVertexByKey(vertexKey));
		}

		Collection<VertexRef> vertexTrees = m_graphContainer.getVertexRefForest(vertexRefs);
		
		m_selectionManager.selectVertexRefs(vertexTrees);
    }
    
	private void selectEdge(String edgeKey) {
		Edge edge = getGraph().getEdgeByKey(edgeKey);
		
		m_selectionManager.setSelectedEdgeRefs(Collections.singleton(edge));

	}

    private void updateVertex(String vertexUpdate) {
        String[] vertexProps = vertexUpdate.split("\\|");
        
        String id = vertexProps[0].split(",")[1];
        int x = (int) Double.parseDouble(vertexProps[1].split(",")[1]);
        int y = (int) Double.parseDouble(vertexProps[2].split(",")[1]);
        boolean selected = vertexProps[3].split(",")[1].equals("true");
        
        Vertex vertex = getGraph().getVertexByKey(id);
        
        getGraph().getLayout().setLocation(vertex, x, y);

        if (selected) {
        	m_selectionManager.selectVertexRefs(Collections.singleton(vertex));
        } else {
        	m_selectionManager.deselectVertexRefs(Collections.singleton(vertex));
        }
    }
    
	protected void setScale(double scale){
	    m_graphContainer.setScale(scale);
    }
    
    protected Graph getGraph() {
		return m_graph;
	}

	private void setGraph(Graph graph) {
		m_graph = graph;
		getViewManager().setMapBounds(graph.getLayout().getBounds());
	}
	
	public void addMenuItemStateListener(MenuItemUpdateListener listener) {
        m_menuItemStateListener.add(listener);
    }
	
	public void removeMenuItemStateListener(MenuItemUpdateListener listener) {
	    m_menuItemStateListener.remove(listener);
	}
	
	private void updateMenuItems() {
	    for(MenuItemUpdateListener listener : m_menuItemStateListener) {
	        listener.updateMenuItems();
	    }
	}

	public void graphChanged(GraphContainer container) {
		Graph graph = container.getGraph();
        setGraph(graph);
		
		getViewManager().setMapBounds(graph.getLayout().getBounds());
		computeBoundsForSelected(m_selectionManager);
	}
	
	/**
	 * ValueChange listener for the scale property
	 */
    public void valueChange(ValueChangeEvent event) {
        
        double scale = (Double) event.getProperty().getValue();
        
        getViewManager().setScale(scale);
        
    }

    public void setActiveTool(String toolname) {
        if(!m_activeTool.equals(toolname)) {
            m_activeTool = toolname;
            requestRepaint();
        }
    }

    private void computeBoundsForSelected(SelectionContext selectionContext) {
        if(selectionContext.getSelectedVertexRefs().size() > 0) {
            Collection<? extends Vertex> visible = m_graphContainer.getGraph().getDisplayVertices();
            Collection<VertexRef> selected = selectionContext.getSelectedVertexRefs();
            Collection<VertexRef> vRefs = new ArrayList<VertexRef>();
            for(VertexRef vRef : selected) {
                if(visible.contains(vRef)) {
                    vRefs.add(vRef);
                }
            }
            
            getViewManager().setBoundingBox(m_graphContainer.getGraph().getLayout().computeBoundingBox(vRefs));
        	
        }else {
            getViewManager().setBoundingBox(m_graphContainer.getGraph().getLayout().getBounds());
        }
    }

    @Override
    public void boundingBoxChanged(MapViewManager viewManager) {
        setScale(viewManager.getScale());
        requestRepaint();
    }
    
    public MapViewManager getViewManager() {
        return m_graphContainer.getMapViewManager();
    }

    public void addVertexUpdateListener(VertexUpdateListener listener) {
        m_vertexUpdateListeners.add(listener);
    }
    
    private void fireVertexUpdated() {
        for(VertexUpdateListener listener : m_vertexUpdateListeners) {
            listener.onVertexUpdate();
        }
    }

}<|MERGE_RESOLUTION|>--- conflicted
+++ resolved
@@ -58,11 +58,7 @@
 import com.vaadin.server.PaintException;
 import com.vaadin.server.PaintTarget;
 import com.vaadin.ui.AbstractComponent;
-<<<<<<< HEAD
-=======
-import com.vaadin.ui.LegacyComponent;
 import com.vaadin.ui.Notification;
->>>>>>> fda005ee
 
 
 public class TopologyComponent extends AbstractComponent implements ChangeListener, ValueChangeListener, MapViewManagerListener {
@@ -120,32 +116,32 @@
 	    return (TopologyComponentState) super.getState();
 	}
 	
-    @Override
-    public void paintContent(PaintTarget target) throws PaintException {
-        super.paintContent(target);
-        target.addAttribute("activeTool", m_activeTool);
-        
-        BoundingBox boundingBox = getBoundingBox();
-        //System.out.println(m_viewManager);
-        target.addAttribute("boundX", boundingBox.getX());
-        target.addAttribute("boundY", boundingBox.getY());
-        target.addAttribute("boundWidth", boundingBox.getWidth());
-        target.addAttribute("boundHeight", boundingBox.getHeight());
-        
-		Graph graph = getGraph();
-		//Set Status provider from the graph container because I may move it later
-		GraphVisitor painter = new GraphPainter(m_graphContainer, graph.getLayout(), m_iconRepoManager, m_selectionManager, target, m_graphContainer.getStatusProvider());
-
-		try {
-			graph.visit(painter);
-		} catch(PaintException e) {
-			throw e;
-		} catch (Exception e) {
-			throw new RuntimeException(e);
-		}
-        
-        
-    }
+//    @Override
+//    public void paintContent(PaintTarget target) throws PaintException {
+//        super.paintContent(target);
+//        target.addAttribute("activeTool", m_activeTool);
+//        
+//        BoundingBox boundingBox = getBoundingBox();
+//        //System.out.println(m_viewManager);
+//        target.addAttribute("boundX", boundingBox.getX());
+//        target.addAttribute("boundY", boundingBox.getY());
+//        target.addAttribute("boundWidth", boundingBox.getWidth());
+//        target.addAttribute("boundHeight", boundingBox.getHeight());
+//        
+//		Graph graph = getGraph();
+//		//Set Status provider from the graph container because I may move it later
+//		GraphVisitor painter = new GraphPainter(m_graphContainer, graph.getLayout(), m_iconRepoManager, m_selectionManager, target, m_graphContainer.getStatusProvider());
+//
+//		try {
+//			graph.visit(painter);
+//		} catch(PaintException e) {
+//			throw e;
+//		} catch (Exception e) {
+//			throw new RuntimeException(e);
+//		}
+//        
+//        
+//    }
 
     private BoundingBox getBoundingBox() {
         
@@ -156,116 +152,116 @@
      * Main vaadin method for receiving communication from the Front End
      * 
      */
-	@SuppressWarnings("unchecked")
-	@Override
-    public void changeVariables(Object source, Map<String, Object> variables) {
-        if(variables.containsKey("graph")) {
-            String graph = (String) variables.get("graph");
-            Notification.show("" + graph);
-            
-        }
-        
-        if(variables.containsKey("clickedEdge")) {
-            String edgeId = (String) variables.get("clickedEdge");
-            selectEdge(edgeId);
-        }
-        
-        if(variables.containsKey("clickedBackground")) {
-            m_selectionManager.deselectAll();
-        }
-        
-        if(variables.containsKey("clickedVertex")) {
-            String vertexKey = (String) variables.get("clickedVertex");
-            if((variables.containsKey("shiftKeyPressed") && (Boolean) variables.get("shiftKeyPressed") == true) 
-                    || variables.containsKey("metaKeyPressed") && (Boolean) variables.get("metaKeyPressed") == true
-                    || (variables.containsKey("ctrlKeyPressed") && (Boolean) variables.get("ctrlKeyPressed") == true  && !(((String)variables.get("platform")).indexOf("Mac") > 0)  )) {
-        	    addVerticesToSelection(vertexKey);
-        	}else {
-        	    selectVertices(vertexKey);
-        	}
-            
-        }
-        
-        if(variables.containsKey("marqueeSelection")) {
-            String[] vertexKeys = (String[]) variables.get("marqueeSelection");
-            if(variables.containsKey("shiftKeyPressed") && (Boolean) variables.get("shiftKeyPressed") == true) {
-            	addVerticesToSelection(vertexKeys);
-            } else {
-            	selectVertices(vertexKeys);
-            }
-            
-        }
-        
-        if(variables.containsKey("updateVertices")) {
-            String[] vertices = (String[]) variables.get("updateVertices");
-            for(String vUpdate : vertices) {
-                updateVertex(vUpdate);
-            }
-            
-            fireVertexUpdated();
-            if(vertices.length > 0) {
-                requestRepaint();
-            }
-            
-        }
-        
-        if(variables.containsKey("scrollWheel")) {
-            Map<String, Object> props = (Map<String, Object>) variables.get("scrollWheel");
-            int x = (Integer) props.get("x");
-            int y = (Integer) props.get("y");
-            double scrollVal = (Double) props.get("scrollVal");
-            getViewManager().zoomToPoint(getViewManager().getScale() + scrollVal, new Point(x, y));
-        }
-        
-        if(variables.containsKey("clientCenterPoint")) {
-            Map<String, Object> props = (Map<String, Object>) variables.get("clientCenterPoint");
-            int x = (Integer) props.get("x");
-            int y = (Integer) props.get("y"); 
-            getViewManager().setCenter(new Point(x, y));
-            
-        }
-        
-        if(variables.containsKey("contextMenu")) {
-            Map<String, Object> props = (Map<String, Object>) variables.get("contextMenu");
-            
-            
-            int x = (Integer) props.get("x");
-            int y = (Integer) props.get("y");
-            
-            String type = (String) props.get("type");
-
-            Object target = null;
-            if (type.toLowerCase().equals("vertex")) {
-            	String targetKey = (String)props.get("target");
-            	target = getGraph().getVertexByKey(targetKey);
-            } else if (type.toLowerCase().equals("edge")) {
-            	String targetKey = (String)props.get("target");
-            	target = getGraph().getEdgeByKey(targetKey);
-            }
-
-            m_contextMenuHandler.show(target, x, y);
-        }
-        
-        if(variables.containsKey("mapPhysicalBounds")) {
-            Map<String, Object> bounds = (Map<String, Object>) variables.get("mapPhysicalBounds");
-            Integer width = (Integer)bounds.get("width");
-            Integer height = (Integer)bounds.get("height");
-            
-            getViewManager().setViewPort(width, height);
-            
-        }
-        
-        if(variables.containsKey("doubleClick")) {
-            Map<String, Object> props = (Map<String, Object>) variables.get("doubleClick");
-            int x = (Integer) props.get("x");
-            int y = (Integer) props.get("y");
-            
-            double scale = getViewManager().getScale() + 0.25;
-            getViewManager().zoomToPoint(scale, new Point(x, y));
-        }
-        
-        updateMenuItems();
-    }
+//	@SuppressWarnings("unchecked")
+//	@Override
+//    public void changeVariables(Object source, Map<String, Object> variables) {
+//        if(variables.containsKey("graph")) {
+//            String graph = (String) variables.get("graph");
+//            Notification.show("" + graph);
+//            
+//        }
+//        
+//        if(variables.containsKey("clickedEdge")) {
+//            String edgeId = (String) variables.get("clickedEdge");
+//            selectEdge(edgeId);
+//        }
+//        
+//        if(variables.containsKey("clickedBackground")) {
+//            m_selectionManager.deselectAll();
+//        }
+//        
+//        if(variables.containsKey("clickedVertex")) {
+//            String vertexKey = (String) variables.get("clickedVertex");
+//            if((variables.containsKey("shiftKeyPressed") && (Boolean) variables.get("shiftKeyPressed") == true) 
+//                    || variables.containsKey("metaKeyPressed") && (Boolean) variables.get("metaKeyPressed") == true
+//                    || (variables.containsKey("ctrlKeyPressed") && (Boolean) variables.get("ctrlKeyPressed") == true  && !(((String)variables.get("platform")).indexOf("Mac") > 0)  )) {
+//        	    addVerticesToSelection(vertexKey);
+//        	}else {
+//        	    selectVertices(vertexKey);
+//        	}
+//            
+//        }
+//        
+//        if(variables.containsKey("marqueeSelection")) {
+//            String[] vertexKeys = (String[]) variables.get("marqueeSelection");
+//            if(variables.containsKey("shiftKeyPressed") && (Boolean) variables.get("shiftKeyPressed") == true) {
+//            	addVerticesToSelection(vertexKeys);
+//            } else {
+//            	selectVertices(vertexKeys);
+//            }
+//            
+//        }
+//        
+//        if(variables.containsKey("updateVertices")) {
+//            String[] vertices = (String[]) variables.get("updateVertices");
+//            for(String vUpdate : vertices) {
+//                updateVertex(vUpdate);
+//            }
+//            
+//            fireVertexUpdated();
+//            if(vertices.length > 0) {
+//                requestRepaint();
+//            }
+//            
+//        }
+//        
+//        if(variables.containsKey("scrollWheel")) {
+//            Map<String, Object> props = (Map<String, Object>) variables.get("scrollWheel");
+//            int x = (Integer) props.get("x");
+//            int y = (Integer) props.get("y");
+//            double scrollVal = (Double) props.get("scrollVal");
+//            getViewManager().zoomToPoint(getViewManager().getScale() + scrollVal, new Point(x, y));
+//        }
+//        
+//        if(variables.containsKey("clientCenterPoint")) {
+//            Map<String, Object> props = (Map<String, Object>) variables.get("clientCenterPoint");
+//            int x = (Integer) props.get("x");
+//            int y = (Integer) props.get("y"); 
+//            getViewManager().setCenter(new Point(x, y));
+//            
+//        }
+//        
+//        if(variables.containsKey("contextMenu")) {
+//            Map<String, Object> props = (Map<String, Object>) variables.get("contextMenu");
+//            
+//            
+//            int x = (Integer) props.get("x");
+//            int y = (Integer) props.get("y");
+//            
+//            String type = (String) props.get("type");
+//
+//            Object target = null;
+//            if (type.toLowerCase().equals("vertex")) {
+//            	String targetKey = (String)props.get("target");
+//            	target = getGraph().getVertexByKey(targetKey);
+//            } else if (type.toLowerCase().equals("edge")) {
+//            	String targetKey = (String)props.get("target");
+//            	target = getGraph().getEdgeByKey(targetKey);
+//            }
+//
+//            m_contextMenuHandler.show(target, x, y);
+//        }
+//        
+//        if(variables.containsKey("mapPhysicalBounds")) {
+//            Map<String, Object> bounds = (Map<String, Object>) variables.get("mapPhysicalBounds");
+//            Integer width = (Integer)bounds.get("width");
+//            Integer height = (Integer)bounds.get("height");
+//            
+//            getViewManager().setViewPort(width, height);
+//            
+//        }
+//        
+//        if(variables.containsKey("doubleClick")) {
+//            Map<String, Object> props = (Map<String, Object>) variables.get("doubleClick");
+//            int x = (Integer) props.get("x");
+//            int y = (Integer) props.get("y");
+//            
+//            double scale = getViewManager().getScale() + 0.25;
+//            getViewManager().zoomToPoint(scale, new Point(x, y));
+//        }
+//        
+//        updateMenuItems();
+//    }
 
 	private void selectVertices(String... vertexKeys) {
 		List<VertexRef> vertexRefs = new ArrayList<VertexRef>(vertexKeys.length);
