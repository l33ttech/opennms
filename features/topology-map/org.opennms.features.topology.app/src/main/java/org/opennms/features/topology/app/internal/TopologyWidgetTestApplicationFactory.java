--- conflicted
+++ resolved
@@ -61,7 +61,6 @@
     }
 
     @Override
-<<<<<<< HEAD
     public List<ScriptTag> getAdditionalScripts() {
         final List<ScriptTag> tags = new ArrayList<ScriptTag>();
         tags.add(new ScriptTag("http://ajax.googleapis.com/ajax/libs/chrome-frame/1/CFInstall.min.js", "text/javascript", null));
@@ -85,14 +84,11 @@
 	tags.add(new ScriptTag(null, "text/javascript", idleJs));
         return tags;
     }
-    
-    public void setHeaderProvider(OnmsHeaderProvider headerProvider) {
-        m_headerProvider = headerProvider;
-=======
+   
+    @Override 
     public UI getUI() {
         TopologyWidgetTestApplication application = (TopologyWidgetTestApplication) m_blueprintContainer.getComponentInstance(m_beanName);
         return application;
->>>>>>> 74773af2
     }
 
 }