package org.opennms.features.topology.app.internal;

<<<<<<< HEAD
=======
import java.util.ArrayList;
import java.util.Collection;
import java.util.Collections;
import java.util.HashSet;
import java.util.Iterator;
import java.util.LinkedHashSet;
import java.util.List;
import java.util.Set;
import java.util.TreeSet;
import java.util.concurrent.CopyOnWriteArraySet;

import org.opennms.features.topology.api.Graph;
import org.opennms.features.topology.api.GraphContainer;
import org.opennms.features.topology.api.GraphVisitor;
import org.opennms.features.topology.api.Layout;
import org.opennms.features.topology.api.LayoutAlgorithm;
import org.opennms.features.topology.api.MapViewManager;
import org.opennms.features.topology.api.SelectionManager;
import org.opennms.features.topology.api.topo.AbstractEdge;
import org.opennms.features.topology.api.topo.Criteria;
import org.opennms.features.topology.api.topo.Edge;
import org.opennms.features.topology.api.topo.EdgeListener;
import org.opennms.features.topology.api.topo.EdgeProvider;
import org.opennms.features.topology.api.topo.GraphProvider;
import org.opennms.features.topology.api.topo.RefComparator;
import org.opennms.features.topology.api.topo.StatusProvider;
import org.opennms.features.topology.api.topo.Vertex;
import org.opennms.features.topology.api.topo.VertexListener;
import org.opennms.features.topology.api.topo.VertexProvider;
import org.opennms.features.topology.api.topo.VertexRef;
import org.osgi.framework.BundleContext;
import org.osgi.framework.InvalidSyntaxException;
import org.osgi.framework.ServiceEvent;
import org.osgi.framework.ServiceListener;
import org.osgi.framework.ServiceReference;
import org.slf4j.Logger;
import org.slf4j.LoggerFactory;

>>>>>>> 369841d2
import com.vaadin.data.Item;
import com.vaadin.data.Property;
import com.vaadin.data.util.BeanItem;
import org.opennms.features.topology.api.*;
import org.opennms.features.topology.api.support.VertexHopGraphProvider.VertexHopCriteria;
import org.opennms.features.topology.api.topo.*;
import org.osgi.framework.*;
import org.slf4j.Logger;
import org.slf4j.LoggerFactory;

import java.util.*;
import java.util.concurrent.CopyOnWriteArraySet;

public class VEProviderGraphContainer implements GraphContainer, VertexListener, EdgeListener, ServiceListener {
    
    @SuppressWarnings("serial")
    public class ScaleProperty implements Property<Double>, Property.ValueChangeNotifier{
        private Double m_scale;
        private Set<ValueChangeListener> m_listeners = new CopyOnWriteArraySet<Property.ValueChangeListener>();
        
        public ScaleProperty(double scale) {
            m_scale = scale;
        }
        
        @Override
        public void addListener(ValueChangeListener listener) {
            m_listeners.add(listener);
        }

        @Override
        public void removeListener(ValueChangeListener listener) {
            m_listeners.remove(listener);
        }

        @Override
        public void addValueChangeListener(ValueChangeListener listener) {
            m_listeners.add(listener);
        }

        @Override
        public void removeValueChangeListener(ValueChangeListener listener) {
            m_listeners.remove(listener);
        }

        @Override
        public Double getValue() {
            return m_scale;
        }

        @Override
        public void setValue(Double newValue) {
            double oldScale = m_scale;
            m_scale = ((Number) newValue).doubleValue();
            if(oldScale != m_scale) {
                fireValueChange();
            }
        }

        private void fireValueChange() {
            ValueChangeEvent event = new ValueChangeEvent() {

                @Override
                public Property<Double> getProperty() {
                    return ScaleProperty.this;
                }
            };
            for(ValueChangeListener listener : m_listeners) {
                listener.valueChange(event);
            }
        }

        @Override
        public Class<Double> getType() {
            return Double.class;
        }

        @Override
        public boolean isReadOnly() {
            return false;
        }

        @Override
        public void setReadOnly(boolean newStatus) {
            
        }
        
    }
    
    public class PseudoEdge extends AbstractEdge {

        public PseudoEdge(String namespace, String id, String styleName, Vertex source, Vertex target) {
            super(namespace, id, source, target);
            setLabel(source.getLabel() + " :: " + target.getLabel());
            setStyleName(styleName);
        }

        @Override
        public Item getItem() {
            return new BeanItem<PseudoEdge>(this);
        }

    }

    public class VEGraph implements Graph {
<<<<<<< HEAD
    	
=======

>>>>>>> 369841d2
    	private final Set<Vertex> m_displayVertices = new TreeSet<Vertex>(new RefComparator());
    	private final Set<Edge> m_displayEdges = new TreeSet<Edge>(new RefComparator());
    	private final Layout m_layout;
    	
<<<<<<< HEAD
        public VEGraph(Layout layout, Collection<Vertex> displayVertices,
				Collection<Edge> displayEdges) {
			m_displayVertices.addAll(displayVertices);
			m_displayEdges.addAll(displayEdges);
			for (Iterator<Edge> itr = m_displayEdges.iterator(); itr.hasNext();) {
				Edge edge = itr.next();
				if (m_displayVertices.contains(edge.getSource().getVertex())) {
					if (m_displayVertices.contains(edge.getTarget().getVertex())) {
						// This edge is OK, it is attached to two vertices that are in the graph
					} else {
						s_log.debug("Discarding edge that is not attached to 2 vertices in the graph: {}", edge);
						itr.remove();
					}
				} else {
					s_log.debug("Discarding edge that is not attached to 2 vertices in the graph: {}", edge);
					itr.remove();
				}
			}
			m_layout = layout;
			s_log.debug("Created a graph with {} vertices and {} edges", m_displayVertices.size(), m_displayEdges.size());
=======
        public VEGraph(Collection<Vertex> displayVertices, Collection<Edge> displayEdges) {
        	m_layout = new DefaultLayout(VEProviderGraphContainer.this);
        	updateLayout(displayVertices, displayEdges);
>>>>>>> 369841d2
		}

		@Override
        public Layout getLayout() {
			return m_layout;
        }

        @Override
        public Collection<Vertex> getDisplayVertices() {
        	return Collections.unmodifiableCollection(m_displayVertices);
        }

        @Override
        public Collection<Edge> getDisplayEdges() {
        	return Collections.unmodifiableCollection(m_displayEdges);
        }

        @Override
        public Edge getEdgeByKey(String edgeKey) {
        	for(Edge e : m_displayEdges) {
        		if (edgeKey.equals(e.getKey())) {
        			return e;
        		}
        	}
        	return null;
        }

        @Override
        public Vertex getVertexByKey(String vertexKey) {
        	for(Vertex v : m_displayVertices) {
        		if (vertexKey.equals(v.getKey())) {
        			return v;
        		}
        	}
        	return null;
        }

        @Override
        public void visit(GraphVisitor visitor) throws Exception {
        	
        	visitor.visitGraph(this);
        	
        	for(Vertex v : m_displayVertices) {
        		visitor.visitVertex(v);
        	}
        	
        	for(Edge e : m_displayEdges) {
        		visitor.visitEdge(e);
        	}
        	
        	visitor.completeGraph(this);
        }

		public void updateLayout(Collection<Vertex> displayVertices, Collection<Edge> displayEdges) {
			m_displayVertices.clear();
			m_displayVertices.addAll(displayVertices);
			m_displayEdges.clear();
			m_displayEdges.addAll(displayEdges);
			for (Iterator<Edge> itr = m_displayEdges.iterator(); itr.hasNext();) {
				Edge edge = itr.next();
				if (m_displayVertices.contains(edge.getSource().getVertex())) {
					if (m_displayVertices.contains(edge.getTarget().getVertex())) {
						// This edge is OK, it is attached to two vertices that are in the graph
					} else {
						s_log.debug("Discarding edge that is not attached to 2 vertices in the graph: {}", edge);
						itr.remove();
					}
				} else {
					s_log.debug("Discarding edge that is not attached to 2 vertices in the graph: {}", edge);
					itr.remove();
				}
			}
			s_log.debug("Created a graph with {} vertices and {} edges", m_displayVertices.size(), m_displayEdges.size());
		}
    }

    private static final Logger s_log = LoggerFactory.getLogger(VEProviderGraphContainer.class);

    private int m_semanticZoomLevel = 0;
    private Property<Double> m_scaleProperty = new ScaleProperty(0.0);
    private LayoutAlgorithm m_layoutAlgorithm;
    private SelectionManager m_selectionManager;
    private StatusProvider m_statusProvider;
    private MergingGraphProvider m_mergedGraphProvider;
    private MapViewManager m_viewManager = new DefaultMapViewManager();
    private String m_userName;
    private String m_sessionId;
    private BundleContext m_bundleContext;
    
<<<<<<< HEAD
    private final Layout m_layout;
=======
>>>>>>> 369841d2
    private VEGraph m_graph;
    
    public VEProviderGraphContainer(GraphProvider graphProvider, ProviderManager providerManager) {
    	m_mergedGraphProvider = new MergingGraphProvider(graphProvider, providerManager);
    	rebuildGraph();
    }

    private Set<ChangeListener> m_listeners = new CopyOnWriteArraySet<ChangeListener>();

    @Override
    public int getSemanticZoomLevel() {
        return m_semanticZoomLevel;
    }

    @Override
    public void setSemanticZoomLevel(int level) {
        int oldLevel = m_semanticZoomLevel;
        m_semanticZoomLevel = level;
        
        if(oldLevel != m_semanticZoomLevel) {
            rebuildGraph();
        }
    }

    @Override
    public double getScale() {
        return m_scaleProperty.getValue();
    }
    
    @Override
    public Property<Double> getScaleProperty() {
        return m_scaleProperty;
    }
    
    @Override
    public void setScale(double scale) {
        m_scaleProperty.setValue(scale);
    }

    @Override
    public void setLayoutAlgorithm(LayoutAlgorithm layoutAlgorithm) {
        if(m_layoutAlgorithm != layoutAlgorithm) {
            m_layoutAlgorithm = layoutAlgorithm;
            redoLayout();
        }
    }

    @Override
    public LayoutAlgorithm getLayoutAlgorithm() {
        return m_layoutAlgorithm;
    }

    @Override
    public void redoLayout() {
        s_log.debug("redoLayout()");
        // Rebuild the graph vertices and edges
        rebuildGraph();
        if(m_layoutAlgorithm != null) {
            m_layoutAlgorithm.updateLayout(this);
            fireGraphChanged();
        }
    }

    @Override
    public GraphProvider getBaseTopology() {
        return m_mergedGraphProvider.getBaseGraphProvider();
    }

    @Override
    public void setBaseTopology(GraphProvider graphProvider) {
        m_mergedGraphProvider.setBaseGraphProvider(graphProvider);
        rebuildGraph();
    }
    
    @Override
    public void setStatusProvider(StatusProvider statusProvider) {
        m_statusProvider = statusProvider;
        rebuildGraph();
    }

    @Override
    public SelectionManager getSelectionManager() {
        return m_selectionManager;
    }

    @Override
    public void setSelectionManager(SelectionManager selectionManager) {
        m_selectionManager = selectionManager;
    }

    public void addVertexProvider(VertexProvider vertexProvider) {
        m_mergedGraphProvider.addVertexProvider(vertexProvider);
        rebuildGraph();
    }

    public void removeVertexProvider(VertexProvider vertexProvider) {
        m_mergedGraphProvider.removeVertexProvider(vertexProvider);
        rebuildGraph();
    }

    public void addEdgeProvider(EdgeProvider edgeProvider) {
        m_mergedGraphProvider.addEdgeProvider(edgeProvider);
        rebuildGraph();
    }

    public void removeEdgeProvider(EdgeProvider edgeProvider) {
    	m_mergedGraphProvider.removeEdgeProvider(edgeProvider);
        rebuildGraph();
    }

    private void rebuildGraph() {
    	
    	List<Vertex> displayVertices = new ArrayList<Vertex>();
    	
    	for(Vertex v : m_mergedGraphProvider.getVertices(getCriteria())) {
    		int vzl = m_mergedGraphProvider.getSemanticZoomLevel(v);
    		if (vzl == getSemanticZoomLevel() || (vzl < getSemanticZoomLevel() && !m_mergedGraphProvider.hasChildren(v))) {
    			displayVertices.add(v);
			}
    	}
    	
    	Set<Edge> displayEdges = new HashSet<Edge>();

        final List<Edge> edges = m_mergedGraphProvider.getEdges(getCriteria());
        for(Edge e : edges) {
    		VertexRef source = e.getSource().getVertex();
    		VertexRef target = e.getTarget().getVertex();

    		Vertex displaySource = getDisplayVertex(source);
			Vertex displayTarget = getDisplayVertex(target);
			if (displaySource == null || displayTarget == null) {
				// skip this one
			}
			else if (refEquals(displaySource, displayTarget)) {
				// skip this one
			}
			else if (refEquals(source, displaySource) && refEquals(target, displayTarget)) {
				displayEdges.add(e);
			} else {
				// we may need to create a pseudo edge to represent this edge
				String pseudoId = pseudoId(displaySource, displayTarget);
				PseudoEdge pEdge = new PseudoEdge("pseudo-"+e.getNamespace(), pseudoId, e.getStyleName(), displaySource, displayTarget);
                //This is a hack to get around the device A to device Z label in NCS Path when going through groups
                if(e.getStyleName().equals("ncs edge direct")){
                    pEdge.setTooltipText(e.getTooltipText());
                }
				displayEdges.add(pEdge);
			}
    	}
<<<<<<< HEAD
    	
    	m_graph = new VEGraph(m_layout, displayVertices, displayEdges);
=======

        if (m_graph == null) {
            m_graph = new VEGraph(displayVertices, displayEdges);
        } else {
            m_graph.updateLayout(displayVertices, displayEdges);
        }
>>>>>>> 369841d2

        unselectVerticesWhichAreNotVisibleAnymore();

    	fireGraphChanged();
    	
    }

    // we have to find out if each selected vertex is still displayable,
    // if not we deselect it.
    private void unselectVerticesWhichAreNotVisibleAnymore() {
        if (m_selectionManager == null) return;
        List<VertexRef> selectedVertexRefs = new ArrayList<VertexRef>(m_selectionManager.getSelectedVertexRefs());
        List<VertexRef> newSelectedVertexRefs = new ArrayList<VertexRef>();
        for (VertexRef eachSelectedVertex : selectedVertexRefs) {
            for (Vertex eachDisplayableVertex : m_graph.getDisplayVertices()) {
                if (eachDisplayableVertex.getNamespace().equals(eachSelectedVertex.getNamespace())
                    && eachDisplayableVertex.getId().equals(eachSelectedVertex.getId())) {
                    newSelectedVertexRefs.add(eachSelectedVertex);
                    break;
                }
            }
        }

        // if the selection changed, inform selectionManager
        if (!newSelectedVertexRefs.equals(selectedVertexRefs)) {
            m_selectionManager.setSelectedVertexRefs(newSelectedVertexRefs);
        }
    }

    private String pseudoId(VertexRef displaySource, VertexRef displayTarget) {
		String sourceId = displaySource.getNamespace()+":"+displaySource.getId();
		String targetId = displayTarget.getNamespace() + ":" + displayTarget.getId();
		
		String a = sourceId.compareTo(targetId) < 0 ? sourceId : targetId;
		String b = sourceId.compareTo(targetId) < 0 ? targetId : sourceId;

		return "<" + a + ">-<" + b + ">";
	}
    
    private boolean refEquals(VertexRef a, VertexRef b) {
        return new RefComparator().compare(a, b) == 0;
    }
    
    private Vertex getDisplayVertex(VertexRef vertexRef) {
    	int szl = getSemanticZoomLevel();
    	int vzl = m_mergedGraphProvider.getSemanticZoomLevel(vertexRef);
    	if (vzl == szl || (vzl < szl && !m_mergedGraphProvider.hasChildren(vertexRef))) {
    		return m_mergedGraphProvider.getVertex(vertexRef);
    	} else {
    		Vertex parent = m_mergedGraphProvider.getParent(vertexRef);
    		if (parent != null) {
    			return getDisplayVertex(parent);
    		} else {
    			return null;
    		}
    	}
    }

    @Override
    public Graph getGraph() {
        return m_graph;
    }

	private final Set<Criteria> m_criteria = new HashSet<Criteria>();

	@Override
	public Criteria[] getCriteria() {
		return m_criteria.toArray(new Criteria[0]);
	}

	@Override
	public void setCriteria(Criteria criteria) {
		m_criteria.add(criteria);
		/*
		Set<Criteria> criterias = m_criteria.get(criteria.getNamespace());
		if (criterias == null) {
			criterias = new HashSet<Criteria>();
			m_criteria.put(criteria.getNamespace(), new TreeSet<Criteria>());
		}
		criterias.add(criteria);
		 */
		rebuildGraph();
	}

	@Override
	public void removeCriteria(Criteria criteria) {
		m_criteria.remove(criteria);
		/*
		String namespace = criteria.getNamespace();
		m_criteria.remove(namespace);
		*/
		rebuildGraph();
	}

    public void setBundleContext(final BundleContext bundleContext) {
        m_bundleContext = bundleContext;
    }

	private void fireGraphChanged() {
		for(ChangeListener listener : m_listeners) {
			listener.graphChanged(this);
		}
	}

	@Override
	public void addChangeListener(ChangeListener listener) {
		m_listeners.add(listener);
	}

	@Override
	public void removeChangeListener(ChangeListener listener) {
		m_listeners.remove(listener);
	}

	@Override
	public Collection<VertexRef> getVertexRefForest(Collection<VertexRef> vertexRefs) {
		Set<VertexRef> processed = new LinkedHashSet<VertexRef>();
		for(VertexRef vertexRef : vertexRefs) {
			addRefTreeToSet(vertexRef, processed);
		}
		return processed;
	}
	
	public void addRefTreeToSet(VertexRef vertexId, Set<VertexRef> processed) {
		processed.add(vertexId);

		for(VertexRef childId : getBaseTopology().getChildren(vertexId)) {
			if (!processed.contains(childId)) {
				addRefTreeToSet(childId, processed);
			}
		}
	}

	@Override
	public void edgeSetChanged(EdgeProvider provider) {
		rebuildGraph();
	}

	@Override
	public void edgeSetChanged(EdgeProvider provider,
			Collection<? extends Edge> added, Collection<? extends Edge> updated,
			Collection<String> removedEdgeIds) {
		rebuildGraph();
	}

	@Override
	public void vertexSetChanged(VertexProvider provider) {
		rebuildGraph();
	}

	@Override
	public void vertexSetChanged(VertexProvider provider,
			Collection<? extends Vertex> added, Collection<? extends Vertex> update,
			Collection<String> removedVertexIds) {
		rebuildGraph();
	}

    @Override
    public MapViewManager getMapViewManager() {
        return m_viewManager;
    }

    @Override
    public StatusProvider getStatusProvider() {
        return m_statusProvider;
    }

	@Override
	public String getUserName() {
		return m_userName;
	}

	@Override
	public void setUserName(String userName) {
		m_userName = userName;
	}

    @Override
    public String getSessionId() {
        return m_sessionId;
    }

    @Override
    public void setSessionId(String sessionId) {
        m_sessionId = sessionId;
        try {
            m_bundleContext.removeServiceListener(this);
            m_bundleContext.addServiceListener(this, String.format("(&(objectClass=%s)(sessionId=%s))", "org.opennms.features.topology.api.topo.Criteria", m_sessionId));
        } catch (InvalidSyntaxException e) {
            LoggerFactory.getLogger(getClass()).error("registerServiceListener() failed", e);
        }
    }

    @Override
    public void serviceChanged(ServiceEvent event) {
        ServiceReference<Criteria> serviceReference;
        Criteria criteria;
        switch(event.getType()) {
            case ServiceEvent.REGISTERED:
                serviceReference = (ServiceReference<Criteria>) event.getServiceReference();
                criteria = m_bundleContext.getService(serviceReference);
                setCriteria(criteria);
                break;

            case ServiceEvent.UNREGISTERING:
                serviceReference = (ServiceReference<Criteria>) event.getServiceReference();
                criteria = m_bundleContext.getService(serviceReference);
                removeCriteria(criteria);
                break;
        }
    }
}<|MERGE_RESOLUTION|>--- conflicted
+++ resolved
@@ -1,7 +1,5 @@
 package org.opennms.features.topology.app.internal;
 
-<<<<<<< HEAD
-=======
 import java.util.ArrayList;
 import java.util.Collection;
 import java.util.Collections;
@@ -40,19 +38,9 @@
 import org.slf4j.Logger;
 import org.slf4j.LoggerFactory;
 
->>>>>>> 369841d2
 import com.vaadin.data.Item;
 import com.vaadin.data.Property;
 import com.vaadin.data.util.BeanItem;
-import org.opennms.features.topology.api.*;
-import org.opennms.features.topology.api.support.VertexHopGraphProvider.VertexHopCriteria;
-import org.opennms.features.topology.api.topo.*;
-import org.osgi.framework.*;
-import org.slf4j.Logger;
-import org.slf4j.LoggerFactory;
-
-import java.util.*;
-import java.util.concurrent.CopyOnWriteArraySet;
 
 public class VEProviderGraphContainer implements GraphContainer, VertexListener, EdgeListener, ServiceListener {
     
@@ -145,41 +133,14 @@
     }
 
     public class VEGraph implements Graph {
-<<<<<<< HEAD
-    	
-=======
-
->>>>>>> 369841d2
+
     	private final Set<Vertex> m_displayVertices = new TreeSet<Vertex>(new RefComparator());
     	private final Set<Edge> m_displayEdges = new TreeSet<Edge>(new RefComparator());
     	private final Layout m_layout;
     	
-<<<<<<< HEAD
-        public VEGraph(Layout layout, Collection<Vertex> displayVertices,
-				Collection<Edge> displayEdges) {
-			m_displayVertices.addAll(displayVertices);
-			m_displayEdges.addAll(displayEdges);
-			for (Iterator<Edge> itr = m_displayEdges.iterator(); itr.hasNext();) {
-				Edge edge = itr.next();
-				if (m_displayVertices.contains(edge.getSource().getVertex())) {
-					if (m_displayVertices.contains(edge.getTarget().getVertex())) {
-						// This edge is OK, it is attached to two vertices that are in the graph
-					} else {
-						s_log.debug("Discarding edge that is not attached to 2 vertices in the graph: {}", edge);
-						itr.remove();
-					}
-				} else {
-					s_log.debug("Discarding edge that is not attached to 2 vertices in the graph: {}", edge);
-					itr.remove();
-				}
-			}
-			m_layout = layout;
-			s_log.debug("Created a graph with {} vertices and {} edges", m_displayVertices.size(), m_displayEdges.size());
-=======
         public VEGraph(Collection<Vertex> displayVertices, Collection<Edge> displayEdges) {
         	m_layout = new DefaultLayout(VEProviderGraphContainer.this);
         	updateLayout(displayVertices, displayEdges);
->>>>>>> 369841d2
 		}
 
 		@Override
@@ -269,10 +230,6 @@
     private String m_sessionId;
     private BundleContext m_bundleContext;
     
-<<<<<<< HEAD
-    private final Layout m_layout;
-=======
->>>>>>> 369841d2
     private VEGraph m_graph;
     
     public VEProviderGraphContainer(GraphProvider graphProvider, ProviderManager providerManager) {
@@ -422,17 +379,12 @@
 				displayEdges.add(pEdge);
 			}
     	}
-<<<<<<< HEAD
-    	
-    	m_graph = new VEGraph(m_layout, displayVertices, displayEdges);
-=======
 
         if (m_graph == null) {
             m_graph = new VEGraph(displayVertices, displayEdges);
         } else {
             m_graph.updateLayout(displayVertices, displayEdges);
         }
->>>>>>> 369841d2
 
         unselectVerticesWhichAreNotVisibleAnymore();
 
