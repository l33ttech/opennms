--- conflicted
+++ resolved
@@ -40,92 +40,83 @@
 import org.opennms.features.topology.api.topo.VertexRef;
 import org.slf4j.LoggerFactory;
 
-import com.vaadin.data.Property;
 import com.vaadin.data.Validator.InvalidValueException;
 import com.vaadin.data.util.ObjectProperty;
 import com.vaadin.data.util.PropertysetItem;
+import com.vaadin.data.util.converter.Converter.ConversionException;
 import com.vaadin.data.validator.AbstractValidator;
 import com.vaadin.data.validator.StringLengthValidator;
-import com.vaadin.terminal.UserError;
+import com.vaadin.server.UserError;
+import com.vaadin.server.AbstractErrorMessage.ContentMode;
+import com.vaadin.server.ErrorMessage.ErrorLevel;
 import com.vaadin.ui.Button;
-<<<<<<< HEAD
-import com.vaadin.ui.Form;
-import com.vaadin.ui.UI;
-import com.vaadin.ui.Window;
-=======
->>>>>>> 0b66f082
-import com.vaadin.ui.Button.ClickEvent;
-import com.vaadin.ui.Button.ClickListener;
+import com.vaadin.ui.Field;
 import com.vaadin.ui.Form;
 import com.vaadin.ui.HorizontalLayout;
 import com.vaadin.ui.TextField;
+import com.vaadin.ui.UI;
 import com.vaadin.ui.Window;
+import com.vaadin.ui.Button.ClickEvent;
+import com.vaadin.ui.Button.ClickListener;
 
 public class CreateGroupOperation implements Constants, Operation {
 
-    @Override
+	@Override
 	public Undoer execute(final List<VertexRef> targets, final OperationContext operationContext) {
 		if (targets == null || targets.isEmpty()) return null;
-		
+
 		final GraphContainer graphContainer = operationContext.getGraphContainer();
-<<<<<<< HEAD
 
 		final UI window = operationContext.getMainWindow();
 
-		final Window groupNamePrompt = new Window("Create Group");
-		groupNamePrompt.setModal(true);
-		groupNamePrompt.setResizable(false);
-		groupNamePrompt.setHeight("220px");
-		groupNamePrompt.setWidth("300px");
-=======
-		final Window window = operationContext.getMainWindow();
 		final Window groupNamePrompt = new GroupWindow("Create Group", "300px", "200px");
->>>>>>> 0b66f082
 
 		// Define the fields for the form
 		final PropertysetItem item = new PropertysetItem();
 		item.addItemProperty("Group Label", new ObjectProperty<String>("", String.class) {
-            private static final long serialVersionUID = -7904501088179818863L;
-
-            @Override
-            public void setValue(Object newValue) throws ReadOnlyException, ConversionException {
-               if (newValue == null) super.setValue(newValue);
-               if (newValue instanceof String) super.setValue(((String)newValue).trim());
-            }
-            
-            @Override
-            public String getValue() {
-                String value = super.getValue();
-                if (value != null) return value.trim();
-                return value;
-            }
-        });		    
+			private static final long serialVersionUID = -7904501088179818863L;
+
+			@Override
+			public void setValue(String newValue) throws ReadOnlyException, ConversionException {
+				if (newValue == null) super.setValue(newValue);
+				if (newValue instanceof String) super.setValue(((String)newValue).trim());
+			}
+
+			@Override
+			public String getValue() {
+				String value = super.getValue();
+				if (value != null) return value.trim();
+				return value;
+			}
+		});		    
 
 		final Form promptForm = new Form() {
-<<<<<<< HEAD
-
-			private static final long serialVersionUID = 2067414790743946906L;
+
+			private static final long serialVersionUID = 8938663493202118574L;
 
 			@Override
 			public void commit() {
 				// Trim the form value
-				Property<String> field = getField("Group Label");
+				Field<String> field = getField("Group Label");
 				String groupLabel = field.getValue();
 				if (groupLabel == null) {
 					throw new InvalidValueException("Group label cannot be null.");
 				}
 				getField("Group Label").setValue(groupLabel.trim());
 				super.commit();
-				groupLabel = (String)getField("Group Label").getValue();
+				createGroup(graphContainer, (String)getField("Group Label").getValue(), targets);
+			}
+
+			private void createGroup(final GraphContainer graphContainer, final String groupLabel, final List<VertexRef> targets) {
 
 				// Add the new group
-				VertexRef groupId = operationContext.getGraphContainer().getBaseTopology().addGroup(groupLabel, GROUP_ICON_KEY);
+				VertexRef groupId = graphContainer.getBaseTopology().addGroup(groupLabel, GROUP_ICON_KEY);
 
 				// Find a common parent group. If none can be found, then link the group to the
 				// top of the topology
 				Vertex parentGroup = null;
 				for(VertexRef vertexRef : targets) {
-					Vertex parent = operationContext.getGraphContainer().getBaseTopology().getParent(vertexRef);
+					Vertex parent = graphContainer.getBaseTopology().getParent(vertexRef);
 					if (parentGroup == null) {
 						parentGroup = parent;
 					} else if (!parentGroup.equals(parent)) {
@@ -138,11 +129,11 @@
 
 				// Link all targets to the newly-created group
 				for(VertexRef vertexRef : targets) {
-					operationContext.getGraphContainer().getBaseTopology().setParent(vertexRef, groupId);
+					graphContainer.getBaseTopology().setParent(vertexRef, groupId);
 				}
 
 				// Set the parent of the new group to the selected top-level parent
-				operationContext.getGraphContainer().getBaseTopology().setParent(groupId, parentGroup);
+				graphContainer.getBaseTopology().setParent(groupId, parentGroup);
 
 				// Save the topology
 				operationContext.getGraphContainer().getBaseTopology().save();
@@ -150,17 +141,82 @@
 				graphContainer.redoLayout();
 			}
 		};
+
 		// Buffer changes to the datasource
 		promptForm.setBuffered(true);
 		// Bind the item to create all of the fields
 		promptForm.setItemDataSource(item);
+		promptForm.setDescription("Please Enter the Name of the Group");
 		// Add validators to the fields
+		addValidators(promptForm, graphContainer);
+
+		// Footer
+		Button ok = new Button("OK");
+		ok.addClickListener(new ClickListener() {
+
+			private static final long serialVersionUID = 7388841001913090428L;
+
+			@Override
+			public void buttonClick(ClickEvent event) {
+				try {
+					promptForm.validate();
+					promptForm.commit();
+					window.removeWindow(groupNamePrompt); // Close the prompt window
+				} catch (InvalidValueException exception) {
+					promptForm.setComponentError(new UserError(exception.getMessage(), ContentMode.TEXT, ErrorLevel.WARNING));
+				}
+			}
+		});
+
+		Button cancel = new Button("Cancel");
+		cancel.addClickListener(new ClickListener() {
+
+			private static final long serialVersionUID = 8780989646038333243L;
+
+			@Override
+			public void buttonClick(ClickEvent event) {
+				window.removeWindow(groupNamePrompt); // Close the prompt window
+			}
+		});
+
+		promptForm.setFooter(new HorizontalLayout());
+		promptForm.getFooter().addComponent(ok);
+		promptForm.getFooter().addComponent(cancel);
+
+		groupNamePrompt.setContent(promptForm);
+
+		window.addWindow(groupNamePrompt);
+		return null;
+	}
+
+	private void addValidators(final Form promptForm, final GraphContainer graphContainer) {
+		// Add validators to the fields
+		((TextField)promptForm.getField("Group Label")).setNullRepresentation("");
+		((TextField)promptForm.getField("Group Label")).setValidationVisible(false);
 		promptForm.getField("Group Label").setRequired(true);
-		promptForm.getField("Group Label").setRequiredError("Group label cannot be blank.");
-		promptForm.getField("Group Label").addValidator(new StringLengthValidator("Label must be at least one character long.", 1, -1, false));
+		promptForm.getField("Group Label").setRequiredError("You must specify a group label.");
+		promptForm.getField("Group Label").addValidator(new StringLengthValidator("The group label must be at least one character long.", 1, -1, false));
+
+		// null validator
+		promptForm.getField("Group Label").addValidator(new AbstractValidator<String>("Group label cannot be blank.") {
+			private static final long serialVersionUID = 1L;
+
+			@Override
+			public boolean isValidValue(String value) {
+				if (value == null) return false;
+				if ( !(value instanceof String)) return false;
+				return !((String)value).trim().isEmpty();
+			}
+
+			@Override
+			public Class<String> getType() {
+				return String.class;
+			}
+		});
+
+		// unique validator
 		promptForm.getField("Group Label").addValidator(new AbstractValidator<String>("A group with label \"{0}\" already exists.") {
-
-			private static final long serialVersionUID = -6602249815731561328L;
+			private static final long serialVersionUID = -2351672151921474546L;
 
 			@Override
 			public boolean isValidValue(String value) {
@@ -191,150 +247,10 @@
 				return String.class;
 			}
 		});
-=======
-            private static final long serialVersionUID = 8938663493202118574L;
-
-            @Override
-		    public void commit() throws SourceException, InvalidValueException {
-		        super.commit();
-		        createGroup(graphContainer, (String)item.getItemProperty("Group Label").getValue(), targets);
-		    }
-		    
-		    private void createGroup(final GraphContainer graphContainer, final String groupLabel, final List<VertexRef> targets) {
-		        //Add the new group
-		        VertexRef groupId = graphContainer.getBaseTopology().addGroup(groupLabel, GROUP_ICON_KEY);
-
-		         // Find a common parent group. If none can be found, then link the group to the
-		         // top of the topology
-		         Vertex parentGroup = null;
-		         for(VertexRef vertexRef : targets) {
-		             Vertex parent = graphContainer.getBaseTopology().getParent(vertexRef);
-		             if (parentGroup == null) {
-		                 parentGroup = parent;
-		             } else if (!parentGroup.equals(parent)) {
-		                 // If there are multiple parents present then attach the new group 
-		                 // to the top level of the hierarchy
-		                 parentGroup = null;
-		                 break;
-		             }
-		         }
-
-		         // Link all targets to the newly-created group
-		         for(VertexRef vertexRef : targets) {
-		             graphContainer.getBaseTopology().setParent(vertexRef, groupId);
-		         }
-
-		         // Set the parent of the new group to the selected top-level parent
-		         graphContainer.getBaseTopology().setParent(groupId, parentGroup);
-		         graphContainer.getBaseTopology().save();
-		         graphContainer.redoLayout();
-		    }
-		};
-		promptForm.setWriteThrough(false); // Buffer changes to the datasource
-		promptForm.setItemDataSource(item); // Bind the item to create all of the fields
-		promptForm.setDescription("Please enter the name of the group.");
-		
-		// Add validators to the fields
-		addValidators(promptForm, graphContainer);
->>>>>>> 0b66f082
-
-		// Footer
-		Button ok = new Button("OK");
-<<<<<<< HEAD
-		ok.addClickListener(new ClickListener() {
-
-=======
-		ok.addListener(new ClickListener() {
->>>>>>> 0b66f082
-			private static final long serialVersionUID = 7388841001913090428L;
-
-			@Override
-			public void buttonClick(ClickEvent event) {
-			    try {
-			       promptForm.validate();
-			       promptForm.commit();
-			       window.removeWindow(groupNamePrompt); // Close the prompt window
-			    } catch (InvalidValueException exception) {
-			        promptForm.setComponentError(new UserError(exception.getMessage(), UserError.CONTENT_TEXT, exception.getErrorLevel()));
-			    }
-			}
-		});
-		
-		Button cancel = new Button("Cancel");
-		cancel.addClickListener(new ClickListener() {
-
-			private static final long serialVersionUID = 8780989646038333243L;
-
-			@Override
-			public void buttonClick(ClickEvent event) {
-				window.removeWindow(groupNamePrompt); // Close the prompt window
-			}
-		});
-		
-		promptForm.setFooter(new HorizontalLayout());
-		promptForm.getFooter().addComponent(ok);
-		promptForm.getFooter().addComponent(cancel);
-<<<<<<< HEAD
-
-		groupNamePrompt.setContent(promptForm);
-
-=======
-		groupNamePrompt.addComponent(promptForm);
->>>>>>> 0b66f082
-		window.addWindow(groupNamePrompt);
-		return null;
-	}
-	
-	private void addValidators(final Form promptForm, final GraphContainer graphContainer) {
-	    ((TextField)promptForm.getField("Group Label")).setNullRepresentation("");
-	    ((TextField)promptForm.getField("Group Label")).setValidationVisible(false);
-	    promptForm.getField("Group Label").setRequired(true);
-        promptForm.getField("Group Label").setRequiredError("You must specify a group label.");
-        promptForm.getField("Group Label").addValidator(new StringLengthValidator("The group label must be at least one character long.", 1, -1, false));
-        
-        // null validator
-        promptForm.getField("Group Label").addValidator(new AbstractValidator("Group label cannot be blank.") {
-            private static final long serialVersionUID = 1L;
-
-            @Override
-            public boolean isValid(Object value) {
-                if (value == null) return false;
-                if ( !(value instanceof String)) return false;
-                return !((String)value).trim().isEmpty();
-            }
-        });
-        
-        // unique validator
-        promptForm.getField("Group Label").addValidator(new AbstractValidator("A group with label \"{0}\" already exists.") {
-            private static final long serialVersionUID = -2351672151921474546L;
-
-            @Override
-            public boolean isValid(Object value) {
-                try {
-                    final Collection<? extends Vertex> vertexIds = graphContainer.getBaseTopology().getVertices();
-                    final Collection<String> groupLabels = new ArrayList<String>();
-                    for (Vertex vertexId : vertexIds) {
-                        if (vertexId.isGroup()) {
-                            groupLabels.add(vertexId.getLabel());
-                        }
-                    }
-
-                    for (String label : groupLabels) {
-                        LoggerFactory.getLogger(this.getClass()).debug("Comparing {} to {}", value, label);
-                        if (label.equals(value)) {
-                            return false;
-                        }
-                    }
-                    return true;
-                } catch (Throwable e) {
-                    LoggerFactory.getLogger(this.getClass()).error(e.getMessage(), e);
-                    return false;
-                }
-            }
-        });
-    }
-
-    @Override
+
+	}
+
+	@Override
 	public boolean display(List<VertexRef> targets, OperationContext operationContext) {
 		return true;
 	}
