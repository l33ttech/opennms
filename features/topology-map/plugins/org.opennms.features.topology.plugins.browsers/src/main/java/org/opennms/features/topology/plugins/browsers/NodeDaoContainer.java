/*******************************************************************************
 * This file is part of OpenNMS(R).
 *
 * Copyright (C) 2012-2014 The OpenNMS Group, Inc.
 * OpenNMS(R) is Copyright (C) 1999-2014 The OpenNMS Group, Inc.
 *
 * OpenNMS(R) is a registered trademark of The OpenNMS Group, Inc.
 *
 * OpenNMS(R) is free software: you can redistribute it and/or modify
 * it under the terms of the GNU Affero General Public License as published
 * by the Free Software Foundation, either version 3 of the License,
 * or (at your option) any later version.
 *
 * OpenNMS(R) is distributed in the hope that it will be useful,
 * but WITHOUT ANY WARRANTY; without even the implied warranty of
 * MERCHANTABILITY or FITNESS FOR A PARTICULAR PURPOSE.  See the
 * GNU Affero General Public License for more details.
 *
 * You should have received a copy of the GNU Affero General Public License
 * along with OpenNMS(R).  If not, see:
 *      http://www.gnu.org/licenses/
 *
 * For more information contact:
 *     OpenNMS(R) Licensing <license@opennms.org>
 *     http://www.opennms.org/
 *     http://www.opennms.com/
 *******************************************************************************/

package org.opennms.features.topology.plugins.browsers;

import java.util.Arrays;
<<<<<<< HEAD
=======
import java.util.LinkedHashSet;
import java.util.List;
>>>>>>> 829d47d5

import org.opennms.core.criteria.Alias;
import org.opennms.core.criteria.Criteria;
import org.opennms.core.criteria.restrictions.EqRestriction;
import org.opennms.features.topology.api.browsers.ContentType;
import org.opennms.features.topology.api.browsers.OnmsVaadinContainer;
import org.opennms.netmgt.dao.api.NodeDao;
import org.opennms.netmgt.dao.api.OnmsDao;
import org.opennms.netmgt.model.OnmsNode;
import org.opennms.netmgt.model.PrimaryType;

public class NodeDaoContainer extends OnmsVaadinContainer<OnmsNode,Integer> {

	private static final long serialVersionUID = -5697472655705494537L;

	public NodeDaoContainer(NodeDao dao) {
		super(OnmsNode.class, new OnmsDaoContainerDatasource<>(dao));
        addBeanToHibernatePropertyMapping("primaryInterface", "ipInterfaces.ipAddress");
	}

	@Override
	protected Integer getId(OnmsNode bean){
		return bean == null ? null : bean.getId();
	}

    @Override
    protected void addAdditionalCriteriaOptions(Criteria criteria, Page page, boolean doOrder) {
        if (!doOrder) return;
        // We join the ipInterfaces table, to be able to sort on ipInterfaces.ipAddress.
        criteria.setAliases(Arrays.asList(new Alias[] {
                new Alias("ipInterfaces", "ipInterfaces", Alias.JoinType.LEFT_JOIN, new EqRestriction("ipInterfaces.isSnmpPrimary", PrimaryType.PRIMARY))
        }));
    }

    @Override
    protected List<OnmsNode> getItemsForCache(OnmsDao<OnmsNode, Integer> dao, Page page) {
        // The join criteria isSnmpPrimary = PrimaryType.PRIMARY is used to only consider primary interfaces.
        // It is supposed that only one primary interface exists, but that is not always the case.
        // In order to create a valid result set, we "unify" the result.
        // See http://issues.opennms.org/browse/NMS-8079 for more details
        List<OnmsNode> itemsForCache = super.getItemsForCache(dao, page);
        return new ArrayList<>(new LinkedHashSet<>(itemsForCache));
    }

    @Override
    protected void doItemAddedCallBack(int rowNumber, Integer id, OnmsNode eachBean) {
        eachBean.getPrimaryInterface();
    }

    @Override
    protected ContentType getContentType() {
        return ContentType.Node;
    }
}

<|MERGE_RESOLUTION|>--- conflicted
+++ resolved
@@ -28,20 +28,18 @@
 
 package org.opennms.features.topology.plugins.browsers;
 
+import java.util.ArrayList;
 import java.util.Arrays;
-<<<<<<< HEAD
-=======
 import java.util.LinkedHashSet;
 import java.util.List;
->>>>>>> 829d47d5
 
 import org.opennms.core.criteria.Alias;
 import org.opennms.core.criteria.Criteria;
 import org.opennms.core.criteria.restrictions.EqRestriction;
 import org.opennms.features.topology.api.browsers.ContentType;
+import org.opennms.features.topology.api.browsers.OnmsContainerDatasource;
 import org.opennms.features.topology.api.browsers.OnmsVaadinContainer;
 import org.opennms.netmgt.dao.api.NodeDao;
-import org.opennms.netmgt.dao.api.OnmsDao;
 import org.opennms.netmgt.model.OnmsNode;
 import org.opennms.netmgt.model.PrimaryType;
 
@@ -69,12 +67,12 @@
     }
 
     @Override
-    protected List<OnmsNode> getItemsForCache(OnmsDao<OnmsNode, Integer> dao, Page page) {
+    protected List<OnmsNode> getItemsForCache(final OnmsContainerDatasource<OnmsNode, Integer> datasource, final Page page) {
         // The join criteria isSnmpPrimary = PrimaryType.PRIMARY is used to only consider primary interfaces.
         // It is supposed that only one primary interface exists, but that is not always the case.
         // In order to create a valid result set, we "unify" the result.
         // See http://issues.opennms.org/browse/NMS-8079 for more details
-        List<OnmsNode> itemsForCache = super.getItemsForCache(dao, page);
+        List<OnmsNode> itemsForCache = super.getItemsForCache(datasource, page);
         return new ArrayList<>(new LinkedHashSet<>(itemsForCache));
     }
 
