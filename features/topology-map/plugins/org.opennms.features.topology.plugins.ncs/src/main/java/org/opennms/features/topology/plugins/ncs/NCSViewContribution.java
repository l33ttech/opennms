--- conflicted
+++ resolved
@@ -20,9 +20,9 @@
 import com.vaadin.data.Property.ValueChangeEvent;
 import com.vaadin.data.Property.ValueChangeListener;
 import com.vaadin.server.Resource;
+import com.vaadin.ui.AbstractSelect.ItemCaptionMode;
 import com.vaadin.ui.Component;
 import com.vaadin.ui.Tree;
-import com.vaadin.ui.AbstractSelect.ItemCaptionMode;
 
 public class NCSViewContribution implements IViewContribution {
 	
@@ -43,19 +43,10 @@
 		tree.setImmediate(true);
 		tree.setItemCaptionMode(ItemCaptionMode.PROPERTY);
 		tree.setItemCaptionPropertyId("name");
-<<<<<<< HEAD
 		tree.addValueChangeListener(new ValueChangeListener() {
 
 			private static final long serialVersionUID = -7443836886894714291L;
-
-			@Override
-=======
-		tree.addListener(new ValueChangeListener() {
 			
-
-
-            @Override
->>>>>>> 7d50a175
 			public void valueChange(ValueChangeEvent event) {
 				Collection<Long> selectedIds = new HashSet<Long>( (Collection<Long>) event.getProperty().getValue() );
 				
