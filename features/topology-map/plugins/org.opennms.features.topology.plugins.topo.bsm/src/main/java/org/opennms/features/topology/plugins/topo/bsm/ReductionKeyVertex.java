/*******************************************************************************
 * This file is part of OpenNMS(R).
 *
 * Copyright (C) 2016 The OpenNMS Group, Inc.
 * OpenNMS(R) is Copyright (C) 1999-2016 The OpenNMS Group, Inc.
 *
 * OpenNMS(R) is a registered trademark of The OpenNMS Group, Inc.
 *
 * OpenNMS(R) is free software: you can redistribute it and/or modify
 * it under the terms of the GNU Affero General Public License as published
 * by the Free Software Foundation, either version 3 of the License,
 * or (at your option) any later version.
 *
 * OpenNMS(R) is distributed in the hope that it will be useful,
 * but WITHOUT ANY WARRANTY; without even the implied warranty of
 * MERCHANTABILITY or FITNESS FOR A PARTICULAR PURPOSE.  See the
 * GNU Affero General Public License for more details.
 *
 * You should have received a copy of the GNU Affero General Public License
 * along with OpenNMS(R).  If not, see:
 *      http://www.gnu.org/licenses/
 *
 * For more information contact:
 * OpenNMS(R) Licensing <license@opennms.org>
 *      http://www.opennms.org/
 *      http://www.opennms.com/
 *******************************************************************************/

package org.opennms.features.topology.plugins.topo.bsm;

import java.util.Set;

import com.google.common.collect.Sets;

public class ReductionKeyVertex extends AbstractBusinessServiceVertex {

    private final String reductionKey;

<<<<<<< HEAD
    protected ReductionKeyVertex(String reductionKey) {
        super(Type.ReductionKey + ":" + reductionKey, reductionKey);
=======
    protected ReductionKeyVertex(String reductionKey, int level) {
        this("reduction-key:" + reductionKey, reductionKey, level);
    }

    private ReductionKeyVertex(String id, String reductionKey, int level) {
        super(id, reductionKey, level);
>>>>>>> b2dc2913
        this.reductionKey = reductionKey;
        setTooltipText(String.format("Reduction Key '%s'", reductionKey));
        setIconKey("reduction-key");
    }

    public String getReductionKey() {
        return reductionKey;
    }

    @Override
    public Set<String> getReductionKeys() {
        return Sets.newHashSet(getReductionKey());
    }

    @Override
    public Type getType() {
        return Type.ReductionKey;
    }
}<|MERGE_RESOLUTION|>--- conflicted
+++ resolved
@@ -36,17 +36,8 @@
 
     private final String reductionKey;
 
-<<<<<<< HEAD
-    protected ReductionKeyVertex(String reductionKey) {
-        super(Type.ReductionKey + ":" + reductionKey, reductionKey);
-=======
     protected ReductionKeyVertex(String reductionKey, int level) {
-        this("reduction-key:" + reductionKey, reductionKey, level);
-    }
-
-    private ReductionKeyVertex(String id, String reductionKey, int level) {
-        super(id, reductionKey, level);
->>>>>>> b2dc2913
+        super(Type.ReductionKey + ":" + reductionKey, reductionKey, level);
         this.reductionKey = reductionKey;
         setTooltipText(String.format("Reduction Key '%s'", reductionKey));
         setIconKey("reduction-key");
