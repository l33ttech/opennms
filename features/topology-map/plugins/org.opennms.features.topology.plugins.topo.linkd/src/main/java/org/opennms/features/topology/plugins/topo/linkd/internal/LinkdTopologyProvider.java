/*******************************************************************************
 * This file is part of OpenNMS(R).
 *
 * Copyright (C) 2012 The OpenNMS Group, Inc.
 * OpenNMS(R) is Copyright (C) 1999-2012 The OpenNMS Group, Inc.
 *
 * OpenNMS(R) is a registered trademark of The OpenNMS Group, Inc.
 *
 * OpenNMS(R) is free software: you can redistribute it and/or modify
 * it under the terms of the GNU General Public License as published
 * by the Free Software Foundation, either version 3 of the License,
 * or (at your option) any later version.
 *
 * OpenNMS(R) is distributed in the hope that it will be useful,
 * but WITHOUT ANY WARRANTY; without even the implied warranty of
 * MERCHANTABILITY or FITNESS FOR A PARTICULAR PURPOSE.  See the
 * GNU General Public License for more details.
 *
 * You should have received a copy of the GNU General Public License
 * along with OpenNMS(R).  If not, see:
 *      http://www.gnu.org/licenses/
 *
 * For more information contact:
 *     OpenNMS(R) Licensing <license@opennms.org>
 *     http://www.opennms.org/
 *     http://www.opennms.com/
 *******************************************************************************/

package org.opennms.features.topology.plugins.topo.linkd.internal;

import java.io.File;
import java.util.ArrayList;
import java.util.Collection;
import java.util.List;

import javax.xml.bind.JAXB;
import javax.xml.bind.annotation.XmlAccessType;
import javax.xml.bind.annotation.XmlAccessorType;
import javax.xml.bind.annotation.XmlElement;
import javax.xml.bind.annotation.XmlElements;
import javax.xml.bind.annotation.XmlRootElement;

import org.opennms.features.topology.api.TopologyProvider;

import org.opennms.netmgt.dao.DataLinkInterfaceDao;
import org.opennms.netmgt.dao.IpInterfaceDao;
import org.opennms.netmgt.dao.NodeDao;
import org.opennms.netmgt.model.DataLinkInterface;
import org.opennms.netmgt.model.OnmsIpInterface;
import org.opennms.netmgt.model.OnmsNode;

import com.vaadin.data.Item;
import com.vaadin.data.util.BeanContainer;
import com.vaadin.data.util.BeanItem;

public class LinkdTopologyProvider implements TopologyProvider {
    public static final String GROUP_ICON_KEY = "linkd-group";
    public static final String SERVER_ICON_KEY = "linkd-server";

    DataLinkInterfaceDao m_dataLinkInterfaceDao;
    
    NodeDao m_nodeDao;
    
    IpInterfaceDao m_ipInterfaceDao;
    
    public IpInterfaceDao getIpInterfaceDao() {
        return m_ipInterfaceDao;
    }

    public void setIpInterfaceDao(IpInterfaceDao ipInterfaceDao) {
        m_ipInterfaceDao = ipInterfaceDao;
    }

    boolean addNodeWithoutLink = true;
    
    public boolean isAddNodeWithoutLink() {
        return addNodeWithoutLink;
    }

    public void setAddNodeWithoutLink(boolean addNodeWithoutLink) {
        this.addNodeWithoutLink = addNodeWithoutLink;
    }

    private LinkdVertexContainer m_vertexContainer;
    private BeanContainer<String, LinkdEdge> m_edgeContainer;

    private int m_groupCounter = 0;
    
    public DataLinkInterfaceDao getDataLinkInterfaceDao() {
        return m_dataLinkInterfaceDao;
    }

    public void setDataLinkInterfaceDao(DataLinkInterfaceDao dataLinkInterfaceDao) {
        m_dataLinkInterfaceDao = dataLinkInterfaceDao;
    }

    public NodeDao getNodeDao() {
        return m_nodeDao;
    }

    public void setNodeDao(NodeDao nodeDao) {
        m_nodeDao = nodeDao;
    }

    public void onInit() {
        log("init: loading topology");
        loadtopology();
    }
    
    public LinkdTopologyProvider() {
        m_vertexContainer = new LinkdVertexContainer();
        m_edgeContainer = new BeanContainer<String, LinkdEdge>(LinkdEdge.class);
        m_edgeContainer.setBeanIdProperty("id");
    }

    @Override
    public Object addGroup(String groupIcon) {
        return addGroup(getNextGroupId(), groupIcon);
    }

    private Item addGroup(String groupId, String icon) {
        if (m_vertexContainer.containsId(groupId)) {
            throw new IllegalArgumentException("A vertex or group with id " + groupId + " already exists!");
        }
        System.err.println("Adding a group: " + groupId);
        LinkdVertex vertex = new LinkdGroup(groupId, "Group " + groupId);
        vertex.setIconKey(icon);
        return m_vertexContainer.addBean(vertex);        
    }

    public String getNextGroupId() {
        return "linkdg" + m_groupCounter++;
    }

    
    @Override
    public boolean containsVertexId(Object vertexId) {
        return m_vertexContainer.containsId(vertexId);    
    }

    @Override
    public BeanContainer<String, LinkdEdge> getEdgeContainer() {
        return m_edgeContainer;
    }

    @Override
    public Collection<String> getEdgeIds() {
        return m_edgeContainer.getItemIds();
    }

    @Override
    public Collection<String> getEdgeIdsForVertex(Object vertexId) {
        
        LinkdVertex vertex = getRequiredVertex(vertexId);
        
        List<String> edges = new ArrayList<String>(vertex.getEdges().size());
        
        for(LinkdEdge e : vertex.getEdges()) {
            
            String edgeId = e.getId();
            
            edges.add(edgeId);

        }
        
        return edges;
    }

    
    private LinkdVertex getRequiredVertex(Object vertexId) {
        return getVertex(vertexId, true);
    }

    private LinkdVertex getVertex(Object vertexId, boolean required) {
        BeanItem<LinkdVertex> item = m_vertexContainer.getItem(vertexId);
        if (required && item == null) {
            throw new IllegalArgumentException("required vertex " + vertexId + " not found.");
        }
        
        return item == null ? null : item.getBean();
    }

    @Override
    public Item getEdgeItem(Object edgeId) {
        return m_edgeContainer.getItem(edgeId);
    }

    @Override
    public Collection<String> getEndPointIdsForEdge(Object edgeId) {
        LinkdEdge edge= getRequiredEdge(edgeId);

        List<String> endPoints = new ArrayList<String>(2);
        
        endPoints.add(edge.getSource().getId());
        endPoints.add(edge.getTarget().getId());

        return endPoints;

    }

    private LinkdEdge getRequiredEdge(Object edgeId) {
        return getEdge(edgeId, true);
    }

    private LinkdEdge getEdge(Object edgeId, boolean required) {
        BeanItem<LinkdEdge> item = m_edgeContainer.getItem(edgeId);
        if (required && item == null) {
            throw new IllegalArgumentException("required edge " + edgeId + " not found.");
        }
        
        return item == null ? null : item.getBean();
    }

    @Override
    public LinkdVertexContainer getVertexContainer() {
        return m_vertexContainer;
    }

    @Override
    public Collection<String> getVertexIds() {
        return m_vertexContainer.getItemIds();
    }

    @Override
    public Item getVertexItem(Object vertexId) {
        return m_vertexContainer.getItem(vertexId);
    }

    @Override
    public void load(String filename) {
        if (filename == null) {
            loadtopology();
        } else {
            loadfromfile(filename);
        }
    }

    @XmlRootElement(name="graph")
    @XmlAccessorType(XmlAccessType.FIELD)
    private static class SimpleGraph {
        
        @XmlElements({
                @XmlElement(name="vertex", type=LinkdNodeVertex.class),
                @XmlElement(name="group", type=LinkdGroup.class)
        })
        List<LinkdVertex> m_vertices = new ArrayList<LinkdVertex>();
        
        @XmlElement(name="edge")
        List<LinkdEdge> m_edges = new ArrayList<LinkdEdge>();
        
        @SuppressWarnings("unused")
        public SimpleGraph() {}

        public SimpleGraph(List<LinkdVertex> vertices, List<LinkdEdge> edges) {
            m_vertices = vertices;
            m_edges = edges;
        }

    }
    private void loadfromfile(String filename) {
        SimpleGraph graph = JAXB.unmarshal(new File(filename), SimpleGraph.class);
        
        m_vertexContainer.addAll(graph.m_vertices);        
        m_edgeContainer.addAll(graph.m_edges);
    }
    
    private void loadtopology() {
        log("loadtopology: loading topology");
        LinkdVertexContainer vertexContainer = new LinkdVertexContainer();
        BeanContainer<String, LinkdEdge> edgeContainer = new BeanContainer<String, LinkdEdge>(LinkdEdge.class);
        edgeContainer.setBeanIdProperty("id");
        for (DataLinkInterface link: m_dataLinkInterfaceDao.findAll()) {
            OnmsNode node = m_nodeDao.get(link.getNode().getId());
            log("found node: " + node.getLabel());
            String sourceId = node.getNodeId();
            LinkdVertex source;
            BeanItem<LinkdVertex> item = vertexContainer.getItem(sourceId);
            if (item == null) {
                source = new LinkdNodeVertex(node.getNodeId(), 0, 0, getIconName(node), node.getLabel(), getAddress(node));
                m_vertexContainer.addBean( source);
            }
            else {
                source = item.getBean();
            }

            OnmsNode parentNode = m_nodeDao.get(link.getNodeParentId());
            log("found parentnode: " + parentNode.getLabel());
                       String targetId = parentNode.getNodeId();
            LinkdVertex target;
            item = vertexContainer.getItem(targetId);
            if (item == null) {
                target = new LinkdNodeVertex(parentNode.getNodeId(), 0, 0, getIconName(parentNode), parentNode.getLabel(), getAddress(parentNode));
<<<<<<< HEAD
                m_vertexContainer.addBean( target);                    
            }
            else {
=======
                vertexContainer.addBean(target);                    
            } else {
>>>>>>> 79a0b28f
                target = item.getBean();
            }            
            edgeContainer.addBean(new LinkdEdge(link.getDataLinkInterfaceId(),source,target));
        }
        
        if (isAddNodeWithoutLink()) {
            for (OnmsNode node: m_nodeDao.findAll()) {
                log("parsing node: " + node.getLabel());
                String nodeId = node.getNodeId();
                LinkdVertex linklessnode;
                BeanItem<LinkdVertex> item = vertexContainer.getItem(nodeId);
                if (item == null) {
                    log("adding linklessnode: " + node.getLabel());
                    linklessnode = new LinkdNodeVertex(node.getNodeId(), 0, 0, getIconName(node), node.getLabel(), getAddress(node));
                    vertexContainer.addBean(linklessnode);
                }                
            }
        }
        m_vertexContainer.removeAllItems();
        m_vertexContainer=vertexContainer;
        m_edgeContainer.removeAllItems();
        m_edgeContainer=edgeContainer;
    }

    protected String getIconName(OnmsNode node) {
        String iconName = SERVER_ICON_KEY;
        
        if (node.getSysObjectId() != null)
            iconName = "snmp:"+node.getSysObjectId();
        return iconName;
       
    }
    
    private String getAddress(OnmsNode node) {
        OnmsIpInterface primary = m_ipInterfaceDao.findPrimaryInterfaceByNodeId(node.getId());
	return primary == null ? null : primary.getIpAddress().getHostAddress();
    }
    
    @Override
    public void save(String filename) {
        List<LinkdVertex> vertices = getBeans(m_vertexContainer);
        List<LinkdEdge> edges = getBeans(m_edgeContainer);

        SimpleGraph graph = new SimpleGraph(vertices, edges);
        
        JAXB.marshal(graph, new File(filename));
    }

    private <T> List<T> getBeans(BeanContainer<?, T> container) {
        Collection<?> itemIds = container.getItemIds();
        List<T> beans = new ArrayList<T>(itemIds.size());
        
        for(Object itemId : itemIds) {
            beans.add(container.getItem(itemId).getBean());
        }
        
        return beans;
    }

    @Override
    public void setParent(Object vertexId, Object parentId) {
        m_vertexContainer.setParent(vertexId, parentId);
    }

    
    private void log(final String string) {
        System.err.println("LinkdTopologyProvider: "+ string);
    }

}<|MERGE_RESOLUTION|>--- conflicted
+++ resolved
@@ -290,14 +290,8 @@
             item = vertexContainer.getItem(targetId);
             if (item == null) {
                 target = new LinkdNodeVertex(parentNode.getNodeId(), 0, 0, getIconName(parentNode), parentNode.getLabel(), getAddress(parentNode));
-<<<<<<< HEAD
                 m_vertexContainer.addBean( target);                    
-            }
-            else {
-=======
-                vertexContainer.addBean(target);                    
             } else {
->>>>>>> 79a0b28f
                 target = item.getBean();
             }            
             edgeContainer.addBean(new LinkdEdge(link.getDataLinkInterfaceId(),source,target));
