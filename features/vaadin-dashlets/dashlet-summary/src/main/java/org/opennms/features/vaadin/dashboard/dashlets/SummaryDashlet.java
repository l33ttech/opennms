/*******************************************************************************
 * This file is part of OpenNMS(R).
 *
 * Copyright (C) 2006-2012 The OpenNMS Group, Inc.
 * OpenNMS(R) is Copyright (C) 1999-2012 The OpenNMS Group, Inc.
 *
 * OpenNMS(R) is a registered trademark of The OpenNMS Group, Inc.
 *
 * OpenNMS(R) is free software: you can redistribute it and/or modify
 * it under the terms of the GNU General Public License as published
 * by the Free Software Foundation, either version 3 of the License,
 * or (at your option) any later version.
 *
 * OpenNMS(R) is distributed in the hope that it will be useful,
 * but WITHOUT ANY WARRANTY; without even the implied warranty of
 * MERCHANTABILITY or FITNESS FOR A PARTICULAR PURPOSE.  See the
 * GNU General Public License for more details.
 *
 * You should have received a copy of the GNU General Public License
 * along with OpenNMS(R).  If not, see:
 *      http://www.gnu.org/licenses/
 *
 * For more information contact:
 *     OpenNMS(R) Licensing <license@opennms.org>
 *     http://www.opennms.org/
 *     http://www.opennms.com/
 *******************************************************************************/
package org.opennms.features.vaadin.dashboard.dashlets;

<<<<<<< HEAD
=======
import com.vaadin.server.Page;
import com.vaadin.server.Sizeable;
import com.vaadin.server.ThemeResource;
import com.vaadin.ui.*;
>>>>>>> 2b2ba70d
import org.opennms.core.criteria.CriteriaBuilder;
import org.opennms.features.vaadin.dashboard.model.*;
import org.opennms.netmgt.dao.api.AlarmDao;
import org.opennms.netmgt.model.OnmsAlarm;
import org.opennms.netmgt.model.OnmsSeverity;

import com.vaadin.server.Page;
import com.vaadin.server.ThemeResource;
import com.vaadin.ui.Alignment;
import com.vaadin.ui.Component;
import com.vaadin.ui.HorizontalLayout;
import com.vaadin.ui.Image;
import com.vaadin.ui.Label;
import com.vaadin.ui.VerticalLayout;

/**
 * This class implements a {@link Dashlet} for testing purposes.
 *
 * @author Christian Pape
 */
public class SummaryDashlet extends AbstractDashlet {

    /**
     * The {@link AlarmDao} used
     */
    private AlarmDao m_alarmDao;
    /**
     * Timeslot to use
     */
    private long m_timeslot = 3600;
    /**
     * boosted value
     */
    private boolean m_boosted = false;
    /**
     * Trend identifiers
     */
    private static int TREND_NORTH = 4;
    private static int TREND_NORTHEAST = 3;
    private static int TREND_EAST = 2;
    private static int TREND_SOUTHEAST = 1;
    private static int TREND_SOUTH = 0;

    private DashletComponent m_dashboardComponent;
    private DashletComponent m_wallboardComponent;

    /**
     * Constructor for instantiating new objects.
     *
     * @param dashletSpec the {@link DashletSpec} to be used
     */
    public SummaryDashlet(String name, DashletSpec dashletSpec, AlarmDao alarmDao) {
        super(name, dashletSpec);
        /**
         * Setting the member fields
         */
        m_alarmDao = alarmDao;
    }

    /**
     * Returns a human-readable {@link String} representation of a timestamp in the past.
     *
     * @param secondsAll the timestamp to be used
     * @return a human-readable representation
     */
    public String getHumanReadableFormat(long secondsAll) {
        long seconds = secondsAll;
        long minutes = 0;
        long hours = 0;
        long days = 0;

        if (seconds / 60 > 0) {
            long rest = seconds % 60;
            minutes = seconds / 60;
            seconds = rest;
        }

        if (minutes / 60 > 0) {
            long rest = minutes % 60;
            hours = minutes / 60;
            minutes = rest;
        }

        if (hours / 24 > 0) {
            long rest = hours % 24;
            days = hours / 24;
            hours = rest;
        }

        String output = "";

        if (days > 0) {
            output += days + "d";
        }
        if (hours > 0) {
            output += hours + "h";
        }
        if (minutes > 0) {
            output += minutes + "m";
        }
        if (seconds > 0) {
            output += seconds + "s";
        }

        return output;
    }

    /**
     * Computes the trend for acknowledged and not acknowledged alarms
     *
     * @param ack    number of acknowledged alarms
     * @param notAck number of unacknowledged alarms
     * @return the trend value
     */
    private int computeTrend(long ack, long notAck) {
        if (ack == notAck) {
            return TREND_EAST;
        } else {
            if (notAck == 0) {
                return TREND_NORTH;
            } else {
                if (ack == 0) {
                    return TREND_NORTH;
                } else {
                    double ratio = (double) ack / (double) notAck;

                    if (ratio < 0.5) {
                        return TREND_SOUTH;
                    } else {
                        if (ratio < 1) {
                            return TREND_SOUTHEAST;
                        } else {
                            if (ratio > 2) {
                                return TREND_NORTH;
                            } else {
                                return TREND_NORTHEAST;
                            }
                        }
                    }
                }
            }
        }
    }

    private Component getLegend(String entity) {
        HorizontalLayout horizontalLayout = new HorizontalLayout();

        horizontalLayout.setSpacing(true);
        horizontalLayout.addStyleName("summary");
        horizontalLayout.addStyleName("global");

        Label labelx = new Label(entity);
        labelx.addStyleName("summary-font-legend");

        Image ackdImage = new Image(null, new ThemeResource("img/acknowledged.png"));
        ackdImage.setWidth(16, Sizeable.Unit.PIXELS);

        Image unackdImage = new Image(null, new ThemeResource("img/unacknowledged.png"));
        unackdImage.setWidth(16, Sizeable.Unit.PIXELS);

        Label dummyLabel = new Label();
        dummyLabel.setWidth(32, Sizeable.Unit.PIXELS);

        horizontalLayout.addComponent(labelx);
        horizontalLayout.addComponent(ackdImage);
        horizontalLayout.addComponent(unackdImage);
        horizontalLayout.addComponent(dummyLabel);

        horizontalLayout.setComponentAlignment(ackdImage, Alignment.TOP_RIGHT);
        horizontalLayout.setComponentAlignment(unackdImage, Alignment.TOP_RIGHT);

        horizontalLayout.setExpandRatio(labelx, 4.0f);
        horizontalLayout.setExpandRatio(ackdImage, 1.0f);
        horizontalLayout.setExpandRatio(unackdImage, 1.0f);
        horizontalLayout.setExpandRatio(dummyLabel, 1.0f);

        horizontalLayout.setWidth(375, Sizeable.Unit.PIXELS);

        return horizontalLayout;
    }

    /**
     * Returns the component showing the alarms and the trends by severity
     *
     * @return the {@link Component}
     */
    private Component getComponentSeverity(int width) {
        VerticalLayout verticalLayout = new VerticalLayout();

        int overallSum = 0;
        int severitySum = 0;

        verticalLayout.addComponent(getLegend("Severity"));

        for (OnmsSeverity onmsSeverity : OnmsSeverity.values()) {
            HorizontalLayout horizontalLayout = new HorizontalLayout();
            horizontalLayout.setSpacing(true);
            horizontalLayout.addStyleName("summary");
            horizontalLayout.addStyleName(onmsSeverity.name().toLowerCase());

<<<<<<< HEAD
            long acknowledged = countBySeverity(true, timeslot, onmsSeverity);
            long notAcknowledged = countBySeverity(false, timeslot, onmsSeverity);
=======
            int acknowledged = countBySeverity(true, m_timeslot, onmsSeverity);
            int notAcknowledged = countBySeverity(false, m_timeslot, onmsSeverity);
>>>>>>> 2b2ba70d

            Label labelSeverity = new Label(onmsSeverity.getLabel());
            labelSeverity.addStyleName("summary-font");
            Label labelAcknowledge = new Label(String.valueOf(acknowledged));
            labelAcknowledge.addStyleName("summary-font");
            Label labelNotAcknowledged = new Label(String.valueOf(notAcknowledged));
            labelNotAcknowledged.addStyleName("summary-font");

            horizontalLayout.addComponent(labelSeverity);
            horizontalLayout.addComponent(labelAcknowledge);
            horizontalLayout.addComponent(labelNotAcknowledged);

            int status = computeTrend(acknowledged, notAcknowledged);

            severitySum += onmsSeverity.getId();
            overallSum += onmsSeverity.getId() * status;

            Image image = new Image(null, new ThemeResource("img/a" + status + ".png"));
            image.setWidth(width, Sizeable.Unit.PIXELS);
            horizontalLayout.addComponent(image);

            horizontalLayout.setExpandRatio(labelSeverity, 4.0f);
            horizontalLayout.setExpandRatio(labelAcknowledge, 1.0f);
            horizontalLayout.setExpandRatio(labelNotAcknowledged, 1.0f);
            horizontalLayout.setExpandRatio(image, 1.0f);

            horizontalLayout.setComponentAlignment(image, Alignment.TOP_CENTER);

            horizontalLayout.setWidth(375, Sizeable.Unit.PIXELS);
            verticalLayout.addComponent(horizontalLayout);
        }

        int globalTrend = (int) Math.max(0, Math.min(4, Math.round(((double) overallSum) / ((double) severitySum))));

        Image image = new Image(null, new ThemeResource("img/a" + globalTrend + ".png"));
        image.setWidth(width * 8, Sizeable.Unit.PIXELS);

        VerticalLayout globalTrendLayout = new VerticalLayout();
        globalTrendLayout.setSpacing(true);
        globalTrendLayout.addStyleName("summary");
        globalTrendLayout.addStyleName("global");
        globalTrendLayout.setSizeFull();

        Label labelTitle = new Label("Alarms trend by severity");
        labelTitle.addStyleName("summary-font");
        labelTitle.setSizeUndefined();

        Label labelTimeslot = new Label("(" + getHumanReadableFormat(m_timeslot) + ")");
        labelTimeslot.addStyleName("summary-font");
        labelTimeslot.setSizeUndefined();

        globalTrendLayout.addComponent(labelTitle);
        globalTrendLayout.addComponent(labelTimeslot);
        globalTrendLayout.addComponent(image);

        globalTrendLayout.setWidth(375, Sizeable.Unit.PIXELS);

        globalTrendLayout.setComponentAlignment(labelTitle, Alignment.MIDDLE_CENTER);
        globalTrendLayout.setComponentAlignment(labelTimeslot, Alignment.MIDDLE_CENTER);
        globalTrendLayout.setComponentAlignment(image, Alignment.MIDDLE_CENTER);

        globalTrendLayout.setExpandRatio(labelTitle, 1.0f);

        verticalLayout.addComponent(globalTrendLayout, 0);

        m_boosted = (globalTrend > 2);

        return verticalLayout;
    }

    /**
     * Returns the component showing the alarms and the trends by severity
     *
     * @return the {@link Component}
     */
    private Component getComponentUei(int width) {
        VerticalLayout verticalLayout = new VerticalLayout();

        int overallSum = 0;
        int severitySum = 0;

        verticalLayout.addComponent(getLegend("UEI"));

        String[] ueis = {"uei.opennms.org/nodes/nodeLostService", "uei.opennms.org/nodes/interfaceDown", "uei.opennms.org/nodes/nodeDown"};

        for (int i = 0; i < ueis.length; i++) {
            String uei = ueis[i];
            HorizontalLayout horizontalLayout = new HorizontalLayout();
            horizontalLayout.setSpacing(true);
            horizontalLayout.addStyleName("summary");

            if (i == 0) {
                horizontalLayout.addStyleName(OnmsSeverity.MINOR.name().toLowerCase());
            } else {
                if (i == 1) {
                    horizontalLayout.addStyleName(OnmsSeverity.MINOR.name().toLowerCase());
                } else {
                    horizontalLayout.addStyleName(OnmsSeverity.MAJOR.name().toLowerCase());
                }
            }

<<<<<<< HEAD
            long acknowledged = countByUei(true, timeslot, uei);
            long notAcknowledged = countByUei(false, timeslot, uei);
=======
            int acknowledged = countByUei(true, m_timeslot, uei);
            int notAcknowledged = countByUei(false, m_timeslot, uei);
>>>>>>> 2b2ba70d

            Label labelSeverity = new Label(uei.replace("uei.opennms.org/nodes/", ""));
            labelSeverity.addStyleName("summary-font");
            Label labelAcknowledge = new Label(String.valueOf(acknowledged));
            labelAcknowledge.addStyleName("summary-font");
            Label labelNotAcknowledged = new Label(String.valueOf(notAcknowledged));
            labelNotAcknowledged.addStyleName("summary-font");

            horizontalLayout.addComponent(labelSeverity);
            horizontalLayout.addComponent(labelAcknowledge);
            horizontalLayout.addComponent(labelNotAcknowledged);

            int status = computeTrend(acknowledged, notAcknowledged);

            severitySum += i;
            overallSum += i * status;

            Image image = new Image(null, new ThemeResource("img/a" + status + ".png"));
            image.setWidth(width, Sizeable.Unit.PIXELS);
            horizontalLayout.addComponent(image);

            horizontalLayout.setExpandRatio(labelSeverity, 4.0f);
            horizontalLayout.setExpandRatio(labelAcknowledge, 1.0f);
            horizontalLayout.setExpandRatio(labelNotAcknowledged, 1.0f);
            horizontalLayout.setExpandRatio(image, 1.0f);

            horizontalLayout.setComponentAlignment(image, Alignment.TOP_CENTER);

            horizontalLayout.setWidth(375, Sizeable.Unit.PIXELS);
            verticalLayout.addComponent(horizontalLayout);
        }

        int globalTrend = (int) Math.max(0, Math.min(4, Math.round(((double) overallSum) / ((double) severitySum))));

        Image image = new Image(null, new ThemeResource("img/a" + globalTrend + ".png"));
        image.setWidth(width * 8, Sizeable.Unit.PIXELS);

        VerticalLayout globalTrendLayout = new VerticalLayout();
        globalTrendLayout.setSpacing(true);
        globalTrendLayout.addStyleName("summary");
        globalTrendLayout.addStyleName("global");
        globalTrendLayout.setSizeFull();

        Label labelTitle = new Label("Alarms trend by UEI");
        labelTitle.addStyleName("summary-font");
        labelTitle.setSizeUndefined();

        Label labelTimeslot = new Label("(" + getHumanReadableFormat(m_timeslot) + ")");
        labelTimeslot.addStyleName("summary-font");
        labelTimeslot.setSizeUndefined();

        globalTrendLayout.addComponent(labelTitle);
        globalTrendLayout.addComponent(labelTimeslot);
        globalTrendLayout.addComponent(image);

        globalTrendLayout.setWidth(375, Sizeable.Unit.PIXELS);

        globalTrendLayout.setComponentAlignment(labelTitle, Alignment.MIDDLE_CENTER);
        globalTrendLayout.setComponentAlignment(labelTimeslot, Alignment.MIDDLE_CENTER);
        globalTrendLayout.setComponentAlignment(image, Alignment.MIDDLE_CENTER);

        globalTrendLayout.setExpandRatio(labelTitle, 1.0f);

        verticalLayout.addComponent(globalTrendLayout, 0);

        m_boosted = (globalTrend > 2);

        return verticalLayout;
    }

    /**
     * Searches for alarms with the given criterias and returns the number found.
     *
     * @param acknowledged search for acknowledged or unacknowledged alarms
     * @param age          the age of the alarms
     * @param onmsSeverity the {@link OnmsSeverity} to search for
     * @return number of alarms found
     */
    public long countBySeverity(boolean acknowledged, long age, OnmsSeverity onmsSeverity) {
        CriteriaBuilder criteriaBuilder = new CriteriaBuilder(OnmsAlarm.class);

        if (acknowledged) {
            criteriaBuilder.isNotNull("alarmAckUser");
        } else {
            criteriaBuilder.isNull("alarmAckUser");
        }

        criteriaBuilder.eq("severity", onmsSeverity);

        criteriaBuilder.sql("EXTRACT(EPOCH FROM CURRENT_TIMESTAMP - lastEventTime) < " + age);

        return m_alarmDao.countMatching(criteriaBuilder.toCriteria());
    }

    /**
     * Searches for alarms with the given criterias and returns the number found.
     *
     * @param acknowledged search for acknowledged or unacknowledged alarms
     * @param age          the age of the alarms
     * @param uei          search for alarms with the specified uei
     * @return number of alarms found
     */
    public long countByUei(boolean acknowledged, long age, String uei) {
        CriteriaBuilder criteriaBuilder = new CriteriaBuilder(OnmsAlarm.class);

        if (acknowledged) {
            criteriaBuilder.isNotNull("alarmAckUser");
        } else {
            criteriaBuilder.isNull("alarmAckUser");
        }

        criteriaBuilder.eq("uei", uei);

        criteriaBuilder.sql("EXTRACT(EPOCH FROM CURRENT_TIMESTAMP - lastEventTime) < " + age);

        return m_alarmDao.countMatching(criteriaBuilder.toCriteria());
    }

    @Override
    public DashletComponent getWallboardComponent() {
        if (m_wallboardComponent == null) {
            m_wallboardComponent = new AbstractDashletComponent() {
                private HorizontalLayout m_horizontalLayout = new HorizontalLayout();

                {
                    m_horizontalLayout.setCaption(getName());
                    m_horizontalLayout.setSizeFull();
                }

                /**
                 * Injects CSS styles in the current page
                 */
                private void injectWallboardStyles() {
                    Page.getCurrent().getStyles().add(".summary.cleared { background: #000000; border-left: 15px solid #858585; }");
                    Page.getCurrent().getStyles().add(".summary.normal { background: #000000; border-left: 15px solid #336600; }");
                    Page.getCurrent().getStyles().add(".summary.indeterminate {  background: #000000; border-left: 15px solid #999; }");
                    Page.getCurrent().getStyles().add(".summary.warning { background: #000000; border-left: 15px solid #FFCC00; }");
                    Page.getCurrent().getStyles().add(".summary.minor { background: #000000;  border-left: 15px solid #FF9900; }");
                    Page.getCurrent().getStyles().add(".summary.major { background: #000000; border-left: 15px solid #FF3300; }");
                    Page.getCurrent().getStyles().add(".summary.critical { background: #000000; border-left: 15px solid #CC0000; }");
                    Page.getCurrent().getStyles().add(".summary.global { background: #000000; border-left: 15px solid #000000; }");
                    Page.getCurrent().getStyles().add(".summary { padding: 5px 5px; margin: 1px; }");
                    Page.getCurrent().getStyles().add(".summary-font { font-size: 24px; line-height: normal; text-align: right; color: #3ba300; }");
                    Page.getCurrent().getStyles().add(".summary-font-legend { font-size: 16px; line-height: normal; text-align: right; color: #3ba300; }");
                }

                @Override
                public void refresh() {
                    m_timeslot = 3600;

                    try {
                        m_timeslot = Math.max(1, Integer.parseInt(getDashletSpec().getParameters().get("timeslot")));
                    } catch (NumberFormatException numberFormatException) {
                        /**
                         * Just ignore
                         */
                    }

                    m_horizontalLayout.removeAllComponents();

                    injectWallboardStyles();

                    Component severity = getComponentSeverity(32);
                    Component uei = getComponentUei(32);

                    m_horizontalLayout.addComponent(severity);
                    m_horizontalLayout.addComponent(uei);

                    m_horizontalLayout.setSizeFull();
                    m_horizontalLayout.setComponentAlignment(severity, Alignment.TOP_CENTER);
                    m_horizontalLayout.setComponentAlignment(uei, Alignment.TOP_CENTER);
                }

                @Override
                public Component getComponent() {
                    return m_horizontalLayout;
                }

                @Override
                public boolean isBoosted() {
                    return SummaryDashlet.this.m_boosted;
                }
            };
        }

        return m_wallboardComponent;
    }

    @Override
    public DashletComponent getDashboardComponent() {
        if (m_dashboardComponent == null) {
            m_dashboardComponent = new AbstractDashletComponent() {
                private HorizontalLayout m_horizontalLayout = new HorizontalLayout();

                {
                    m_horizontalLayout.setCaption(getName());
                    m_horizontalLayout.setSizeFull();
                }

                /**
                 * Injects CSS styles in the current page
                 */
                private void injectDashboardStyles() {
                    Page.getCurrent().getStyles().add(".summary.cleared { background: #000000; border-left: 8px solid #858585; }");
                    Page.getCurrent().getStyles().add(".summary.normal { background: #000000; border-left: 8px solid #336600; }");
                    Page.getCurrent().getStyles().add(".summary.indeterminate {  background: #000000; border-left: 8px solid #999; }");
                    Page.getCurrent().getStyles().add(".summary.warning { background: #000000; border-left: 8px solid #FFCC00; }");
                    Page.getCurrent().getStyles().add(".summary.minor { background: #000000;  border-left: 8px solid #FF9900; }");
                    Page.getCurrent().getStyles().add(".summary.major { background: #000000; border-left: 8px solid #FF3300; }");
                    Page.getCurrent().getStyles().add(".summary.critical { background: #000000; border-left: 8px solid #CC0000; }");
                    Page.getCurrent().getStyles().add(".summary.global { background: #000000; border-left: 8px solid #000000; }");
                    Page.getCurrent().getStyles().add(".summary { padding: 5px 5px; margin: 1px; }");
                    Page.getCurrent().getStyles().add(".summary-font { font-size: 17px; line-height: normal; text-align: right; color: #3ba300; }");
                    Page.getCurrent().getStyles().add(".summary-font-legend { font-size: 9px; line-height: normal; text-align: right; color: #3ba300; }");
                }

                @Override
                public void refresh() {
                    m_timeslot = 3600;

                    try {
                        m_timeslot = Math.max(1, Integer.parseInt(getDashletSpec().getParameters().get("timeslot")));
                    } catch (NumberFormatException numberFormatException) {
                        /**
                         * Just ignore
                         */
                    }

                    m_horizontalLayout.removeAllComponents();

                    Accordion accordion = new Accordion();
                    accordion.setSizeFull();

                    injectDashboardStyles();

                    Component severity = getComponentSeverity(16);
                    Component uei = getComponentUei(16);

                    VerticalLayout v1 = new VerticalLayout(severity);
                    v1.setSizeFull();
                    v1.setComponentAlignment(severity, Alignment.MIDDLE_CENTER);
                    v1.setMargin(true);
                    accordion.addTab(v1, "by Severity");

                    VerticalLayout v2 = new VerticalLayout(uei);
                    v2.setSizeFull();
                    v2.setComponentAlignment(uei, Alignment.MIDDLE_CENTER);
                    v2.setMargin(true);
                    accordion.addTab(v2, "by Uei");

                    m_horizontalLayout.addComponent(accordion);
                }

                @Override
                public Component getComponent() {
                    return m_horizontalLayout;
                }

                @Override
                public boolean isBoosted() {
                    return SummaryDashlet.this.m_boosted;
                }
            };
        }

        return m_dashboardComponent;
    }
}<|MERGE_RESOLUTION|>--- conflicted
+++ resolved
@@ -27,13 +27,10 @@
  *******************************************************************************/
 package org.opennms.features.vaadin.dashboard.dashlets;
 
-<<<<<<< HEAD
-=======
 import com.vaadin.server.Page;
 import com.vaadin.server.Sizeable;
 import com.vaadin.server.ThemeResource;
 import com.vaadin.ui.*;
->>>>>>> 2b2ba70d
 import org.opennms.core.criteria.CriteriaBuilder;
 import org.opennms.features.vaadin.dashboard.model.*;
 import org.opennms.netmgt.dao.api.AlarmDao;
@@ -234,13 +231,8 @@
             horizontalLayout.addStyleName("summary");
             horizontalLayout.addStyleName(onmsSeverity.name().toLowerCase());
 
-<<<<<<< HEAD
-            long acknowledged = countBySeverity(true, timeslot, onmsSeverity);
-            long notAcknowledged = countBySeverity(false, timeslot, onmsSeverity);
-=======
-            int acknowledged = countBySeverity(true, m_timeslot, onmsSeverity);
-            int notAcknowledged = countBySeverity(false, m_timeslot, onmsSeverity);
->>>>>>> 2b2ba70d
+            long acknowledged = countBySeverity(true, m_timeslot, onmsSeverity);
+            long notAcknowledged = countBySeverity(false, m_timeslot, onmsSeverity);
 
             Label labelSeverity = new Label(onmsSeverity.getLabel());
             labelSeverity.addStyleName("summary-font");
@@ -342,13 +334,8 @@
                 }
             }
 
-<<<<<<< HEAD
-            long acknowledged = countByUei(true, timeslot, uei);
-            long notAcknowledged = countByUei(false, timeslot, uei);
-=======
-            int acknowledged = countByUei(true, m_timeslot, uei);
-            int notAcknowledged = countByUei(false, m_timeslot, uei);
->>>>>>> 2b2ba70d
+            long acknowledged = countByUei(true, m_timeslot, uei);
+            long notAcknowledged = countByUei(false, m_timeslot, uei);
 
             Label labelSeverity = new Label(uei.replace("uei.opennms.org/nodes/", ""));
             labelSeverity.addStyleName("summary-font");
