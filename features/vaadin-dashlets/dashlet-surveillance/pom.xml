<?xml version="1.0" encoding="UTF-8"?>
<project xmlns="http://maven.apache.org/POM/4.0.0" xmlns:xsi="http://www.w3.org/2001/XMLSchema-instance"
         xsi:schemaLocation="http://maven.apache.org/POM/4.0.0 http://maven.apache.org/maven-v4_0_0.xsd">
    <modelVersion>4.0.0</modelVersion>

    <parent>
        <relativePath>../../topology-map/poms/compiled/</relativePath>
        <groupId>org.opennms.features.topology.build</groupId>
        <artifactId>compiled-bundle-settings</artifactId>
<<<<<<< HEAD
        <version>1.13.2-PJSM-SNAPSHOT</version>
=======
        <version>1.13.4-SNAPSHOT</version>
>>>>>>> 3792ad55
    </parent>

    <groupId>org.opennms.features.vaadin-dashlets</groupId>
    <artifactId>dashlet-surveillance</artifactId>

    <properties>
        <bundle.symbolicName>org.opennms.features.vaadin-dashlets.dashlet-surveillance</bundle.symbolicName>
        <bundle.namespace>org.opennms.features.vaadin.dashboard.dashlets</bundle.namespace>
    </properties>

    <name>${bundle.symbolicName}</name>

    <packaging>bundle</packaging>

    <repositories>
        <repository>
            <id>vaadin-snapshots</id>
            <releases><enabled>false</enabled></releases>
            <snapshots><enabled>true</enabled></snapshots>
            <url>http://maven.opennms.org/content/groups/vaadin-snapshot/</url>
        </repository>
    </repositories>

    <dependencies>

        <dependency>
            <groupId>org.opennms.features</groupId>
            <artifactId>vaadin-dashboard</artifactId>
            <version>${project.version}</version>
        </dependency>

        <!-- Vaadin Dependencies -->

        <dependency>
            <groupId>org.opennms.osgi.features.topology</groupId>
            <artifactId>vaadin</artifactId>
            <type>pom</type>
        </dependency>

        <!-- Required by pax/vaadin -->
        <dependency>
            <groupId>org.opennms.dependencies</groupId>
            <artifactId>servlet-dependencies</artifactId>
            <type>pom</type>
            <scope>provided</scope>
        </dependency>

        <dependency>
            <groupId>org.opennms.features.themes</groupId>
            <artifactId>dashboard-theme</artifactId>
            <version>${project.version}</version>
        </dependency>

    </dependencies>

</project><|MERGE_RESOLUTION|>--- conflicted
+++ resolved
@@ -7,11 +7,7 @@
         <relativePath>../../topology-map/poms/compiled/</relativePath>
         <groupId>org.opennms.features.topology.build</groupId>
         <artifactId>compiled-bundle-settings</artifactId>
-<<<<<<< HEAD
-        <version>1.13.2-PJSM-SNAPSHOT</version>
-=======
-        <version>1.13.4-SNAPSHOT</version>
->>>>>>> 3792ad55
+        <version>1.13.4-PJSM-SNAPSHOT</version>
     </parent>
 
     <groupId>org.opennms.features.vaadin-dashlets</groupId>
