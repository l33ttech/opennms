<?xml version="1.0" encoding="UTF-8"?>
<project xmlns="http://maven.apache.org/POM/4.0.0" xmlns:xsi="http://www.w3.org/2001/XMLSchema-instance"
	xsi:schemaLocation="http://maven.apache.org/POM/4.0.0 http://maven.apache.org/maven-v4_0_0.xsd">
	<modelVersion>4.0.0</modelVersion>
	<parent>
		<relativePath>../topology-map/poms/compiled/</relativePath>
		<groupId>org.opennms.features.topology.build</groupId>
		<artifactId>compiled-bundle-settings</artifactId>
		<version>1.13.0-SNAPSHOT</version>
	</parent>
	<groupId>org.opennms.features</groupId>
	<artifactId>vaadin-node-maps</artifactId>
	<packaging>bundle</packaging>
	<name>OpenNMS Node Maps</name>
	<description>
    OpenNMS Vaadin UI for displaying nodes on geographical maps using assets records.
  </description>
	<properties>
		<bundle.symbolicName>org.opennms.features.vaadin-node-maps</bundle.symbolicName>
		<bundle.namespace>org.opennms.features.vaadin.nodemaps</bundle.namespace>
		<project.build.sourceEncoding>UTF-8</project.build.sourceEncoding>
	</properties>

	<build>
		<resources>
			<resource>
				<directory>src/main/resources</directory>
			</resource>
			<resource>
				<directory>src/main/java</directory>
				<includes>
					<include>org/opennms/features/vaadin/nodemaps/internal/gwt/public/**</include>
				</includes>
			</resource>
		</resources>
		<plugins>
<<<<<<< HEAD
=======
			<!-- Compiles your custom GWT components with the GWT compiler -->
			<!-- A hosted mode browser for client-side widget debugging can be run 
				with the goal gwt:run after uncommenting the correct line below. A remote 
				debugger can then be connected to port 8998. Note that e.g. a Jetty server 
				should be running with the server side parts - use the goal jetty:run . -->
			<plugin>
				<groupId>org.codehaus.mojo</groupId>
				<artifactId>gwt-maven-plugin</artifactId>
				<configuration>
					<webappDirectory>target/gwt/VAADIN/widgetsets</webappDirectory>
					<extraJvmArgs>-Xmx1g -Xss1024k</extraJvmArgs>
				</configuration>
				<executions>
					<execution>
						<goals>
							<goal>resources</goal>
							<goal>compile</goal>
						</goals>
					</execution>
				</executions>
				<dependencies>
					<dependency>
						<groupId>com.google.gwt</groupId>
						<artifactId>gwt-dev</artifactId>
						<version>${gwtVersion}</version>
					</dependency>
					<dependency>
						<groupId>com.google.gwt</groupId>
						<artifactId>gwt-user</artifactId>
						<version>${gwtVersion}</version>
					</dependency>
				</dependencies>
			</plugin>
>>>>>>> 9316ecf2

			<plugin>
				<!--
				 | the following instructions build a simple set of public/private classes into an OSGi bundle
				-->
				<groupId>org.apache.felix</groupId>
				<artifactId>maven-bundle-plugin</artifactId>
				<configuration>
					<instructions>
						<Bundle-SymbolicName>${bundle.symbolicName}</Bundle-SymbolicName>
						<Bundle-Version>${project.version}</Bundle-Version>
						<Export-Package>!${bundle.namespace}.internal.*,${bundle.namespace}.*;version="${project.version}"</Export-Package>
						<Private-Package>${bundle.namespace}.internal.*</Private-Package>
					</instructions>
				</configuration>
			</plugin>

            <plugin>
                <groupId>com.vaadin</groupId>
                <artifactId>vaadin-maven-plugin</artifactId>
                <version>${vaadin.plugin.version}</version>
                <configuration>
                    <extraJvmArgs>-Xmx512M -Xss1024k</extraJvmArgs>
                    <webappDirectory>${basedir}/target/gwt/VAADIN/widgetsets
                    </webappDirectory>
                    <hostedWebapp>${basedir}/target/gwt/VAADIN/widgetsets
                    </hostedWebapp>
                    <noServer>true</noServer>
                    <!-- Remove draftCompile when project is ready -->
                    <draftCompile>true</draftCompile>
                    <compileReport>true</compileReport>
                    <style>OBF</style>
                    <strict>true</strict>
                    <runTarget>http://localhost:8980/opennms/node-maps</runTarget>
                    <gwtSdkFirstInClasspath>true</gwtSdkFirstInClasspath>
                </configuration>
                <executions>
                    <execution>
                        <configuration>
                            <!-- if you don't specify any modules, the plugin will find them -->
                            <!-- <modules> <module>com.vaadin.demo.mobilemail.gwt.ColorPickerWidgetSet</module>
                                </modules> -->
                        </configuration>
                        <goals>
                            <goal>resources</goal>
                            <goal>update-widgetset</goal>
                            <goal>compile</goal>
                        </goals>
                    </execution>
                </executions>
            </plugin>

			<plugin>
				<groupId>org.opennms.maven.plugins</groupId>
				<artifactId>features-maven-plugin</artifactId>
				<configuration>
					<bundles>
						<bundle>mvn:org.opennms.features/vaadin-node-maps/${project.version}</bundle>
						<bundle>mvn:org.opennms.features.geocoder/org.opennms.features.geocoder.google/${project.version}</bundle>
						<bundle>mvn:org.opennms.features.geocoder/org.opennms.features.geocoder.nominatim/${project.version}</bundle>
					</bundles>
					<features>
						<feature>vaadin</feature>
					</features>
				</configuration>
			</plugin>
		</plugins>

	</build>

	<repositories>
		<repository>
			<id>vaadin-snapshots</id>
			<url>http://maven.opennms.org/content/groups/vaadin-snapshot/</url>
			<releases>
				<enabled>false</enabled>
			</releases>
			<snapshots>
			</snapshots>
		</repository>
		<repository>
			<id>vaadin-addons</id>
			<url>http://maven.opennms.org/content/groups/vaadin.com-addons/</url>
		</repository>
	</repositories>

	<pluginRepositories>
		<pluginRepository>
			<id>codehaus-snapshots</id>
			<url>http://maven.opennms.org/content/groups/codehaus.org-snapshot/</url>
			<snapshots>
			</snapshots>
			<releases>
				<enabled>false</enabled>
			</releases>
		</pluginRepository>
		<pluginRepository>
			<id>vaadin-snapshots</id>
			<url>http://maven.opennms.org/content/groups/vaadin-snapshot/</url>
			<snapshots>
			</snapshots>
			<releases>
				<enabled>false</enabled>
			</releases>
		</pluginRepository>
	</pluginRepositories>

	<dependencies>
		<!-- OSGi Dependencies -->

		<dependency>
			<groupId>org.osgi</groupId>
			<artifactId>org.osgi.core</artifactId>
			<scope>provided</scope>
		</dependency>
		<dependency>
			<groupId>org.osgi</groupId>
			<artifactId>org.osgi.compendium</artifactId>
			<scope>provided</scope>
		</dependency>

		<!-- Vaadin Dependencies -->

		<dependency>
			<groupId>org.opennms.osgi.features.topology</groupId>
			<artifactId>vaadin</artifactId>
			<type>pom</type>
		</dependency>
		<dependency> <!-- Required by pax/vaadin -->
			<groupId>org.opennms.dependencies</groupId>
			<artifactId>servlet-dependencies</artifactId>
			<type>pom</type>
			<scope>provided</scope>
		</dependency>
		<!-- Node Maps Dependencies -->

		<dependency>
			<groupId>org.opennms.features.geocoder</groupId>
			<artifactId>org.opennms.features.geocoder.api</artifactId>
		</dependency>
		<dependency>
			<groupId>org.discotools.gwt.leaflet</groupId>
			<artifactId>gwtl-core</artifactId>
			<version>0.3-ONMS-20130305-1</version>
			<optional>true</optional>
			<scope>provided</scope>
		</dependency>
		<dependency>
			<groupId>org.opennms.dependencies</groupId>
			<artifactId>spring-dependencies</artifactId>
			<scope>provided</scope>
			<type>pom</type>
		</dependency>
		<dependency>
			<groupId>org.opennms.core</groupId>
			<artifactId>org.opennms.core.lib</artifactId>
			<scope>provided</scope>
		</dependency>
		<dependency>
			<groupId>org.opennms</groupId>
			<artifactId>opennms-config</artifactId>
			<scope>provided</scope>
		</dependency>
		<dependency>
			<groupId>org.opennms</groupId>
			<artifactId>opennms-dao</artifactId>
			<scope>provided</scope>
		</dependency>
		<dependency>
			<groupId>org.opennms</groupId>
			<artifactId>opennms-web-api</artifactId>
			<scope>provided</scope>
		</dependency>
		<dependency>
			<groupId>org.slf4j</groupId>
			<artifactId>slf4j-api</artifactId>
			<scope>provided</scope>
		</dependency>

		<!-- Tests Dependencies -->

		<dependency>
			<groupId>org.easymock</groupId>
			<artifactId>easymock</artifactId>
			<scope>test</scope>
		</dependency>
		<dependency>
			<groupId>junit</groupId>
			<artifactId>junit</artifactId>
			<scope>test</scope>
		</dependency>
		<dependency>
			<groupId>org.opennms.features.geocoder</groupId>
			<artifactId>org.opennms.features.geocoder.nominatim</artifactId>
			<scope>test</scope>
		</dependency>
		<dependency>
			<groupId>org.powermock</groupId>
			<artifactId>powermock-module-junit4</artifactId>
			<version>1.5</version>
			<scope>test</scope>
		</dependency>
		<dependency>
			<groupId>org.powermock</groupId>
			<artifactId>powermock-api-easymock</artifactId>
			<version>1.5</version>
			<scope>test</scope>
		</dependency>  
		<dependency>
		    <groupId>com.googlecode.gwt-test-utils</groupId>
		    <artifactId>gwt-test-utils</artifactId>
		    <version>0.44</version>
		    <scope>test</scope>
		</dependency>
	</dependencies>

</project><|MERGE_RESOLUTION|>--- conflicted
+++ resolved
@@ -34,42 +34,6 @@
 			</resource>
 		</resources>
 		<plugins>
-<<<<<<< HEAD
-=======
-			<!-- Compiles your custom GWT components with the GWT compiler -->
-			<!-- A hosted mode browser for client-side widget debugging can be run 
-				with the goal gwt:run after uncommenting the correct line below. A remote 
-				debugger can then be connected to port 8998. Note that e.g. a Jetty server 
-				should be running with the server side parts - use the goal jetty:run . -->
-			<plugin>
-				<groupId>org.codehaus.mojo</groupId>
-				<artifactId>gwt-maven-plugin</artifactId>
-				<configuration>
-					<webappDirectory>target/gwt/VAADIN/widgetsets</webappDirectory>
-					<extraJvmArgs>-Xmx1g -Xss1024k</extraJvmArgs>
-				</configuration>
-				<executions>
-					<execution>
-						<goals>
-							<goal>resources</goal>
-							<goal>compile</goal>
-						</goals>
-					</execution>
-				</executions>
-				<dependencies>
-					<dependency>
-						<groupId>com.google.gwt</groupId>
-						<artifactId>gwt-dev</artifactId>
-						<version>${gwtVersion}</version>
-					</dependency>
-					<dependency>
-						<groupId>com.google.gwt</groupId>
-						<artifactId>gwt-user</artifactId>
-						<version>${gwtVersion}</version>
-					</dependency>
-				</dependencies>
-			</plugin>
->>>>>>> 9316ecf2
 
 			<plugin>
 				<!--
@@ -92,7 +56,7 @@
                 <artifactId>vaadin-maven-plugin</artifactId>
                 <version>${vaadin.plugin.version}</version>
                 <configuration>
-                    <extraJvmArgs>-Xmx512M -Xss1024k</extraJvmArgs>
+                    <extraJvmArgs>-Xmx1g -Xss1024k</extraJvmArgs>
                     <webappDirectory>${basedir}/target/gwt/VAADIN/widgetsets
                     </webappDirectory>
                     <hostedWebapp>${basedir}/target/gwt/VAADIN/widgetsets
