--- conflicted
+++ resolved
@@ -278,29 +278,21 @@
     @EventHandler(uei = EventConstants.RELOAD_DAEMON_CONFIG_UEI)
     public void handleReloadConfigEvent(Event event) {
         if (isReloadConfigEventTarget(event)) {
-<<<<<<< HEAD
+            EventBuilder ebldr = null;
             LOG.debug("reloading the maps adapter configuration");
-=======
-            EventBuilder ebldr = null;
-            LogUtils.infof(this, "reloading the maps adapter configuration");
->>>>>>> 72c67d66
             try {
                 MapsAdapterConfigFactory.reload();
                 syncMaps();
                 ebldr = new EventBuilder(EventConstants.RELOAD_DAEMON_CONFIG_SUCCESSFUL_UEI, "Provisiond.MapProvisioningAdapter");
                 ebldr.addParam(EventConstants.PARM_DAEMON_NAME, "Provisiond.MapProvisioningAdapter");
             } catch (Throwable e) {
-<<<<<<< HEAD
                 LOG.info("unable to reload maps adapter configuration", e);
-=======
-                LogUtils.errorf(this, e, "unable to reload maps adapter configuration");
                 ebldr = new EventBuilder(EventConstants.RELOAD_DAEMON_CONFIG_FAILED_UEI, "Provisiond.MapProvisioningAdapter");
                 ebldr.addParam(EventConstants.PARM_DAEMON_NAME, "Provisiond.MapProvisioningAdapter");
                 ebldr.addParam(EventConstants.PARM_REASON, e.getLocalizedMessage().substring(1, 128));
             }
             if (ebldr != null) {
                 getEventForwarder().sendNow(ebldr.getEvent());
->>>>>>> 72c67d66
             }
         }
     }
