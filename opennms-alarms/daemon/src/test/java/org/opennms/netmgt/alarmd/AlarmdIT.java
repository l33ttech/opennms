--- conflicted
+++ resolved
@@ -223,15 +223,7 @@
         int numberOfAlarmsToReduce = 10;
 
         //there should be no alarms in the alarms table
-<<<<<<< HEAD
-        //
-        // NMS-8214: This assertion fails intermittently so there must be 
-        // a test ordering issue here
-        //
-        assertEquals(0, m_jdbcTemplate.queryForObject("select count(*) from alarms", Integer.class).intValue());
-=======
         assertEmptyAlarmTable();
->>>>>>> 082bee2a
 
         final String reductionKey = "countThese";
         final MockNode node = m_mockNetwork.getNode(1);
