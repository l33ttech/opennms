--- conflicted
+++ resolved
@@ -400,11 +400,7 @@
      * @throws SQLException
      * @throws InterruptedException 
      */
-<<<<<<< HEAD
-    @Test
-=======
     @Test(timeout=30000)
->>>>>>> ba17cda5
     @JUnitTemporaryDatabase // Relies on records created in @Before so we need a fresh database
     public final void testRunAutomation() throws SQLException, InterruptedException {
         final int major = OnmsSeverity.MAJOR.getId();
@@ -527,13 +523,8 @@
     /**
      * @throws InterruptedException 
      */
-<<<<<<< HEAD
-    @Test
-    @JUnitTemporaryDatabase
-=======
     @Test(timeout=30000)
     @JUnitTemporaryDatabase // Relies on records created in @Before so we need a fresh database
->>>>>>> ba17cda5
     public final void testSendEventWithParms() throws InterruptedException {
         // create node down events with severity 6
         bringNodeDownCreatingEventWithReason(1, "Testing node1");
