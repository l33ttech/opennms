--- conflicted
+++ resolved
@@ -134,14 +134,10 @@
             IOUtils.closeQuietly(is);
         }
 
-<<<<<<< HEAD
-=======
-        m_eventdIpcMgr.setEventWriter(m_database);
         EventExpander expander = new EventExpander();
         expander.setEventConfDao(new EmptyEventConfDao());
         m_eventdIpcMgr.setEventExpander(expander);
 
->>>>>>> 4affc0e3
         m_vacuumd = Vacuumd.getSingleton();
         m_vacuumd.setEventManager(m_eventdIpcMgr);
         m_vacuumd.init();
