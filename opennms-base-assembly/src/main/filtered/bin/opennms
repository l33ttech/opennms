--- conflicted
+++ resolved
@@ -619,14 +619,11 @@
     ADDITIONAL_MANAGER_OPTIONS="$ADDITIONAL_MANAGER_OPTIONS -DisThreadContextMapInheritable=true"
 fi
 
-<<<<<<< HEAD
-=======
 # Fix for NMS-8125: Groovy meta-space leak
 if [ `echo "$ADDITIONAL_MANAGER_OPTIONS" | grep -c -- -Dgroovy.use.classvalue=` -eq 0 ]; then
     ADDITIONAL_MANAGER_OPTIONS="$ADDITIONAL_MANAGER_OPTIONS -Dgroovy.use.classvalue=true"
 fi
 
->>>>>>> 1ef7cd11
 if [ `echo "$ADDITIONAL_MANAGER_OPTIONS" | grep -c MaxMetaspaceSize=` -eq 0 ]; then
 	ADDITIONAL_MANAGER_OPTIONS="$ADDITIONAL_MANAGER_OPTIONS -XX:MaxMetaspaceSize=256m"
 fi
