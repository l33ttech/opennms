--# create.sql -- SQL to build the initial tables for the OpenNMS Project
--#
--# Modifications:
--# 2013 Nov 15: Added protocol field in datalinkinterface table
--# 2009 Sep 29: Added linkTypeId field in datalinkinterface table
--# 2009 Mar 27: Added Users, Groups tables
--# 2009 Jan 28: Added Acks tables - david@opennms.org
--# 2007 Apr 10: Added statistics report tables - dj@opennms.org
--# 2006 Apr 17: Added pathOutage table
--# 2005 Mar 11: Added alarms table
--# 2004 Aug 30: See create.sql.changes
--#
--# Copyright (C) 1999-2015 The OpenNMS Group, Inc.
--# OpenNMS(R) is Copyright (C) 1999-2014 The OpenNMS Group, Inc.
--#
--# OpenNMS(R) is a registered trademark of The OpenNMS Group, Inc.
--#
--# OpenNMS(R) is free software: you can redistribute it and/or modify
--# it under the terms of the GNU Affero General Public License as published
--# by the Free Software Foundation, either version 3 of the License,
--# or (at your option) any later version.
--#
--# OpenNMS(R) is distributed in the hope that it will be useful,
--# but WITHOUT ANY WARRANTY; without even the implied warranty of
--# MERCHANTABILITY or FITNESS FOR A PARTICULAR PURPOSE.  See the
--# GNU Affero General Public License for more details.
--#
--# You should have received a copy of the GNU Affero General Public License
--# along with OpenNMS(R).  If not, see:
--#      http://www.gnu.org/licenses/
--#
--# For more information contact:
--#     OpenNMS(R) Licensing <license@opennms.org>
--#     http://www.opennms.org/
--#     http://www.opennms.com/

drop table accessLocks cascade;
drop table accesspoints cascade;
drop table requisitioned_categories cascade;
drop table category_node cascade;
drop table categories cascade;
drop table assets cascade;
drop table usersNotified cascade;
drop table notifications cascade;
drop table outages cascade;
drop table ifServices cascade;
drop table snmpInterface cascade;
drop table ipInterface cascade;
drop table alarms cascade;
drop table memos cascade;
drop table node cascade;
drop table service cascade;
drop table monitoringlocations cascade;
drop table monitoringlocationspollingpackages cascade;
drop table monitoringlocationscollectionpackages cascade;
drop table monitoringlocationstags cascade;
drop table monitoringsystems cascade;
drop table events cascade;
drop table pathOutage cascade;
drop table demandPolls cascade;
drop table pollResults cascade;
drop table reportLocator cascade;
drop table atinterface cascade;
drop table stpnode cascade;
drop table stpinterface cascade;
drop table iprouteinterface cascade;
drop table datalinkinterface cascade;
drop table inventory cascade;
drop table element cascade;
drop table map cascade;
drop table location_specific_status_changes cascade;
drop table vlan cascade;
drop table statisticsReportData cascade;
drop table resourceReference cascade;
drop table statisticsReport cascade;
drop table acks cascade;
drop table users cascade;
drop table groups cascade;
drop table group_user cascade;
drop table category_user cascade;
drop table category_group cascade;
drop table filterfavorites cascade;
drop table hwentity cascade;
drop table hwentityattribute cascade;
drop table hwentityattributetype cascade;

drop sequence catNxtId;
drop sequence nodeNxtId;
drop sequence serviceNxtId;
drop sequence eventsNxtId;
drop sequence alarmsNxtId;
drop sequence memoNxtId;
drop sequence outageNxtId;
drop sequence notifyNxtId;
drop sequence userNotifNxtId;
drop sequence demandPollNxtId;
drop sequence pollResultNxtId;
drop sequence reportNxtId;
drop sequence reportCatalogNxtId;
drop sequence mapNxtId;
drop sequence opennmsNxtId;  --# should be used for all sequences, eventually
drop sequence filternextid;

drop index filternamesidx;

--# Begin quartz persistence 

drop table qrtz_job_listeners;
drop table qrtz_trigger_listeners;
drop table qrtz_fired_triggers;
drop table qrtz_paused_trigger_grps;
drop table qrtz_scheduler_state;
drop table qrtz_locks;
drop table qrtz_simple_triggers;
drop table qrtz_cron_triggers;
drop table qrtz_blob_triggers;
drop table qrtz_triggers;
drop table qrtz_job_details;
drop table qrtz_calendars;

--# End quartz persistence

CREATE FUNCTION plpgsql_call_handler () 
    RETURNS OPAQUE AS '$libdir/plpgsql.so' LANGUAGE 'c';

CREATE TRUSTED PROCEDURAL LANGUAGE 'plpgsql' 
    HANDLER plpgsql_call_handler LANCOMPILER 'PL/pgSQL';

--##################################################################
--# The following commands set up automatic sequencing functionality
--# for fields which require this.
--#
--# DO NOT forget to add an "install" comment so that the installer
--# knows to fix and renumber the sequences if need be
--##################################################################

--# Sequence for the nodeID column in the aggregate_status_views and the
--# aggregate_status_definitions tables (eventually all tables, perhaps)
--#          sequence, column, table
--# install: opennmsNxtId id   aggregate_status_views
create sequence opennmsNxtId minvalue 1;

--# Sequence for the nodeID column in the node table
--#          sequence, column, table
--# install: nodeNxtId nodeID   node
create sequence nodeNxtId minvalue 1;

--# Sequence for the serviceID column in the service table
--#          sequence,    column,   table
--# install: serviceNxtId serviceID service
create sequence serviceNxtId minvalue 1;

--# Sequence for the eventID column in the events table
--#          sequence,   column, table
--# install: eventsNxtId eventID events
create sequence eventsNxtId minvalue 1;

--# Sequence for the alarmId column in the alarms table
--#          sequence,   column, table
--# install: alarmsNxtId alarmId alarms
create sequence alarmsNxtId minvalue 1;

--# Sequence for the id column in the memos table
--#          sequence,   column, table
--# install: memoNxtId id memos
create sequence memoNxtId minvalue 1;

--# Sequence for the outageID column in the outages table
--#          sequence,   column,  table
--# install: outageNxtId outageID outages
create sequence outageNxtId minvalue 1;

--# Sequence for the notifyID column in the notification table
--#          sequence,   column,  table
--# install: notifyNxtId notifyID notifications
create sequence notifyNxtId minvalue 1;

--# Sequence for the id column in the categories table
--#          sequence, column, table
--# install: catNxtId categoryid   categories
create sequence catNxtId minvalue 1;

--# Sequence for the id column in the usersNotified table
--#          sequence, column, table
--# install: userNotifNxtId id   usersNotified
create sequence userNotifNxtId minvalue 1;

--# Sequence for the id column in the demandPolls table
--#          sequence, column, table
--# install: demandPollNxtId id   demandPolls
create sequence demandPollNxtId minvalue 1;

--# Sequence for the id column in the pollResults table
--#          sequence, column, table
--# install: pollResultNxtId id   pollResults
create sequence pollResultNxtId minvalue 1;

--# Sequence for the mapID column in the map table
--#          sequence,   column, table
--# install: mapNxtId mapid map
create sequence mapNxtId minvalue 1;

--# Sequence for the filterid column in the filterfavorites table
--#          sequence, column, table
--# install: filternextid filterid filterfavorites
create sequence filternextid minvalue 1;


--# A table to use to manage upsert access

CREATE TABLE accessLocks (
    lockName varchar(40) not null,
    constraint pk_accessLocks PRIMARY KEY (lockName)
);


--#####################################################
--# monitoringlocations Table - Contains a list of network locations
--#   that are being monitored by OpenNMS systems in this cluster
--#
--# This table contains the following information:
--#
--# id            : The unique name of the location
--# monitoringarea: The monitoring location associated with the system
--# geolocation   : Address used for geolocating the location
--# coordinates   : Latitude/longitude coordinates determined by geolocating
--#                 the value of 'geolocation'
--# priority      : Integer priority used to layer items in the UI
--#
--#####################################################

CREATE TABLE monitoringlocations (
    id TEXT NOT NULL,
    monitoringarea TEXT NOT NULL,
    geolocation TEXT,
    latitude DOUBLE PRECISION,
    longitude DOUBLE PRECISION,
    priority INTEGER,

    CONSTRAINT monitoringlocations_pkey PRIMARY KEY (id)
);


CREATE TABLE monitoringlocationspollingpackages (
    monitoringlocationid TEXT NOT NULL,
    packagename TEXT NOT NULL,

    CONSTRAINT monitoringlocationspollingpackages_fkey FOREIGN KEY (monitoringlocationid) REFERENCES monitoringlocations (id) ON DELETE CASCADE
);

CREATE INDEX monitoringlocationspollingpackages_id_idx on monitoringlocationspollingpackages(monitoringlocationid);
CREATE UNIQUE INDEX monitoringlocationspollingpackages_id_pkg_idx on monitoringlocationspollingpackages(monitoringlocationid, packagename);


CREATE TABLE monitoringlocationscollectionpackages (
    monitoringlocationid TEXT NOT NULL,
    packagename TEXT NOT NULL,

    CONSTRAINT monitoringlocationscollectionpackages_fkey FOREIGN KEY (monitoringlocationid) REFERENCES monitoringlocations (id) ON DELETE CASCADE
);

CREATE INDEX monitoringlocationscollectionpackages_id_idx on monitoringlocationscollectionpackages(monitoringlocationid);
CREATE UNIQUE INDEX monitoringlocationscollectionpackages_id_pkg_idx on monitoringlocationscollectionpackages(monitoringlocationid, packagename);


CREATE TABLE monitoringlocationstags (
    monitoringlocationid TEXT NOT NULL,
    tag TEXT NOT NULL,

    CONSTRAINT monitoringlocationstags_fkey FOREIGN KEY (monitoringlocationid) REFERENCES monitoringlocations (id) ON DELETE CASCADE
);

CREATE INDEX monitoringlocationstags_id_idx on monitoringlocationstags(monitoringlocationid);
CREATE UNIQUE INDEX monitoringlocationstags_id_pkg_idx on monitoringlocationstags(monitoringlocationid, tag);


--#####################################################
--# monitoringsystems Table - Contains a list of OpenNMS systems
--#    that are producing management information for this database
--#
--# This table contains the following information:
--#
--# id           : The UUID of the system
--# label        : Human-readable label for the system
--# location     : The monitoring location associated with the system
--# type         : The type of monitoring system, one of "OpenNMS", 
--#                "Remote Poller" or "Minion"
--# status       : The status of the system
--# last_updated : The last time the system reported in
--#
--#####################################################

CREATE TABLE monitoringsystems (
    id TEXT NOT NULL,
    label TEXT,
    location TEXT NOT NULL,
    type TEXT NOT NULL,
    status TEXT,
    last_updated TIMESTAMP WITH TIME ZONE,

    CONSTRAINT monitoringsystems_pkey PRIMARY KEY (id)
);

CREATE TABLE monitoringsystemsproperties (
    monitoringsystemid TEXT NOT NULL,
    property TEXT NOT NULL,
    propertyvalue TEXT,

    CONSTRAINT monitoringsystemsproperties_fkey FOREIGN KEY (monitoringsystemid) REFERENCES monitoringsystems (id) ON DELETE CASCADE
);

CREATE INDEX monitoringsystemsproperties_id_idx on monitoringsystemsproperties(monitoringsystemid);
CREATE UNIQUE INDEX monitoringsystemsproperties_id_property_idx on monitoringsystemsproperties(monitoringsystemid, property);

--##################################################################
--# The following command adds the initial localhost poller entry to
--# the 'monitoringsystems' table.
--##################################################################
INSERT INTO monitoringsystems (id, label, location, type) values ('00000000-0000-0000-0000-000000000000', 'localhost', 'localhost', 'OpenNMS');


--########################################################################
--# node Table - Contains information on nodes discovered and potentially
--#              managed by OpenNMS.  nodeSys* fields map to SNMP MIB 2
--#              system table information.
--#
--# This table contains the following fields:
--#
--#  nodeID          : Unique identifier for node.  Note that this is the
--#                    enabler for overlapping IP ranges and that uniquity
--#                    is dependent on combination of dpName & IP address
--#  dpName          : Distributed Poller responsible for this node
--#  nodeCreateTime  : Time node was added to the database
--#  nodeParentID    : In the case that the node is virtual or an independent
--#                    device in a chassis that should be reflected as a
--#                    subcomponent or "child", this field reflects the nodeID
--#                    of the chassis/physical node/"parent" device.
--#                    Currently unused.
--#  nodeType        :  Flag indicating status of node
--#			'A' - active
--#  			'D' - deleted
--#  nodeSysOID      : SNMP MIB-2 system.sysObjectID.0
--#  nodeSysName     : SNMP MIB-2 system.sysName.0
--#  nodeSysDescription    : SNMP MIB-2 system.sysDescr.0
--#  nodeSysLocation : SNMP MIB-2 system.sysLocation.0
--#  nodeSysContact  : SNMP MIB-2 system.sysContact.0
--#  nodeLabel	     : User-friendly name associated with the node.
--#  nodeLabelSource : Flag indicating source of nodeLabel
--#                      'U' = user defined
--#                      'H' = IP hostname
--#                      'S' = sysName
--#                      'A' = IP address
--# nodeNetBIOSName  : NetBIOS workstation name associated with the node.
--# nodeDomainName   : NetBIOS damain name associated with the node.
--# operatingSystem  : Operating system running on the node.
--# lastCapsdPoll    : Date and time of last Capsd scan.
--# foreignSource    : When importing nodes this contains the source of the
--#                       nodes, null otherwise
--# foriegnId        : When importing nodes this contains the id of the node
--#                       as known to the foriegn source, null otherwise
--########################################################################

create table node (
	nodeID		integer not null,
	nodeCreateTime	timestamp with time zone not null,
	nodeParentID	integer,
	nodeType	char(1),
	nodeSysOID	varchar(256),
	nodeSysName	varchar(256),
	nodeSysDescription	varchar(256),
	nodeSysLocation	varchar(256),
	nodeSysContact	varchar(256),
	nodeLabel	varchar(256),
	nodeLabelSource	char(1),
	nodeNetBIOSName varchar(16),
	nodeDomainName  varchar(16),
	operatingSystem varchar(64),
	lastCapsdPoll   timestamp with time zone,
	foreignSource	varchar(64),
	foreignId       varchar(64),

	constraint pk_nodeID primary key (nodeID)
);

create index node_id_type_idx on node(nodeID, nodeType);
create index node_label_idx on node(nodeLabel);
create unique index node_foreign_unique_idx on node(foreignSource, foreignId);

--#########################################################################
--# snmpInterface Table - Augments the ipInterface table with information
--#                       available from IP interfaces which also support
--#                       SNMP.
--#
--# This table provides the following information:
--#
--#  nodeID             : Unique identifier for node to which this if belongs
--#  snmpIpAdEntNetMask : SNMP MIB-2 ipAddrTable.ipAddrEntry.ipAdEntNetMask
--#                       Value is interface's subnet mask
--#  snmpPhysAddr       : SNMP MIB-2 ifTable.ifEntry.ifPhysAddress
--#                       Value is interface's MAC Address
--#  snmpIfIndex        : SNMP MIB-2 ifTable.ifEntry.ifIndex
--#                       Value is interface's arbitrarily assigned index,
--#                       or -100 if we can query the agent, but we can't find
--#                       this IP address in the ifTable.
--#  snmpIfDescr        : SNMP MIB-2 ifTable.ifEntry.ifDescr
--#                       Value is interface's manufacturer/product name/version
--#  snmpIfType         : SNMP MIB-2 ifTable.ifEntry.ifType
--#                       Value is interface's physical/link protocol
--#  snmpIfName		: SNMP MIB-2 ifTable.ifEntry.ifName
--#			  Value is interface's device name
--#  snmpIfSpeed        : SNMP MIB-2 ifTable.ifEntry.ifSpeed
--#                       Value is estimate of interface's data rate
--#  snmpIfAdminStatus  : SNMP MIB-2 ifTable.ifEntry.ifAdminStatus
--#                       Value is interface's desired status
--#                       1 = Up, 2 = Down, 3 = Testing
--#  snmpIfOperStatus   : SNMP MIB-2 ifTable.ifEntry.ifOperStatus
--#                       Value is interface's current operational status
--#                       1 = Up, 2 = Down, 3 = Testing
--#  snmpIfAlias		: SNMP MIB-2 ifXTable.ifXEntry.ifAlias
--#			  Value is interface's device alias
--#  snmpCollect        : 'C' means collect 'N' means don't collect
--#                     : 'UC' means collect 'UN' means don't collect (user override)
--#                       This has been moved from the isSnmpPrimary field in the
--#                         ipinterface table
--#  snmpLastCapsdPoll  : Date and time of last poll by capsd or provisiond
--#  snmpPoll           : 'P' means polled 'N' means not polled (interface admin and oper status)
--#  snmpLastSnmpPoll   : Date and time of last snmp poll 
--#
--# NOTE:  Although not marked as "not null" the snmpIfIndex field
--#        should never be null.  This table is considered to be uniquely
--#        keyed by nodeId and snmpIfIndex.  Eventually ipAddr and
--#        snmpIpAdEntNetMask will be removed and netmask added to
--#        the ipInterface table.
--########################################################################

create table snmpInterface (
    id				INTEGER DEFAULT nextval('opennmsNxtId') NOT NULL,
	nodeID			integer not null,
	snmpIpAdEntNetMask	varchar(45),
	snmpPhysAddr		varchar(32),
	snmpIfIndex		integer not null,
	snmpIfDescr		varchar(256),
	snmpIfType		integer,
	snmpIfName		varchar(96),
	snmpIfSpeed		bigint,
	snmpIfAdminStatus	integer,
	snmpIfOperStatus	integer,
	snmpIfAlias		varchar(256),
    snmpLastCapsdPoll timestamp with time zone,
    snmpCollect     varchar(2) default 'N',
    snmpPoll     varchar(1) default 'N',
    snmpLastSnmpPoll timestamp with time zone,

    CONSTRAINT snmpinterface_pkey primary key (id),
	constraint fk_nodeID2 foreign key (nodeID) references node ON DELETE CASCADE
);

create unique index snmpinterface_nodeid_ifindex_unique_idx on snmpinterface(nodeID, snmpIfIndex);
create index snmpinterface_nodeid_idx on snmpinterface(nodeID);

--########################################################################
--# ipInterface Table - Contains information on interfaces which support
--#                     TCP/IP as well as current status information.
--#                     ipAddr is integer, to support easier filtering.
--#
--# This table contains the following information:
--#
--#  nodeID          : Unique identifier of the node that "owns" this interface
--#  ipAddr          : IP Address associated with this interface
--#  ifIndex	     : SNMP index of interface, used to uniquely identify
--# 		           unnumbered interfaces, or null if there is no mapping to
--#                    snmpInterface table.  Can be -100 if old code added an
--#                    snmpInterface table entry but no SNMP data could be gathered.
--#
--# NOTE: The combination of nodeID, ipAddr, and ifIndex must be unique,
--# and this must be enforced programmatically.
--#
--#  ipHostname      : IP Hostname associated with this interface
--#  isManaged       : Character used as a boolean flag
--#                     'M' - Managed
--#                     'A' - Alias
--#                     'D' - Deleted
--#                     'U' - Unmanaged
--#                     'F' - Forced Unmanaged (via the user interface)
--#                     'N' - Not polled as part of any package
--#                     'X' - Remotely Monitored only
--#  ipStatus        : If interface supports SNMP this field will
--#                    hold a numeric representation of interface's
--#                    operational status (same as 'snmpIfOperStatus'
--#                    field in the snmpInterface table).
--#                      1 = Up, 2 = Down, 3 = Testing
--#  ipLastCapsdPoll : Date and time of last poll by capsd or provisiond
--#  isSnmpPrimary   : Character used as a boolean flag
--#                      'P' - Primary SNMP
--#                      'S' - Secondary SNMP
--#                      'N' - Not eligible (does not support SNMP or
--#                               or has no ifIndex)
--#                     NOTE: 'C' is no longer a valid value for isSnmpPrimary
--#                       this has moved to the snmpinterface table
--#
--########################################################################

create table ipInterface (
    id              INTEGER DEFAULT nextval('opennmsNxtId') NOT NULL,
	nodeID			integer not null,
	ipAddr			text not null,
	ipHostname		varchar(256),
	isManaged		char(1),
	ipStatus		integer,
    ipLastCapsdPoll timestamp with time zone,
	isSnmpPrimary   char(1),
	snmpInterfaceId	integer,

	CONSTRAINT ipinterface_pkey PRIMARY KEY (id),
	CONSTRAINT snmpinterface_fkey2 FOREIGN KEY (snmpInterfaceId) REFERENCES snmpInterface (id) ON DELETE SET NULL,
	constraint fk_nodeID1 foreign key (nodeID) references node ON DELETE CASCADE
);

create unique index ipinterface_nodeid_ipaddr_notzero_idx on ipInterface (nodeID, ipAddr) WHERE ipAddr != '0.0.0.0';
create index ipinterface_nodeid_ipaddr_ismanaged_idx on ipInterface (nodeID, ipAddr, isManaged);
create index ipinterface_ipaddr_ismanaged_idx on ipInterface (ipAddr, isManaged);
create index ipinterface_ipaddr_idx on ipInterface (ipAddr);
create index ipinterface_nodeid_ismanaged_idx on ipInterface (ipAddr);
create index ipinterface_nodeid_idx on ipInterface (nodeID);
create index ipinterface_snmpInterfaceId_idx on ipInterface (snmpInterfaceId);

--########################################################################
--# service Table - Contains a name<->number mapping for services
--#                 (e.g., poller packages)
--#
--# This table provides the following information:
--#
--#  serviceID   : Unique integer mapping to service/poller package
--#  serviceName : Name associated with service/poller package
--########################################################################

create table service (
	serviceID		integer default nextval('serviceNxtId') not null,
	serviceName		varchar(255) not null,

	constraint pk_serviceID primary key (serviceID)
);

create unique index service_servicename_key on service (serviceid);

--########################################################################
--# ifServices Table - Contains a mapping of interfaces to services available
--#                    on those interfaces (e.g., FTP, SMTP, DNS, etc.) and
--#                    recent polling status information.
--#
--# This table provides the following information:
--#
--#  nodeID    : Unique integer identifier for node
--#  ipAddr    : IP Address of node's interface
--#  ifIndex   : SNMP ifIndex, if available, null otherwise
--#  serviceID : Unique integer identifier of service/poller package
--#  lastGood  : Date and time of last successful poll by this poller package
--#  lastFail  : Date and time of last failed poll by this poller package
--#  qualifier : Service qualifier.  May be used to distinguish two
--#		         services which have the same serviceID.  For example, in the
--#              case of the HTTP service a qualifier might be the specific
--#              port on which the HTTP server was found.
--#  status    : Flag indicating the status of the service.
--#                'A' - Active
--#                'D' - Deleted
--#                'U' - Unmanaged (per capsd configuration change and CAPSD)
--#                'F' - Forced unmanaged (via user interface)
--#                'N' - Not polled as part of any of the packages that the
--#                      interface belongs to
--#                'X' - service is remotely monitored only
--#  source    : Flag indicating how the service was detected.
--#                'P' - Plugin
--#                'F' - Forced (via CapsdPluginBehavior.conf)
--#  notify    : Flag indicating if this service should be notified on or not
--#                'Y' - to notify
--#                'N' = not to notify
--########################################################################

create table ifServices (
    id				integer default nextval('opennmsNxtId') NOT NULL,
	ifIndex			integer,
	serviceID		integer not null,
	lastGood		timestamp with time zone,
	lastFail		timestamp with time zone,
	qualifier		char(16),
	status         	char(1),
	source			char(1),
	notify          char(1),
	ipInterfaceId	integer not null,

	CONSTRAINT ifservices_pkey PRIMARY KEY (id), 
	CONSTRAINT ipinterface_fkey FOREIGN KEY (ipInterfaceId) REFERENCES ipInterface (id) ON DELETE CASCADE,
	constraint fk_serviceID1 foreign key (serviceID) references service ON DELETE CASCADE
);

create unique index ifservices_ipinterfaceid_svc_unique on ifservices(ipInterfaceId, serviceId);
create index ifservices_ipinterfaceid_status on ifservices(ipInterfaceId, status);
create index ifservices_serviceid_idx on ifservices(serviceID);
create index ifservicves_ipInterfaceId_idx on ifservices(ipInterfaceId);

--##################################################################
--# events Table -- This table provides information on the events
--#                 that are passed into the event subsystem.  It
--#                 contains information defining the event as
--#                 unique, while additional information is stored
--#                 in the eventsDetail table.
--#
--# This table provides the following information:
--#
--#  eventID   		: Unique identifier for the event
--#  eventUei		: Universal Event Identifer (UEI) for this event
--#  eventSnmp		: Contains the eid, eidtext (optionally), specific,
--#			  and generic identifier for the SNMP Trap.  This
--#			  maps directly to the <snmp> element in the
--#			  Event Data Stream DTD.
--#  eventTime		: The <time> element from the Event Data Stream DTD,
--#			  which is the time the event was received by the
--#			  source process.
--#  eventCreateTime 	: Creation time of event in database
--#  eventHost   	: The <host> element from the Event Data Stream DTD
--#  eventSource        : The entity/process which generated the event.
--#  eventSnmphost	: The <snmphost> element from the Event Data Stream DTD
--#  eventDpName	: The dpName of the Dist Poller which received the
--#			  event
--#  eventParms		: The <parms> element from the Event Data Stream DTD
--#  nodeID             : Unique integer identifier for node
--#  ifindex		: The <ifindex> element from the Event Data Stream DTD
--#  ipAddr             : IP Address of node's interface
--#  serviceID          : Unique integer identifier of service/poller package
--#  eventDescr		: Free-form textual description of the event
--#  eventLogmsg	: The log message for the event
--#  eventSeverity	: Severity of event
--#			   1 = Indeterminate
--#			   2 = Cleared (implementation is now in alarms)
--#			   3 = Normal
--#			   4 = Warning
--#			   5 = Minor
--#			   6 = Major
--#			   7 = Critical
--#  eventPathOutage	: Event Path outage information	
--#  eventCorrelation	: The event correlation configured for this event
--#			  (stored as an XML string)
--#  eventSuppressedCount	: The number of times the event was suppressed
--#			  (if event correlation was set for suppression)
--#  eventOperInstruct 	: Operator instruction for event.
--#  eventAutoAction	: Automated Action for event.  Should
--#			  consist of fully-qualfied pathname to
--#			  executable command, with possible variables
--#			  used to reference event-specific data
--#  eventOperAction   	: Operator Action for event.  Should
--#			  consist of fully-qualfied pathname to
--#			  executable command, with possible variables
--#			  used to reference event-specific data
--#  eventOperActionMenuText	: Menu text displayed to Operator, which if
--#			  selected, will invoke action described in
--#			  eventOperAction
--#  eventLoggroup	: Logical group with which to associate event.
--#			  This field provides a means of logically
--#			  grouping related events.
--#  eventNotification  : Notification string.  Should consist of
--#			  a fully-qualfied pathname to an executable
--#			  which invokes the notification software, and
--#			  will likely contain event-specific variables
--#  eventTticket       : Trouble ticket integration string.  Should
--#			  consist of fully-qualfied pathname to
--#			  executable command, with possible variables
--#			  used to reference event-specific data
--#  eventTticketState  : Trouble ticket on/off boolean
--#   				1=on, 0=off
--#  eventForward       : Contains a list of triplets:
--#	  		    Destination,State,Mechanism;Destination,State,Mechanism;
--#			  which reflect the following:
--#			      - State is a boolean flag as to whether the
--#				entry is active or not.  1=on, 0=off.
--#			      - Destination is hostname or IP of system to
--#				forward the event to
--#			      - Method is the means by which it will be
--#				forwarded.  A keyword, e.g., SNMP
--#  eventMouseOverText : Text to be displayed on MouseOver event, if
--#			  the event is displayed in the browser and
--#			  the operator needs additional info.
--#  eventLog		: Flag indicating if the event is to be logged, set
--#			  from the 'dest' attribute on the incoming event
--#                       Y = log, N = do not log
--#  eventDisplay	: Flag indicating if the event is to be displayed, set
--#			  from the 'dest' attribute on the incoming event
--#                       Y = display, N = do not display
--#  eventAckUser	: The user who acknowledged this event.  If
--#			  null, then this event has not been acknowledged.
--#  eventAckTime	: The time this event was acknowledged.
--#  alarmID : If this event is configured for alarmReduction, the alarmId
--#            of the reduced event will set in this column
--#
--##################################################################

create table events (
	eventID			integer not null,
	eventUei		varchar(256) not null,
	nodeID			integer,
	eventTime		timestamp with time zone not null,
	eventHost		varchar(256),
	eventSource		varchar(128) not null,
	ipAddr			text,
	systemId		TEXT not null,
	eventSnmphost		varchar(256),
	serviceID		integer,
	eventSnmp		varchar(256),
	eventParms		text,
	eventCreateTime		timestamp with time zone not null,
	eventDescr		text,
	eventLoggroup		varchar(32),
	eventLogmsg		text,
	eventSeverity		integer not null,
	eventPathOutage		varchar(1024),
	eventCorrelation	varchar(1024),
	eventSuppressedCount	integer,
	eventOperInstruct	varchar(1024),
	eventAutoAction		varchar(256),
	eventOperAction		varchar(256),
	eventOperActionMenuText	varchar(64),
	eventNotification	varchar(128),
	eventTticket		varchar(128),
	eventTticketState	integer,
	eventForward		varchar(256),
	eventMouseOverText	varchar(64),
	eventLog		char(1) not null,
	eventDisplay		char(1) not null,
    ifIndex             integer,
	eventAckUser		varchar(256),
	eventAckTime		timestamp with time zone,
	alarmID			integer,

	constraint pk_eventID primary key (eventID)
);

create index events_uei_idx on events(eventUei);
create index events_systemid_idx on events(systemId);
create index events_nodeid_idx on events(nodeID);
create index events_ipaddr_idx on events(ipaddr);
create index events_serviceid_idx on events(serviceID);
create index events_time_idx on events(eventTime);
create index events_severity_idx on events(eventSeverity);
create index events_log_idx on events(eventLog);
create index events_display_idx on events(eventDisplay);
create index events_ackuser_idx on events(eventAckUser);
create index events_acktime_idx on events(eventAckTime);
create index events_alarmid_idx on events(alarmID);
create index events_nodeid_display_ackuser on events(nodeid, eventdisplay, eventackuser);

--########################################################################
--#
--# outages table -- This table maintains a record of outage periods for
--#                  given services on specific interfaces.
--#
--# This table provides the following information:
--#
--#  outageID          : Unique integer identifier for the outage
--#  svcLostEventID    : ID of the event that caused the outage. Will be
--#                      a non-null value when a new outage is inserted
--#                      but might be null in case of an opennms upgrade
--#  svcRegainedEventID: ID of the event that cleared the outage
--#  ifServiceId       : Unique integer identifier of service
--#  ifLostService     : Time of lost service event
--#  ifRegainedService : Time of regained service event
--#  suppressTime 	   : Time to suppress the outage
--#  suppressedBy	   : The suppressor
--#
--########################################################################

create table outages (
	outageID		integer not null,
	svcLostEventID		integer,
	svcRegainedEventID	integer,
	ifLostService		timestamp with time zone not null,
	ifRegainedService	timestamp with time zone,
	suppressTime    	timestamp with time zone,
	suppressedBy		varchar(256),
	ifServiceId		INTEGER not null,

	constraint pk_outageID primary key (outageID),
	constraint fk_eventID1 foreign key (svcLostEventID) references events (eventID) ON DELETE CASCADE,
	constraint fk_eventID2 foreign key (svcRegainedEventID) references events (eventID) ON DELETE CASCADE,
	CONSTRAINT ifServices_fkey2 FOREIGN KEY (ifServiceId) REFERENCES ifServices (id) ON DELETE CASCADE
);

create index outages_svclostid_idx on outages(svcLostEventID);
create index outages_svcregainedid_idx on outages(svcRegainedEventID);
create index outages_regainedservice_idx on outages(ifRegainedService);
create index outages_ifServiceId_idx on outages(ifServiceId);
create unique index one_outstanding_outage_per_service_idx on outages (ifserviceid) where ifregainedservice is null;

--########################################################################
--# notification table - Contains information on acknowleged and outstanding
--#                      pages listed by user/groups
--#
--# This table contains the following fields:
--#
--# textMsg     : The message being sent in the page.
--# numericMsg  : The message being sent to a numeric pager
--# notifyID    : The primary key of this row, populated with the value from
--#               the notifyNxtId sequence.
--# pageTime    : A timestamp of when the page was originally sent.
--# respondTime : A timestamp of when the page was acknowleged. A null in this
--#               field means that the page has not been answered yet.
--# answeredBy  : The user id of the user that answered the page, set the same
--#               for all rows with the same groupId field.
--# nodeId      : The id of the node that has the problem
--# interfaceId : The id of the interface on the node that has the problem
--# serviceID   : The id of the service on the interface that has the problem
--# eventID     : The primary key of the event that spawned the notification
--# eventUEI    : The uei of the event that spawned the notification, placed here
--#               for speed of lookup as notifications are processed.
--#
--########################################################################

create table notifications (
       textMsg      text not null,
       subject      text,
       numericMsg   varchar(256),
       notifyID	    integer not null,
       pageTime     timestamp with time zone,
       respondTime  timestamp with time zone,
       answeredBy   varchar(256),
       nodeID	    integer,
       interfaceID  varchar(16),
       serviceID    integer,
       queueID		varchar(256),
       eventID      integer,
       eventUEI     varchar(256) not null,
       notifConfigName	varchar(63),

       constraint pk_notifyID primary key (notifyID),
       constraint fk_nodeID7 foreign key (nodeID) references node (nodeID) ON DELETE CASCADE,
       constraint fk_eventID3 foreign key (eventID) references events (eventID) ON DELETE CASCADE
);

create index notifications_nodeid_idx on notifications(nodeid);
create index notifications_ipaddr_idx on notifications(interfaceID);
create index notifications_serviceid_idx on notifications(serviceID);
create index notifications_eventid_idx on notifications(eventID);
create index notifications_respondtime_idx on notifications(respondTime);
create index notifications_answeredby_idx on notifications(answeredBy);
create index notifications_eventuei_idx on notifications (eventuei);

--########################################################################
--#
--# This table contains the following fields:
--# id			: ID column for the table
--# userID      : The user id of the person being paged, from the users.xml
--#               file.
--# notifyID    : The index of the row from the notification table.
--# notifyTime	: The timestamp of when the notification was sent
--# media       : A string describing the type of contact being made, ie text
--#               page, numeric page, email, etc...
--# contactInfo : A field for storing the information used to contact the user,
--#               e.g. an email address, the phone number and pin of the pager...
--# autonotify	: A character to determine how auto acknowledge is handled for
--#               this entry
--#
--########################################################################

create table usersNotified (
		id				integer not null, 
        userID          varchar(256) not null,
        notifyID        integer,
        notifyTime      timestamp with time zone,
        media           varchar(32),
        contactinfo     varchar(64),
        autonotify      char(1),

	constraint pk_userNotificationID primary key (id),
	constraint fk_notifID2 foreign key (notifyID) references notifications (notifyID) ON DELETE CASCADE
);

create index userid_notifyid_idx on usersNotified(userID, notifyID);

--#################################
--# This table contains memos used by alarms to represent StickyMemos and Journal / ReductionKeyMemos
create table memos (
  id integer NOT NULL,
  created timestamp with time zone,
  updated timestamp with time zone,
  author character varying(256),
  body text,
  reductionkey character varying(256),
  type character varying(64),
  CONSTRAINT memos_pkey PRIMARY KEY (id)
);
--########################################################################
--#
--# This table contains the following fields:
--# alarmID     : The id created from the alarmsNxtId sequence.
--# eventUei    : A reference to the eventUei that created this alarm.
--# nodeID      : A reference to the node represented by this alarm.
--# ipAddr      : IP Address of node's interface
--# serviceID   : A reference to the service represented by the alarm.
--# reductionKey: Used with nodeID and serviceID to match an event and
--#               increment the counter column.  Set by configuring the
--#               optional alarm-data elment in the eventConf.xml file.
--# alarmType   : Customizable column designed for use in automations and
--#               can be set in the eventConf.xml file by configuring the
--#               optional alarm-data element.
--# counter     : Incremented by the AlarmWriter instead of inserting
--#               a new row when matched node, service, and reductionKey
--# severity    : Severity of the Alarm... Initially set by the event
--#               can be changed with SQL update.
--# lastEventID : A reference to the event table with the ID of the last
--#               matching event (typically node, service, reductionkey)
--# firstEventTime: timestamp of the first event matching this alarm
--# lastEventTime: timestamp of the last event matching this alarm
--# description : description from the event
--# logMsg      : the logmsg from the event
--# ifIndex      : the ifindex from the event
--# operInstruct: the operator instructions from the event
--# tticketID   : helpdesk integration field
--# tticketState: helpdesk integration field
--# mouseOverTest: flyOverText for the webUI
--# suppressedUntil: used to suppress display an alarm until
--#                : timestamp time is reached
--# suppressedUser : user that suppressed alarm
--# suppressedTime : time the alarm was suppressed
--# alarmAckUser : user that acknowledged the alarm
--# alarmAckTime : time user Ack'd the alarm
--# stickymemo  : reference to the memo table
--########################################################################

create table alarms (
    alarmID                 INTEGER, CONSTRAINT pk_alarmID PRIMARY KEY (alarmID),
    eventUei                VARCHAR(256) NOT NULL,
    systemId                TEXT NOT NULL, CONSTRAINT fk_alarms_systemid FOREIGN KEY (systemId) REFERENCES monitoringsystems (id) ON DELETE CASCADE,
    nodeID                  INTEGER, CONSTRAINT fk_alarms_nodeid FOREIGN KEY (nodeID) REFERENCES node (nodeID) ON DELETE CASCADE,
    ipaddr                  VARCHAR(39),
    serviceID               INTEGER,
    reductionKey            TEXT,
    alarmType               INTEGER,
    counter                 INTEGER NOT NULL,
    severity                INTEGER NOT NULL,
    lastEventID             INTEGER, CONSTRAINT fk_eventIDak2 FOREIGN KEY (lastEventID) REFERENCES events (eventID) ON DELETE CASCADE,
    firstEventTime          timestamp with time zone,
    lastEventTime           timestamp with time zone,
    firstAutomationTime     timestamp with time zone,
    lastAutomationTime      timestamp with time zone,
    description             text,
    logMsg                  text,
    operInstruct            VARCHAR(1024),
    tticketID               VARCHAR(128),
    tticketState            INTEGER,
    mouseOverText           VARCHAR(64),
    suppressedUntil         timestamp with time zone,
    suppressedUser          VARCHAR(256),
    suppressedTime          timestamp with time zone,
    alarmAckUser            VARCHAR(256),
    alarmAckTime            timestamp with time zone,
    managedObjectInstance   VARCHAR(512),
    managedObjectType       VARCHAR(512),
    applicationDN           VARCHAR(512),
    ossPrimaryKey           VARCHAR(512),
    x733AlarmType           VARCHAR(31),
    x733ProbableCause       INTEGER default 0 not null,
    qosAlarmState           VARCHAR(31),
    ifIndex                 INTEGER,
    clearKey                VARCHAR(256),
    eventParms              text,
    stickymemo              INTEGER, CONSTRAINT fk_stickyMemo FOREIGN KEY (stickymemo) REFERENCES memos (id) ON DELETE CASCADE
);

CREATE INDEX alarm_uei_idx ON alarms(eventUei);
CREATE INDEX alarm_nodeid_idx ON alarms(nodeID);
CREATE UNIQUE INDEX alarm_reductionkey_idx ON alarms(reductionKey);
CREATE INDEX alarm_clearkey_idx ON alarms(clearKey);
CREATE INDEX alarm_reduction2_idx ON alarms(alarmID, eventUei, systemId, nodeID, serviceID, reductionKey);
CREATE INDEX alarm_app_dn ON alarms(applicationDN);
CREATE INDEX alarm_oss_primary_key ON alarms(ossPrimaryKey);
CREATE INDEX alarm_eventid_idx ON alarms(lastEventID);
CREATE INDEX alarm_lasteventtime_idx on alarms(lasteventtime);
CREATE INDEX alarm_firstautomationtime_idx on alarms(firstautomationtime);
CREATE INDEX alarm_lastautomationtime_idx on alarms(lastautomationtime);

--########################################################################
--#
--# Use this table to add additional custom data about an alarm... somewhat
--# usefull with automations and will be viewable/editable in the alarm
--# details WebUI page.
--#
--# This table contains the following fields:
--# alarmID     : The id created from the alarmsNxtId sequence.
--# attribute   : The custom attribute name
--# attributeValue : The custom attribute value
--########################################################################

CREATE TABLE alarm_attributes (
    alarmID         INTEGER, CONSTRAINT fk_alarmID1 FOREIGN KEY (alarmID) REFERENCES alarms (alarmID) ON DELETE CASCADE,
    attributeName   VARCHAR(63),
    attributeValue  VARCHAR(255)
);

CREATE INDEX alarm_attributes_idx ON alarm_attributes(alarmID);
CREATE UNIQUE INDEX alarm_attributes_aan_idx ON alarm_attributes(alarmID, attributeName);

--# This constraint not understood by installer
--#        CONSTRAINT pk_usersNotified PRIMARY KEY (userID,notifyID) );
--#
--########################################################################
--# asset table - Contains inventory and other user-entered information
--#                     for nodes
--#
--# This table contains the following fields:
--#
--# nodeID           : The node id for the node this asset information belongs.
--# category         : A broad idea of what this asset does (examples are
--#                    desktop, printer, server, infrastructure, etc.).
--# manufacturer     : Name of the manufacturer of this asset.
--# vendor           : Vendor from whom this asset was purchased.
--# modelNumber      : The model number of this asset.
--# serialNumber     : The serial number of this asset.
--# description      : A free-form description.
--# circuitId        : The electrical/network circuit this asset connects to.
--# assetNumber      : A business-specified asset number.
--# operatingSystem  : The operating system, if any.
--# rack             : For servers, the rack it is installed in.
--# slot             : For servers, the slot in the rack it is installed in.
--# port             : For servers, the port in the slot it is installed in.
--# region           : A broad geographical or organizational area.
--# division         : A broad geographical or organizational area.
--# department       : The department this asset belongs to.
--# address1         : Address of geographical location of asset, line 1.
--# address2         : Address of geographical location of asset, line 2.
--# city             : The city where this asset resides.
--# state            : The state where this asset resides.
--# zip              : The zip code where this asset resides.
--# building         : The building where this asset resides.
--# floor            : The floor of the building where this asset resides.
--# room             : The room where this asset resides.
--# vendorPhone      : A contact number for the vendor.
--# vendorFax        : A fax number for the vendor.
--# vendorAssetNumber: The vendor asset number.
--# username		 : A Username to access the node
--# password		 : The password to access the node
--# enable			 : The privilege password to access the node
--# autoenable		 : If username has privileged access
--#                    - 'A' autoenable true
--# connection		 : Connection protocol used to access the node (telnet, ssh, rsh, ...)
--# userCreated      : The username who created this record.
--# userLastModified : The last user who modified this record.
--# lastModifiedDate : The last time this record was modified.
--# dateInstalled    : The date the asset was installed.
--# lease            : The lease number of this asset.
--# leaseExpires     : The date the lease expires for this asset.
--# supportPhone     : A support phone number for this asset.
--# maintContract    : The maintenance contract number for this asset.
--#
--########################################################################

create table assets (
        id              INTEGER DEFAULT nextval('opennmsNxtId') NOT NULL,
        nodeID          integer,
        category        text not null,
        manufacturer    text,
        vendor          text,
        modelNumber     text,
        serialNumber    text,
        description     text,
        circuitId       text,
        assetNumber     text,
        operatingSystem text,
        rack            text,
        slot            text,
        port            text,
        region          text,
        division        text,
        department      text,
        address1        text,
        address2        text,
        city            text,
        state           text,
        zip             text,
        country         text,
        building        text,
        floor           text,
        room            text,
        vendorPhone     text,
        vendorFax       text,
        vendorAssetNumber text,
        username		text,
        password		text,
        enable			text,
        autoenable		char(1),
        connection		varchar(32),
        userLastModified varchar(20) not null,
        lastModifiedDate timestamp with time zone not null,
        dateInstalled   varchar(64),
        lease           text,
        leaseExpires    varchar(64),
        supportPhone    text,
        maintContract   text,
        maintContractExpires varchar(64),
        displayCategory   text,
        notifyCategory   text,
        pollerCategory   text,
        thresholdCategory   text,
        comment         text,
        managedObjectInstance text,
        managedObjectType text,
        cpu		text,
        ram		text,
        storagectrl	text,
        hdd1		text,
        hdd2		text,
        hdd3		text,
        hdd4		text,
        hdd5		text,
        hdd6		text,
        numpowersupplies		varchar(1),
        inputpower		varchar(6),
        additionalhardware		text,
        admin		text,
        snmpcommunity		varchar(32),
        rackunitheight		varchar(2),
        longitude		float,
        latitude		float,
        vmwaremanagedobjectid	text,
        vmwaremanagedentitytype	text,
        vmwaremanagementserver	text,
        vmwaretopologyinfo	text,
        vmwarestate	text,

    constraint pk_assetID primary key (id),
	constraint fk_nodeID5 foreign key (nodeID) references node ON DELETE CASCADE
);

create index assets_nodeid_idx on assets(nodeid);
CREATE INDEX assets_an_idx ON assets(assetNumber);

--########################################################################
--# categories table - Contains list of categories
--#                     for nodes, interfaces, and services
--#
--# This table contains the following fields:
--#
--# id           : The category id
--# name         : Textual name of a category
--# description  : Descriptive text about a category.
--########################################################################

create table categories (
		categoryId			integer,
		categoryName			text not null,
		categoryDescription	varchar(256),

	constraint category_pkey primary key (categoryId)
);

CREATE UNIQUE INDEX category_idx ON categories(categoryName);

--##################################################################
--# The following command adds an initial set of categories if there
--# are no categories in the category table
--##################################################################
--# criteria: SELECT count(*) = 0 from categories
insert into categories values (nextVal('catNxtId'), 'Routers', null);
--# criteria: SELECT count(*) = 0 from categories
insert into categories values (nextVal('catNxtId'), 'Switches', null);
--# criteria: SELECT count(*) = 0 from categories
insert into categories values (nextVal('catNxtId'), 'Servers', null);
--# criteria: SELECT count(*) = 0 from categories
insert into categories values (nextVal('catNxtId'), 'Production', null);
--# criteria: SELECT count(*) = 0 from categories
insert into categories values (nextVal('catNxtId'), 'Test', null);
--# criteria: SELECT count(*) = 0 from categories
insert into categories values (nextVal('catNxtId'), 'Development', null);

--########################################################################
--# category_node table - Many-to-Many mapping table of categories to nodes
--#
--# This table contains the following fields:
--#
--# categoryid   : The category id from category table
--# nodeID       : The node id from the node table.
--########################################################################

create table category_node (
                categoryId              integer,
                nodeId                  integer,

                constraint categoryid_fkey1 foreign key (categoryId) references categories (categoryId) ON DELETE CASCADE,
                constraint nodeid_fkey1 foreign key (nodeId) references node ON DELETE CASCADE
);

CREATE INDEX catid_idx on category_node(categoryId);
CREATE INDEX catnode_idx on category_node(nodeId);
CREATE UNIQUE INDEX catenode_unique_idx on category_node(categoryId, nodeId);

--########################################################################
--# requisitioned_categories table - Many-to-Many mapping table of
--# requisition categories to nodes
--#
--# This table contains the following fields:
--#
--# id           : The ID of the association
--# categoryId   : The category ID from categories table
--# nodeId       : The node ID from the node table.
--########################################################################

create table requisitioned_categories (
                id                      integer default nextval('opennmsNxtId') not null,
                categoryId              integer not null,
                nodeId                  integer not null,

                constraint requisitioned_nodeid_fkey foreign key (nodeId) references node ON DELETE CASCADE,
                constraint requisitioned_categoryid_fkey foreign key (categoryId) references categories (categoryId) ON DELETE CASCADE
);

CREATE UNIQUE INDEX requisitioned_category_node_unique_idx on requisitioned_categories(nodeId, categoryId);

--########################################################################
--# pathOutage Table - Contains the critical path IP address and service
--#                    associated with each node for suppressing nodeDown
--#                    notifications
--#
--# This table contains the following information:
--#
--#  nodeID                  : Unique identifier of the node
--#  criticalPathIp          : IP Address associated with the critical element in
--#                            the path between the OpenNMS server and the node
--#  criticalPathServiceName : the service to test on the critical path IP
--#                            address (Assume ICMP in Phase I implementation)
--#
--# NOTE: The nodeID must be unique
--#
--########################################################################

create table pathOutage (
	nodeID			integer,
	criticalPathIp		text not null,
	criticalPathServiceName	varchar(255),

	constraint fk_nodeID8 foreign key (nodeID) references node ON DELETE CASCADE
);

create unique index pathoutage_nodeid on pathOutage(nodeID);
create index pathoutage_criticalpathip on pathOutage(criticalPathIp);
create index pathoutage_criticalpathservicename_idx on pathOutage(criticalPathServiceName);

--########################################################################
--# demandPolls Table - contains a list of requested polls
--#
--# This table contains the following information:
--#
--#  id                      : Unique identifier of the demand poll
--#  requestTime             : the time the user requested the poll
--#  user                    : the user that requested the poll
--#  description             : ?
--#
--########################################################################
create table demandPolls (
	id			integer,
	requestTime	timestamp with time zone,
	username	varchar(32),
	description varchar(128),
	
	constraint demandpoll_pkey primary key (id)
	
);

create index demandpoll_request_time on demandPolls(requestTime);
	
--########################################################################
--# pollResults Table - contains a list of requested polls
--#
--# This table contains the following information:
--#
--#  id			: unique identifier of the demand poll
--#  pollId		: unique identifier of this specific service poll
--#  nodeId		: node id of the polled service
--#  ipAddr		: ip address of the polled service
--#  ifIndex		: ifIndex of the polled service's interface
--#  serviceId		: serviceid of the polled service
--#  statusCode		: status code of the pollstatus returned by the monitor
--#  statusName		: status name of the pollstaus returnd by the monitor
--#  reason		: the reason of the pollstatus returned by the monitor
--#
--########################################################################
create table pollResults (
	id			integer,
	pollId      integer,
	nodeId		integer,
	ipAddr		text,
	ifIndex		integer,
	serviceId	integer,
	statusCode	integer,
	statusName	varchar(32),
	reason		varchar(128),
	
	constraint pollresult_pkey primary key (id),
	constraint fk_demandPollId foreign key (pollID) references demandPolls (id) ON DELETE CASCADE

);

create index pollresults_poll_id on pollResults(pollId);
create index pollresults_service on pollResults(nodeId, ipAddr, ifIndex, serviceId);

--#############################################################################
--# location_specific_status_changes Table - contains a list status
--#      changed reported for a service by a monitor in a remote
--#      location.
--#
--# This table contains the following information:
--#
--#  id                : surrogate key generated by a sequence
--#  locationMonitorId : foreign key referencing a specific
--#                      monitor in a remote location
--#  serviceId         : foreign key referencing a specific monitored services
--#  statusTime        : time of reported status from remote location monitor 
--#  reason            : description of status change
--#  responseTime      : data for latency reporting
--#
--#############################################################################
CREATE TABLE location_specific_status_changes (
    id INTEGER,
    systemId TEXT NOT NULL,
    ifServiceId INTEGER NOT NULL,
    statusCode INTEGER NOT NULL,
    statusTime timestamp with time zone NOT NULL,
    statusReason VARCHAR(255),
    responseTime DOUBLE PRECISION,

    CONSTRAINT location_specific_status_changes_pkey PRIMARY KEY (id),
    CONSTRAINT location_specific_status_changes_systemid_fkey FOREIGN KEY (systemId) REFERENCES monitoringsystems (id) ON DELETE CASCADE,
    CONSTRAINT ifservices_fkey4 FOREIGN KEY (ifServiceId) REFERENCES ifservices (id) ON DELETE CASCADE
);

create index location_specific_status_changes_ifserviceid on location_specific_status_changes(ifserviceid);
CREATE INDEX location_specific_status_changes_systemid ON location_specific_status_changes(systemId);
CREATE INDEX location_specific_status_changes_systemid_ifserviceid ON location_specific_status_changes(systemId, ifserviceid);
CREATE INDEX location_specific_status_changes_systemid_if_time ON location_specific_status_changes(systemId, ifserviceid, statustime);
create index location_specific_status_changes_statustime on location_specific_status_changes(statustime);



--########################################################################
--# applications table - Contains list of applications for services
--#
--# This table contains the following fields:
--#
--# id           : The application id
--# name         : Textual name of a application
--########################################################################

create table applications (
	id			integer,
	name			varchar(32) not null,

	constraint applications_pkey primary key (id)
);

CREATE UNIQUE INDEX applications_name_idx ON applications(name);

--########################################################################
--# application_service_map table - Many-to-Many mapping table of
--# applications to ifServices
--#
--# This table contains the following fields:
--#
--# appId           : The application id from applications table
--# ifServiceId     : The id from the ifServices table.
--########################################################################

create table application_service_map (
	appId		integer,
	ifServiceId	integer,

	constraint applicationid_fkey1 foreign key (appId) references applications (id) ON DELETE CASCADE,
	constraint ifservices_fkey3 foreign key (ifServiceId) references ifServices (id) ON DELETE CASCADE
);

CREATE INDEX appid_idx on application_service_map(appid);
CREATE INDEX ifserviceid_idx on application_service_map(ifserviceid);
CREATE UNIQUE INDEX appid_ifserviceid_idex on application_service_map(appid,ifserviceid);


--########################################################################
--#
--# next are Italian Adventures 2 specific tables
--# author rssntn67@yahoo.it
--#
--# 10/08/04
--# creato il file e le tabelle
--# rev. rssntn67@yahoo.it
--#
--# 18/08/04 
--# eliminato createtime dalle tabelle
--# sufficiente il createtime della tabella node
--#
--# 11/07/05
--# modificata la tabella stpnode aggiunto campo vlanname
--# definita primary key
--# per la tabella atinterface, 
--# Modified: 2007-01-09
--# Note: Added vlan table, Modified Stpnode Table
--#
--#
--########################################################################

--########################################################################
--#
--# atInterface table -- This table maintains a record of ip address to mac 
--#                  address among  interfaces. It reflect information from mib-2
--#                  arp table
--#	at interface is now deprecated .iso.org.dod.internet.mgmt.mib-2.at.atTable.atEntry
--#                  OID: .1.3.6.1.2.1.3.1.1
--#	so support is for .iso.org.dod.internet.mgmt.mib-2.ip.ipNetToMediaTable.ipNetToMediaEntry 
--#                  OID: .1.3.6.1.2.1.4.22.1	
--#					
--# This table provides the following information:
--#
--#  nodeid            : Unique integer identifier of the node
--#  ipAddr            : Ip address identifier of the node
--#  atPhysAddr        : Mac address identifier for the node
--#  status            : Flag indicating the status of the entry.
--#                      'A' - Active
--#                      'N' - Not Active
--#                      'D' - Deleted
--#                      'K' - Unknown
--#  sourceNodeid      : The nodeid from which information have been retrivied.
--#  ifindex           : The SNMP ifindex on which this info was recorded.
--#  lastPollTime    : The last time when this information was active
--#
--########################################################################

create table atinterface (
    id			integer default nextval('opennmsNxtId') not null,
	nodeid		integer not null,
	ipAddr		text not null,
	atPhysAddr	varchar(32) not null,
	status		char(1) not null,
	sourceNodeid	integer not null,
	ifindex		integer not null,
	lastPollTime	timestamp not null,
    constraint pk_atinterface primary key (nodeid,ipAddr,atPhysAddr),
	constraint fk_ia_nodeID1 foreign key (nodeid) references node on delete cascade
);



create index atinterface_nodeid_idx on atinterface(nodeid);
create index atinterface_node_ipaddr_idx on atinterface(nodeid,ipaddr);
create index atinterface_atphysaddr_idx on atinterface(atphysaddr);

--########################################################################
--#
--# vlan table  --   This table maintains a record of generic vlan table
--#					
--# This table provides the following information:
--#
--#  nodeid   	              : Unique integer identifier of the node
--#  vlanid                   : The vlan identifier to be referred to in a unique fashion.
--#  vlanname                 : the name the vlan 
--#  vlantype           	  : Indicates what type of vlan is this:
--#						        '1' ethernet
--#						        '2' FDDI
--#						        '3' TokenRing
--#                             '4' FDDINet
--#                             '5' TRNet
--#                             '6' Deprecated
--#  vlanstatus               : An indication of what is the Vlan Status: 
--#						        '1' operational
--#						        '2' suspendid
--#						        '3' mtuTooBigForDevice
--#						        '4' mtuTooBigForTrunk
--#  status            : Flag indicating the status of the entry.
--#                      'A' - Active
--#                      'N' - Not Active
--#                      'D' - Deleted
--#                      'K' - Unknown
--#  lastPollTime             : The last time when this information was retrived
--#
--########################################################################

create table vlan (
    id			integer default nextval('opennmsNxtId') not null,
    nodeid		 integer not null,
    vlanid	     integer not null,
    vlanname     varchar(64) not null,
    vlantype     integer,
    vlanstatus   integer,
    status		 char(1) not null,
    lastPollTime timestamp not null,
	constraint pk_vlan primary key (nodeid,vlanid),
	constraint fk_ia_nodeID8 foreign key (nodeid) references node on delete cascade
);

create unique index vlan_id_key on vlan(id);
create index vlan_vlanname_idx on vlan(vlanname);


--########################################################################
--#
--# stpNode table -- This table maintains a record of general bridge interface.
--#                  It reflect information from the mib-2 bridge mib 
--# 		         support .iso.org.dod.internet.mgmt.mib-2.dot1dBridge
--#                  OID: .1.3.6.1.2.1.17	
--#					
--# This table provides the following information:
--#
--#  nodeid   	              : Unique integer identifier of the node
--#  baseBridgeAddress        : The MAC address used by this bridge when it must
--#                             be referred to in a unique fashion.
--#  baseNumPorts             : The number of ports controlled by the bridge entity.
--#  baseType		: Indicates what type of bridging this bridge can
--#                             perform.
--#						        '1' unknown
--#						        '2' transparent-only
--#						        '3' sourceroute-only
--#                             '4' srt
--#  stpProtocolSpecification : An indication of what version of the Spanning
--#                             Tree Protocol is being run. 
--#						        '1' unknown
--#						        '2' decLb100
--#						        '3' ieee8011d
--#  stpPriority              : The value of the write-able portion of the Bridge
--#                             ID, i.e., the first two octets of the (8 octet
--#                             long) Bridge ID. The other (last) 6 octets of the
--#                             Bridge ID are given by the value of dot1dBaseBridgeAddress.
--#  stpDesignatedRoot        : The bridge identifier of the root of the spanning
--#                             tree as determined by the Spanning Tree Protocol
--#                             as executed by this node.
--#  stpRootCost              : The cost of the path to the root as seen from this bridge.
--#  stpRootPort              : The port number of the port which offers the
--#                             lowest cost path from this bridge to the root bridge.
--#  status            : Flag indicating the status of the entry.
--#                      'A' - Active
--#                      'N' - Not Active
--#                      'D' - Deleted
--#                      'K' - Unknown
--#  lastPollTime             : The last time when this information was retrived
--#  baseVlan                 : Unique integer identifier VLAN for which this info is valid
--#  baseVlanName             : VLAN name
--#
--########################################################################

create table stpnode (
    id			integer default nextval('opennmsNxtId') not null,
    nodeid		     integer not null,
    baseBridgeAddress	     varchar(12) not null,
    baseNumPorts             integer,
    basetype                 integer,
    stpProtocolSpecification integer,
    stpPriority              integer,
    stpdesignatedroot        varchar(16),
    stprootcost              integer,
    stprootport              integer,
    status		     char(1) not null,
    lastPollTime             timestamp not null,
    basevlan                 integer not null,
    basevlanname			 varchar(32),
    constraint pk_stpnode primary key (nodeid,basevlan),
	constraint fk_ia_nodeID2 foreign key (nodeid) references node on delete cascade
);

create unique index stpnode_id_key on stpnode(id);
create index stpnode_nodeid_idx on stpnode(nodeid);
create index stpnode_baseBridgeAddress_idx on stpnode(baseBridgeAddress);
create index stpnode_stpdesignatedroot_idx on stpnode(stpdesignatedroot);

--########################################################################
--#
--# stpInterface table -- This table maintains a record of STP interface.
--#                  It reflect information from mib-2
--#                  bridge mib and subinterface STP table
--#					 support .iso.org.dod.internet.mgmt.mib-2.dot1dBridge
--#                  OID: .1.3.6.1.2.1.17	
--#					
--# This table provides the following information:
--#
--#  nodeid   	              : Unique integer identifier of the node
--#  ifIndex                  : interface ifindex corresponding to bridge port number
--#  bridgePort               : bridge port number identifier
--#  stpPortState             : integer that reflect thestp staus of the bridge port
--#						        '1' disabled
--#						        '2' blocking
--#						        '3' listening
--#						        '4' learning
--#						        '5' forwarding
--#						        '6' broken
--#  stpPortPathCost          : The contribution of this port to the path cost of
--#                             paths towards the spanning tree root which include
--#                             this port.
--#  stpPortDesignatedRoot    : the unique Bridge Identifier of the Bridge
--#                             recorded as the Root in the Configuration BPDUs
--#                             transmitted by the Designated Bridge for the
--#                             segment to which the port is attached.  
--#  stpPortDesignatedCost    : The path cost of the Designated Port of the
--#                             segment connected to this port. This value is
--#                             compared to the Root Path Cost field in received
--#                             bridge PDUs.
--#  stpPortDesignatedBridge  : The Bridge Identifier of the bridge which this
--#                             port considers to be the Designated Bridge for
--#                             this port's segment.
--#  stpPortDesignatedPort    : The Port Identifier of the port on the Designated
--#                             Bridge for this port's segment.
--#  status            : Flag indicating the status of the entry.
--#                      'A' - Active
--#                      'N' - Not Active
--#                      'D' - Deleted
--#                      'K' - Unknown
--#  lastPollTime          : The last time when this information was retrived
--#  stpVlan               : Unique integer identifier VLAN for which this info is valid
--#
--########################################################################

create table stpinterface (
    id			integer default nextval('opennmsNxtId') not null,
    nodeid	            integer not null,
    bridgeport              integer not null,
    ifindex                 integer not null,
    stpportstate            integer,
    stpportpathcost         integer,
    stpportdesignatedroot   varchar(16),
    stpportdesignatedcost   integer,
    stpportdesignatedbridge varchar(16),
    stpportdesignatedport   varchar(4),
    status       	    char(1) not null,
    lastPollTime         timestamp not null,
    stpvlan                 integer not null,

    constraint pk_stpinterface primary key (nodeid,bridgeport,stpvlan),
    constraint fk_ia_nodeID3 foreign key (nodeid) references node on delete cascade
);

create unique index stpinterface_id_key on stpinterface(id);
create index stpinterface_node_ifindex_idx on stpinterface(nodeid,ifindex);
create index stpinterface_node_idx on stpinterface(nodeid);
create index stpinterface_stpvlan_idx on stpinterface(stpvlan);
create index stpinterface_stpdesbridge_idx on stpinterface(stpportdesignatedbridge);

--########################################################################
--#
--# ipRouteInterface table -- This table maintains a record of ip route info on routers.
--#                           It reflect information from mib-2
--#                           ipRouteTable mib 
--#					          support .iso.org.dod.internet.mgmt.mib-2.ip.ipRouteTable.ipRouteEntry
--#                           OID: .1.3.6.1.2.1.4.21.1	
--#					
--# This table provides the following information:
--#
--#  nodeid   	       : Unique integer identifier of the node
--#  routeDest         : The destination IP address of this route. An
--#                      entry with a value of 0.0.0.0 is considered a default route.
--#  routeMask         : Indicate the mask to be logical-ANDed with the
--#                      destination address before being compared to the
--#                      value in the ipRouteDest field.
--#  routeNextHop      : The IP address of the next hop of this route.
--#                      (In the case of a route bound to an interface
--#                      which is realized via a broadcast media, the value
--#                      of this field is the agent's IP address on that
--#                      interface.)
--#  routeifIndex      : The index value which uniquely identifies the
--#                      local interface through which the next hop of this
--#                      route should be reached. 
--#  routeMetric1      : The primary routing metric for this route. The
--#                      semantics of this metric are determined by the
--#                      routing-protocol specified in the route's
--#                      ipRouteProto value. If this metric is not used,
--#                      its value should be set to -1.
--#  routeMetric2      : An alternate routing metric for this route.
--#  routeMetric3      : An alternate routing metric for this route.
--#  routeMetric4      : An alternate routing metric for this route.
--#  routeMetric5      : An alternate routing metric for this route.
--#  routeType         : The type of route.
--#						 '1' other
--#						 '2' invalid
--#						 '3' direct
--#						 '4' indirect
--#  routeProto        : The routing mechanism via which this route was learned. 
--#						 '1' other
--#						 '2' local
--#						 '3' netmgmt
--#						 '4' icmp
--#						 '5' egp
--#						 '6' ggp
--#						 '7' hello
--#						 '8' rip
--#						 '9' is-is
--#						 '10' es-is
--#						 '11' ciscolgrp
--#						 '12' bbnSpfIgp
--#						 '13' ospf
--#						 '14' bgp
--#  status            : Flag indicating the status of the entry.
--#                      'A' - Active
--#                      'N' - Not Active
--#                      'D' - Deleted
--#                      'K' - Unknown
--#  lastPollTime      : The last time when this information was retrived
--#
--########################################################################

create table iprouteinterface (
    id			integer default nextval('opennmsNxtId') not null,
    nodeid		    integer not null,
    routeDest               varchar(16) not null,
    routeMask               varchar(16) not null,
    routeNextHop            varchar(16) not null,
    routeifindex            integer not null,
    routemetric1            integer,
    routemetric2            integer,
    routemetric3            integer,
    routemetric4            integer,
    routemetric5            integer,
    routetype               integer,
    routeproto              integer,
    status		    char(1) not null,
    lastPollTime            timestamp not null,

    constraint pk_iprouteinterface primary key (nodeid,routedest),
    constraint fk_ia_nodeID4 foreign key (nodeid) references node on delete cascade
);

create unique index iprouteinterface_id_key on iprouteinterface(id);
create index iprouteinterface_nodeid_idx on iprouteinterface(nodeid);
create index iprouteinterface_node_ifdex_idx on iprouteinterface(nodeid,routeifindex);
create index iprouteinterface_rnh_idx on iprouteinterface(routenexthop);

--########################################################################
--#
--# dataLinkInterface table -- This table maintains a record of data link info 
--#                            among  the interfaces. 
--#
--# This table provides the following information:
--#
--#  nodeid            : Unique integer identifier for the linked node 
--#  IfIndex           : SNMP index of interface connected to the link on the node, 
--# 		             is -1 if it doesn't support SNMP.
--#  nodeparentid      : Unique integer identifier for linking node
--#  parentIfIndex     : SNMP index of interface linked on the parent node.
--#  status            : Flag indicating the status of the entry.
--#                      'A' - Active
--#                      'N' - Not Active
--#                      'D' - Deleted
--#                      'U' - Unknown
--#                      'G' - Good
--#                      'B' - Bad
--#                      'X' - Admin Down
--#  protocol          : the protocol used to discover the link (bridge,iproute,isis,ospf,cdp,lldp)  
--#  linkTypeId        : An Integer (corresponding at iftype for cables links) indicating the type  
--#  lastPollTime      : The last time when this information was retrived
--#  source            : The source of the data link.  Defaults to 'linkd', but can be different
--#                      when created from the ReST interface.
--#
--########################################################################

create table datalinkinterface (
    id               integer default nextval('opennmsNxtId') not null,
    nodeid           integer not null,
    ifindex          integer not null,
    nodeparentid     integer not null,
    parentIfIndex    integer not null,
    status           char(1) not null,
    protocol         varchar(31),
    linkTypeId       integer,
    lastPollTime     timestamp not null,
    source           varchar(64) not null default 'linkd',

    constraint pk_datalinkinterface primary key (id),
    constraint fk_ia_nodeID5 foreign key (nodeid) references node on delete cascade,
    constraint fk_ia_nodeID6 foreign key (nodeparentid) references node (nodeid) ON DELETE CASCADE
);

create index dlint_id_idx on datalinkinterface(id);
create index dlint_node_idx on datalinkinterface(nodeid);
create index dlint_nodeparent_idx on datalinkinterface(nodeparentid);
create index dlint_nodeparent_paifindex_idx on datalinkinterface(nodeparentid,parentifindex);

--########################################################################
--#
--# linkState table -- This table maintains the state of the link. 
--#
--# This table provides the following information:
--#
--#  nodeid            : Unique integer identifier for the linked node 
--#  IfIndex           : SNMP index of interface connected to the link on the node, 
--#                      is -1 if it doesn't support SNMP.
--#  nodeparentid      : Unique integer identifier for linking node
--#  parentIfIndex     : SNMP index of interface linked on the parent node.
--#  status            : Flag indicating the status of the entry.
--#                      'A' - Active
--#                      'N' - Not Active
--#                      'D' - Deleted
--#                      'U' - Unknown
--#                      'G' - Good
--#                      'B' - Bad
--#                      'X' - Admin Down
--#  linkTypeId        : An Integer (corresponding at iftype for cables links) indicating the type  
--#  lastPollTime      : The last time when this information was retrived
--#
--########################################################################

create table linkstate (
    id                      integer default nextval('opennmsNxtId') not null,
    datalinkinterfaceid     integer not null, 
    linkstate               varchar(30) default 'LINK_UP' not null,

    constraint pk_linkstate primary key (id),
    constraint fk_linkstate_datalinkinterface_id foreign key (datalinkinterfaceid) references datalinkinterface (id) on delete cascade
);

create unique index linkstate_datalinkinterfaceid_index on linkstate (datalinkinterfaceid);

--########################################################################
--#
--# inventory table -- This table maintains inventories 
--#                  of switch nodes.
--#
--# This table provides the following information:
--#
--#  nodeid            : Unique integer identifier for the linked node. 
--#  name			   : Name that describes the category of the inventory.
--#  createtime        : The timestamp of the creation of the inventory.
--#  lastpolltime      : The timestamp of last download of the inventory.
--#  pathtofile        : The path where the inventory file is stored.
--#  status            : Flag indicating the status of the entry.
--#                      'A' - Active
--#                      'N' - Not Active
--#                      'D' - Deleted: when the status of the node associated 
--# 						   is Deleted
--#
--########################################################################

create table inventory (
        nodeid		integer not null,
        name 	varchar(30) not null,
        createtime   timestamp not null,
	    lastpolltime   timestamp not null,
        pathtofile varchar(256) not null,
	    status char(1) not null,

		constraint fk_ia_nodeID7 foreign key (nodeID) references node on delete cascade
        );

create index inventory_nodeid_name_idx on inventory(nodeid,name);
create index inventory_nodeid_idx on inventory(nodeid);
create index inventory_lastpolltime_idx on inventory(lastpolltime);
create index inventory_status_idx on inventory(status);

--########################################################################
--#
--# map table     -- This table maintains a record of map definede in opennms
--#					
--# This table provides the following information:
--#
--#  mapId             : Unique integer identifier of the map
--#  mapName           : Identifier of the map
--#  mapBackGround     : bakground image assocated with map
--#  mapOwner          : user who has the ownership of the map (also the user that created the map)
--#  mapGroup          : group who has the access to the map
--#  mapCreateTime     : The time the map was created
--#  mapAccess         : a 2/4 character sequence rw,ro, rwro to access the map owner/group/all permission
--#  userLastModifies  : the user who last modified the map
--#  lastModifiedTime  : The last time the map was modified
--#  mapScale          : A float scale factor for the map
--#  mapXOffeset       : An Integer representing the offset in Pixel
--#  mapYOffset        : An Integer representing the offset in Pixel
--#  mapType           : Flag indicating the type of the map.
--#                      'A' - Map generated automatically
--#                      'U' - Map generated by user
--#                      'S' - Map Static means that is an Automatic map Saved by a user
--#                      'D' - Map deleted // FOR FUTURE USE
--#  mapWidth		   : Width of the map
--#  mapHeight		   : Height of the map
--########################################################################

create table map (
    mapId	   		 integer default nextval('opennmsNxtId') not null,
    mapName	   		 varchar(63) not null,
    mapBackGround	 varchar(256),
    mapOwner   		 varchar(64) not null,
    mapGroup   		 varchar(64),
    mapCreateTime	 timestamp not null,
    mapAccess		 char(6) not null,
    userLastModifies varchar(64) not null,
    lastModifiedTime timestamp not null,
    mapScale         float8,
    mapXOffset      integer,
	mapYOffset       integer,
	mapType          char(1),
	mapWidth		integer not null,
	mapHeight		integer not null,

	constraint pk_mapID primary key (mapId)
);

--########################################################################
--#
--# element table     -- This table maintains a record of elements beloging to maps
--#					
--# This table provides the following information:
--#
--#  mapId             : Identifier of the parent map
--#  elementId         : Identifier of the element map
--#  elemenType        : Flag indicating the type of the element.
--#                      'M' - Element is a Map 
--#                      'N' - Element is a Node
--#  elementLabel      : element label
--#  elementIcon       : image assocated with element
--#  elementX          : An Integer representing the position in arbitrary units
--#  elementY          : An Integer representing the offset in abitrary units
--#
--########################################################################

create table element (
    id               integer default nextval('opennmsNxtId') not null,
    mapId	   		 integer not null,
    elementId		 integer not null,
	elementType      char(1) not null,
    elementLabel 	 varchar(256) not null,
    elementIcon 	 varchar(256),
    elementX         integer,
	elementY         integer,
	
	constraint pk_element primary key (mapId,elementId,elementType),
	constraint fk_mapID foreign key (mapId) references map on delete cascade
);

create index element_mapid_elementid on element(mapId,elementId);

--# These don't work with installer

--#alter table element add constraint elementid check (elementid <> 0);

--########################################################################
--#
--# reportLocator table     -- This table contains a record of availability
--#                            reports and their location on disk
--#					
--# This table provides the following information:
--#
--#  id                	: Unique integer identifier for the report
--#  categoryName		: Name of the report category
--#  runDate			: Date report sheduled to run
--#  format				: format of the report (calenda etc).
--#  type				: output type of the file (SVG/PDF/HTML)
--#  location			: where on disk we put the report
--#	 Available			: Have we run the report yet or not?
--#
--########################################################################

create table reportLocator (
    reportId	 		integer not null,
    reportCategory		varchar(256) not null,
	reportDate			timestamp with time zone not null,
    reportFormat		varchar(256) not null,
    reportType			varchar(256) not null,
    reportLocation		varchar(256) not null,
	reportAvailable		bool not null
);

--# Sequence for the reportId column in the reportLocator table
--#          sequence,   column, table
--# install: reportNxtId reportId reportLocator
create sequence reportNxtId minvalue 1;

--########################################################################
--#
--# reportcatalog table     -- report catalog data
--#                            reports and their location on disk
--#					
--# This table provides the following information:
--#
--#  id                	: Unique integer identifier for the report
--#  reportId			: Name of the report category
--#  title				: display title
--#  date				: when the report was run
--#  location			: where on disk we put the report
--#
--########################################################################

create table reportCatalog (
    id			 		integer not null,
    reportId			varchar(256) not null,
    title				varchar(256) not null,
	date				timestamp with time zone not null,
    location			varchar(256) not null
);

--# Sequence for the reportId column in the reportLocator table
--#          sequence,   column, table
--# install: reportCatalogNxtId id reportCatalog
create sequence reportCatalogNxtId minvalue 1;


--########################################################################
--#
--# statisticsReport table -- This table contains a record of statistics
--#                           reports
--#					
--# This table provides the following information:
--#
--#  id                	: Unique integer identifier for the report
--#  startDate          : The beginning date for the report (data starting
--#                       at this time stamp is included)
--#  endDate            : The end date for the report (data up to,
--#                       but not including this time stamp is included)
--#  name               : Report name this references a report definition
--#                       in statsd-configuration.xml
--#  description        : User-friendly description for this report
--#  jobStartedDate     : The date when this report run started
--#  jobCompletedDate   : The date when this report run completed
--#  purgeDate          : The date at which this report can be purged
--#
--########################################################################

create table statisticsReport (
	id					integer default nextval('opennmsNxtId') not null,
	startDate			timestamp with time zone not null,
	endDate				timestamp with time zone not null,
	name				varchar(63) not null,
	description			varchar(255) not null,
	jobStartedDate		timestamp with time zone not null,
	jobCompletedDate	timestamp with time zone not null,
	purgeDate			timestamp with time zone not null,

	constraint pk_statisticsReport_id primary key (id)
);

create index statisticsReport_startDate on statisticsReport(startDate);
create index statisticsReport_name on statisticsReport(name);
create index statisticsReport_purgeDate on statisticsReport(purgeDate);


--########################################################################
--#
--# resourceReference table -- This table is a lookup table for string
--#                            resourceIds. This will help keep the relatively
--#                            long (tens of characters) string resource IDs
--#                            out of the statistics table.
--#					
--# This table provides the following information:
--#
--#  id                	: Unique integer identifier for the resource
--#  resourceId         : String resource ID for this resource
--#
--########################################################################

create table resourceReference (
	id					integer default nextval('opennmsNxtId') not null,
	resourceId			varchar(255) not null,

	constraint pk_resourceReference_id primary key (id)
);

create unique index resourceReference_resourceId on resourceReference (resourceId);


--########################################################################
--#
--# statisticsReportData table -- This table contains individual data points
--#                               (aggregated or not) for statistics reports.
--#					
--# This table provides the following information:
--#
--#  id                	: Unique integer identifier for the data
--#  reportId           : Integer ID for the report that created this data
--#  resourceId         : Integer ID for this resource related to this data
--#  value              : Float containing the value for this data point
--#
--########################################################################

create table statisticsReportData (
	id					integer default nextval('opennmsNxtId') not null,
	reportId			integer not null,
	resourceId			integer not null,
	value				float8 not null,
	
	constraint pk_statsData_id primary key (id),
	constraint fk_statsData_reportId foreign key (reportId) references statisticsReport (id) on delete cascade,
	constraint fk_statsData_resourceId foreign key (resourceId) references resourceReference (id) on delete cascade
);

create unique index statsData_unique on statisticsReportData(reportId, resourceId);


--# Begin Acknowledgment persistence table structure

--########################################################################
--#
--# acks table -- This table contains each acknowledgment
--# 
--#  id                 : Unique ID
--#  ackTime            : Time of the Acknowledgment
--#  ackUser            : User ID of the Acknowledgment
--#  ackType            : Enum of Acknowlegable Types in the system (i.e
--#                     : notifications/alarms
--#  ackAction          : Enum of Acknowlegable Actions in the system (i.e.
--#                     : ack,unack,clear,escalate
--#  refId              : Acknowledgable's ID
--########################################################################

CREATE TABLE acks (
    id        integer default nextval('opennmsnxtid') not null,
    ackTime   timestamp with time zone not null default now(),
    ackUser   varchar(64) not null default 'admin',
    ackType   integer not null default 1,
    ackAction integer not null default 1,
    log       varchar(128),
    refId     integer,
    
    constraint pk_acks_id primary key (id)
);

create index ack_time_idx on acks(ackTime);
create index ack_user_idx on acks(ackUser);

--########################################################################
--#
--#  categories to groups mapping table -- This table used for maintaining a many-to-many
--#     relationship between categories and groups
--# 
--#  categoryId       : References foreign key in the groups table
--#  groupId          : References foreign key in the users table
--########################################################################

create table category_group (
    categoryId  integer not null,
    groupId     varchar(16) not null,

    constraint categoryid_fkey2 foreign key (categoryId) references categories ON DELETE CASCADE
);

CREATE INDEX catid_idx3 on category_group(categoryId);
CREATE INDEX catgroup_idx on category_group(groupId);
CREATE UNIQUE INDEX catgroup_unique_idx on category_group(categoryId, groupId);


--# Begin enlinkd table
drop table lldpElement cascade;
drop table lldpLink cascade;
drop table cdpElement cascade;
drop table cdpLink cascade;
drop table ospfElement cascade;
drop table ospfLink cascade;
drop table isisElement cascade;
drop table isisLink cascade;
drop table ipNetToMedia cascade;
drop table bridgeElement cascade;
drop table bridgeMacLink cascade;
drop table bridgeBridgeLink cascade;
drop table bridgeStpLink cascade;

create table lldpElement (
      id integer default nextval('opennmsnxtid') not null,
      nodeid          integer not null,
      lldpChassisId text not null,
      lldpChassisIdSubType integer not null,
      lldpSysname text not null,
      lldpNodeCreateTime	timestamp not null,
      lldpNodeLastPollTime	timestamp not null,
      constraint pk_lldpelement_id primary key (id),
      constraint fk_nodeIDlldpelem foreign key (nodeid) references node ON DELETE CASCADE
);

create table lldpLink (
      id integer default nextval('opennmsnxtid') not null,
      nodeid          integer not null,
      lldpLocalPortNum integer not null,
      lldpPortId text not null,
      lldpPortIdSubType integer not null,
      lldpPortDescr text not null,
      lldpPortIfindex integer,
      lldpRemChassisId text not null,
      lldpRemChassisIdSubType integer not null,
      lldpRemSysname text not null,
      lldpRemPortId text not null,
      lldpRemPortIdSubType integer not null,
      lldpRemPortDescr text not null,
      lldpLinkCreateTime	timestamp not null,
      lldpLinkLastPollTime	timestamp not null,
      constraint pk_lldplink_id primary key (id),
      constraint fk_nodeIDlldplink foreign key (nodeid) references node ON DELETE CASCADE
);

create table cdpElement (
      id integer default nextval('opennmsnxtid') not null,
      nodeid          integer not null,
      cdpGlobalRun    integer not null,
      cdpGlobalDeviceId text not null,
      cdpGlobalDeviceIdFormat integer,
      cdpNodeCreateTime	timestamp not null,
      cdpNodeLastPollTime	timestamp not null,
      constraint pk_cdpelement_id primary key (id),
      constraint fk_nodeIDcdpelem foreign key (nodeid) references node ON DELETE CASCADE
);

create table cdpLink (
      id integer default nextval('opennmsnxtid') not null,
      nodeid          integer not null,
      cdpCacheIfIndex integer not null,
      cdpCacheDeviceIndex integer not null,
      cdpInterfaceName text,
      cdpCacheAddressType integer not null,
      cdpCacheAddress text not null,
      cdpCacheVersion text not null,
      cdpCacheDeviceId text not null,
      cdpCacheDevicePort text not null,
      cdpCacheDevicePlatform text not null,
      cdpLinkCreateTime	timestamp not null,
      cdpLinkLastPollTime timestamp not null,
      constraint pk_cdplink_id primary key (id),
      constraint fk_nodeIDcdplink foreign key (nodeid) references node ON DELETE CASCADE
);

create table ospfElement (
      id integer default nextval('opennmsnxtid') not null,
      nodeid          integer not null,
      ospfRouterId varchar(16) not null,
      ospfAdminStat      integer not null,
      ospfVersionNumber  integer not null,
      ospfBdrRtrStatus   integer not null,
      ospfASBdrRtrStatus integer not null,
      ospfRouterIdNetmask varchar(16) not null,
      ospfRouterIdIfindex      integer not null,
      ospfNodeCreateTime	timestamp not null,
      ospfNodeLastPollTime	timestamp not null,
      constraint pk_ospfelement_id primary key (id),
      constraint fk_nodeIDospfelem foreign key (nodeid) references node ON DELETE CASCADE
);

create table ospfLink (
      id integer default nextval('opennmsnxtid') not null,
      nodeid          integer not null,
      ospfIpAddr varchar(16),
      ospfIpMask varchar(16),
      ospfAddressLessIndex integer,
      ospfIfIndex integer,
      ospfRemRouterId varchar(16) not null,
      ospfRemIpAddr varchar(16) not null,
      ospfRemAddressLessIndex integer not null,
      ospfLinkCreateTime	timestamp not null,
      ospfLinkLastPollTime	timestamp not null,
      constraint pk_ospflink_id primary key (id),
      constraint fk_nodeIDospflink foreign key (nodeid) references node ON DELETE CASCADE
);

create table isisElement (
      id integer default nextval('opennmsnxtid') not null,
      nodeid          integer not null,
      isisSysID varchar(32) not null,
      isisSysAdminState integer not null,
      isisNodeCreateTime	timestamp not null,
      isisNodeLastPollTime	timestamp not null,
      constraint pk_isiselement_id primary key (id),
      constraint fk_nodeIDisiselem foreign key (nodeid) references node ON DELETE CASCADE
);

create table isisLink (
      id integer default nextval('opennmsnxtid') not null,
      nodeid          integer not null,
      isisCircIndex   integer not null,
      isisISAdjIndex  integer not null,
      isisCircIfIndex    integer,
      isisCircAdminState integer,
      isisISAdjState  integer not null,
      isisISAdjNeighSNPAAddress varchar(80) not null,
      isisISAdjNeighSysType integer not null,
      isisISAdjNeighSysID varchar(32) not null,
      isisISAdjNbrExtendedCircID integer,
      isisLinkCreateTime	timestamp not null,
      isisLinkLastPollTime	timestamp not null,
      constraint pk_isislink_id primary key (id),
      constraint fk_nodeIDisislink foreign key (nodeid) references node ON DELETE CASCADE
);

create table ipNetToMedia (
    id                      integer default nextval('opennmsNxtId') not null,
    netAddress              text not null,
    physAddress             varchar(32) not null,
    sourceNodeId            integer not null,
    sourceIfIndex           integer not null,
    createTime     timestamp not null,
    lastPollTime   timestamp not null,
    constraint pk_ipnettomedia_id primary key (id),
    constraint fk_sourcenodeid_ipnettomedia foreign key (sourcenodeid) references node (nodeid) 
);

create table bridgeElement (
    id                  integer default nextval('opennmsNxtId') not null,
    nodeid                   integer not null,
    baseBridgeAddress        varchar(12) not null,
    baseNumPorts             integer not null,
    basetype                 integer not null,
    vlan                     integer,
    vlanname                 text,
    stpProtocolSpecification integer,
    stpPriority              integer,
    stpdesignatedroot        varchar(16),
    stprootcost              integer,
    stprootport              integer,
    bridgeNodeCreateTime     timestamp not null,
    bridgeNodeLastPollTime   timestamp not null,
    constraint pk_bridgeelement_id primary key (id),
    constraint fk_nodeIDbridgeelement foreign key (nodeid) references node on delete cascade
);

create table bridgeMacLink (
    id                  integer default nextval('opennmsNxtId') not null,
    nodeid              integer not null,
    bridgePort          integer not null,
    bridgePortIfIndex   integer,
    bridgePortIfName    text,
    vlan                integer,
    macAddress          varchar(12) not null,
    bridgeMacLinkCreateTime     timestamp not null,
    bridgeMacLinkLastPollTime   timestamp not null,
    constraint pk_bridgemaclink_id primary key (id),
    constraint fk_nodeIDbridgemaclink foreign key (nodeid) references node on delete cascade
);

create table bridgeBridgeLink (
    id                      integer default nextval('opennmsNxtId') not null,
    nodeid                  integer not null,
    bridgePort              integer,
    bridgePortIfIndex       integer,
    bridgePortIfName        text,
    vlan                    integer,
    designatedNodeid        integer not null,
    designatedBridgePort    integer,
    designatedBridgePortIfIndex   integer,
    designatedBridgePortIfName    text,
    designatedVlan          integer,
    bridgeBridgeLinkCreateTime     timestamp not null,
    bridgeBridgeLinkLastPollTime   timestamp not null,
    constraint pk_bridgebridgelink_id primary key (id),
    constraint fk_nodeIDbridgebridgelink foreign key (nodeid) references node on delete cascade,
    constraint fk_desnodeIDbridgemaclink foreign key (designatednodeid) references node (nodeid) 
);

create table bridgeStpLink (
    id                   integer default nextval('opennmsNxtId') not null,
    nodeid               integer not null,
    stpPort              integer not null,
    stpPortPriority      integer not null,
    stpPortState         integer not null,
    stpPortEnable        integer not null,
    stpPortPathCost      integer not null,
    stpPortIfIndex       integer,
    stpPortIfName        text,
    vlan                 integer,
    designatedCost       integer not null,
    designatedRoot       varchar(16) not null,
    designatedBridge     varchar(16) not null,
    designatedPort       varchar(4) not null,
    bridgeStpLinkCreateTime     timestamp not null,
    bridgeStpLinkLastPollTime   timestamp not null,
    constraint pk_bridgestplink_id primary key (id),
    constraint fk_nodeIDbridgestplink foreign key (nodeid) references node on delete cascade
);
--# End enlinkd table

--# Begin Quartz persistence tables

CREATE TABLE qrtz_job_details
  (
    JOB_NAME  VARCHAR(80) NOT NULL,
    JOB_GROUP VARCHAR(80) NOT NULL,
    DESCRIPTION VARCHAR(120) NULL,
    JOB_CLASS_NAME   VARCHAR(128) NOT NULL,
    IS_DURABLE BOOL NOT NULL,
    IS_VOLATILE BOOL NOT NULL,
    IS_STATEFUL BOOL NOT NULL,
    REQUESTS_RECOVERY BOOL NOT NULL,
    JOB_DATA BYTEA NOT NULL,

    constraint qrtz_job_details_pkey PRIMARY KEY (JOB_NAME,JOB_GROUP)
);

CREATE TABLE qrtz_job_listeners
  (
    JOB_NAME  VARCHAR(80) NOT NULL,
    JOB_GROUP VARCHAR(80) NOT NULL,
    JOB_LISTENER VARCHAR(80) NOT NULL,

    constraint pk_qrtz_job_listeners PRIMARY KEY (JOB_NAME,JOB_GROUP,JOB_LISTENER),
    constraint fk_qrtz_job_listeners FOREIGN KEY (JOB_NAME,JOB_GROUP)
        REFERENCES QRTZ_JOB_DETAILS (JOB_NAME,JOB_GROUP)
);


CREATE TABLE qrtz_triggers
  (
    TRIGGER_NAME VARCHAR(80) NOT NULL,
    TRIGGER_GROUP VARCHAR(80) NOT NULL,
    JOB_NAME  VARCHAR(80) NOT NULL,
    JOB_GROUP VARCHAR(80) NOT NULL,
    IS_VOLATILE BOOL NOT NULL,
    DESCRIPTION VARCHAR(120),
    NEXT_FIRE_TIME BIGINT,
    PREV_FIRE_TIME BIGINT,
    TRIGGER_STATE VARCHAR(16) NOT NULL,
    TRIGGER_TYPE VARCHAR(8) NOT NULL,
    START_TIME BIGINT NOT NULL,
    END_TIME BIGINT,
    CALENDAR_NAME VARCHAR(80),
    MISFIRE_INSTR SMALLINT,
    JOB_DATA BYTEA,
    PRIORITY INTEGER,

    constraint pk_qrtz_triggers PRIMARY KEY (TRIGGER_NAME,TRIGGER_GROUP),
    constraint fk_qrtz_triggers FOREIGN KEY (JOB_NAME,JOB_GROUP)
        REFERENCES QRTZ_JOB_DETAILS (JOB_NAME,JOB_GROUP)
);

CREATE TABLE qrtz_simple_triggers
  (
    TRIGGER_NAME VARCHAR(80) NOT NULL,
    TRIGGER_GROUP VARCHAR(80) NOT NULL,
    REPEAT_COUNT BIGINT NOT NULL,
    REPEAT_INTERVAL BIGINT NOT NULL,
    TIMES_TRIGGERED BIGINT NOT NULL,

    constraint pk_qrtz_simple_triggers PRIMARY KEY (TRIGGER_NAME,TRIGGER_GROUP),
    constraint fk_qrtz_simple_triggers FOREIGN KEY (TRIGGER_NAME,TRIGGER_GROUP)
        REFERENCES QRTZ_TRIGGERS (TRIGGER_NAME,TRIGGER_GROUP)
);


CREATE TABLE qrtz_cron_triggers
  (
    TRIGGER_NAME VARCHAR(80) NOT NULL,
    TRIGGER_GROUP VARCHAR(80) NOT NULL,
    CRON_EXPRESSION VARCHAR(80) NOT NULL,
    TIME_ZONE_ID VARCHAR(80),

    constraint pk_qrtz_cron_triggers PRIMARY KEY (TRIGGER_NAME,TRIGGER_GROUP),
    constraint fk_qrtz_cron_triggers FOREIGN KEY (TRIGGER_NAME,TRIGGER_GROUP)
        REFERENCES QRTZ_TRIGGERS (TRIGGER_NAME,TRIGGER_GROUP)
);


CREATE TABLE qrtz_blob_triggers
  (
    TRIGGER_NAME VARCHAR(80) NOT NULL,
    TRIGGER_GROUP VARCHAR(80) NOT NULL,
    BLOB_DATA BYTEA,

    constraint pk_qrtz_blob_triggers PRIMARY KEY (TRIGGER_NAME,TRIGGER_GROUP),
    constraint fk_qrtz_blob_triggers FOREIGN KEY (TRIGGER_NAME,TRIGGER_GROUP)
        REFERENCES QRTZ_TRIGGERS (TRIGGER_NAME,TRIGGER_GROUP)
);

CREATE TABLE qrtz_trigger_listeners
  (
    TRIGGER_NAME  VARCHAR(80) NOT NULL,
    TRIGGER_GROUP VARCHAR(80) NOT NULL,
    TRIGGER_LISTENER VARCHAR(80) NOT NULL,

    constraint pk_qrtz_trigger_listeners PRIMARY KEY (TRIGGER_NAME,TRIGGER_GROUP,TRIGGER_LISTENER),
    constraint fk_qrtz_trigger_listeners FOREIGN KEY (TRIGGER_NAME,TRIGGER_GROUP)
        REFERENCES QRTZ_TRIGGERS (TRIGGER_NAME,TRIGGER_GROUP)
);


CREATE TABLE qrtz_calendars
  (
    CALENDAR_NAME  VARCHAR(80) NOT NULL,
    CALENDAR BYTEA NOT NULL,
    constraint pk_qrtz_calendars PRIMARY KEY (CALENDAR_NAME)
);


CREATE TABLE qrtz_paused_trigger_grps
  (
    TRIGGER_GROUP  VARCHAR(80) NOT NULL,
    constraint pk_qrtz_paused_trigger_grps PRIMARY KEY (TRIGGER_GROUP)
);

CREATE TABLE qrtz_fired_triggers
  (
    ENTRY_ID VARCHAR(95) NOT NULL,
    TRIGGER_NAME VARCHAR(80) NOT NULL,
    TRIGGER_GROUP VARCHAR(80) NOT NULL,
    IS_VOLATILE BOOL NOT NULL,
    INSTANCE_NAME VARCHAR(80) NOT NULL,
    FIRED_TIME BIGINT NOT NULL,
    STATE VARCHAR(16) NOT NULL,
    JOB_NAME VARCHAR(80),
    JOB_GROUP VARCHAR(80),
    IS_STATEFUL BOOL,
    REQUESTS_RECOVERY BOOL,
    PRIORITY INTEGER,
    constraint pk_qrtz_fired_triggers PRIMARY KEY (ENTRY_ID)
);

CREATE TABLE qrtz_scheduler_state
  (
    INSTANCE_NAME VARCHAR(80) NOT NULL,
    LAST_CHECKIN_TIME BIGINT NOT NULL,
    CHECKIN_INTERVAL BIGINT NOT NULL,
    RECOVERER VARCHAR(80),
    constraint pk_qrtz_scheduler_state PRIMARY KEY (INSTANCE_NAME)
);

CREATE TABLE qrtz_locks
  (
    LOCK_NAME  VARCHAR(40) NOT NULL,
    constraint pk_qrtz_locks PRIMARY KEY (LOCK_NAME)
);

--##################################################################
--# The following command should populate the qrtz_locks table
--# are no categories in the category table
--##################################################################
--# criteria: SELECT count(*) = 0 from qrtz_locks
insert into qrtz_locks values('TRIGGER_ACCESS');
--# criteria: SELECT count(*) = 0 from qrtz_locks
insert into qrtz_locks values('JOB_ACCESS');
--# criteria: SELECT count(*) = 0 from qrtz_locks
insert into qrtz_locks values('CALENDAR_ACCESS');
--# criteria: SELECT count(*) = 0 from qrtz_locks
insert into qrtz_locks values('STATE_ACCESS');
--# criteria: SELECT count(*) = 0 from qrtz_locks
insert into qrtz_locks values('MISFIRE_ACCESS');

--# End Quartz persistence tables

create table accesspoints (
  physaddr varchar(32) NOT NULL UNIQUE,
  nodeid integer NOT NULL,
  pollingpackage varchar(256) NOT NULL,
  status integer,
  controlleripaddr varchar(40),

  CONSTRAINT pk_physaddr primary key (physaddr)
);

create index accesspoint_package_idx on accesspoints(pollingpackage);

--##################################################################
--# The following command should populate the filterfavorites table
--##################################################################
CREATE TABLE filterfavorites (
  filterid INTEGER NOT NULL,
  username VARCHAR(50) NOT NULL,
  filtername VARCHAR(50) NOT NULL,
  page VARCHAR(25) NOT NULL,
  filter VARCHAR(255) NOT NULL,

  CONSTRAINT pk_filterid PRIMARY KEY (filterid)
);
CREATE INDEX filternamesidx ON filterfavorites (username, filtername, page);

--##################################################################
--# Hardware Inventory Tables
--##################################################################

create table hwEntity (
    id                      integer default nextval('opennmsNxtId') not null,
    parentId                integer,
    nodeId                  integer,
    entPhysicalIndex        integer not null,
    entPhysicalParentRelPos integer,
    entPhysicalName         varchar(128),
    entPhysicalDescr        varchar(128),
    entPhysicalAlias        varchar(128),
    entPhysicalVendorType   varchar(128),
    entPhysicalClass        varchar(128),
    entPhysicalMfgName      varchar(128),
    entPhysicalModelName    varchar(128),
    entPhysicalHardwareRev  varchar(128),
    entPhysicalFirmwareRev  varchar(128),
    entPhysicalSoftwareRev  varchar(128),
    entPhysicalSerialNum    varchar(128),
    entPhysicalAssetID      varchar(128),
    entPhysicalIsFRU        bool, 
    entPhysicalMfgDate      timestamp,
    entPhysicalUris         varchar(256),
    constraint pk_hwEntity_id primary key (id),
    constraint fk_hwEntity_parent foreign key (parentId) references hwEntity (id) on delete cascade,
    constraint fk_hwEntity_node foreign key (nodeId) references node on delete cascade
);
create index hwEntity_nodeId_idx on hwEntity(nodeid);
create index hwEntity_entPhysicalIndex_idx on hwEntity(entPhysicalIndex);

create table hwEntityAttributeType (
    id          integer default nextval('opennmsNxtId') not null,
    attribName  varchar(128) not null,
    attribOid   varchar(128) not null,
    attribClass varchar(32) not null,
    constraint  pk_hwEntity_attributeType_id primary key (id)
);
create unique index hwEntityAttributeType_unique_name_idx on hwEntityAttributeType(attribName);
create unique index hwEntityAttributeType_unique_oid_idx on hwEntityAttributeType(attribOid);

create table hwEntityAttribute (
    id             integer default nextval('opennmsNxtId') not null,
    hwEntityId     integer not null,
    hwAttribTypeId integer not null,
    attribValue    varchar(256) not null,
    constraint pk_hwEntity_attribute_id primary key (id),
    constraint fk_hwEntity_hwEntityAttribute foreign key (hwEntityId) references hwEntity (id) on delete cascade,
    constraint fk_hwEntityAttribute_hwEntityAttributeType foreign key (hwAttribTypeId) references hwEntityAttributeType (id) on delete cascade
);
create unique index hwEntityAttribute_unique_idx on hwEntityAttribute(hwEntityId,hwAttribTypeId);


--##################################################################
--# NCS component tables
--##################################################################

CREATE TABLE ncscomponent (
    id integer NOT NULL,
    version integer,
    name character varying(255),
    type character varying(255),
    foreignsource character varying(255),
    foreignid character varying(255),
    depsrequired character varying(12),
    nodeforeignsource character varying(64),
    nodeforeignid character varying(64),
    upeventuei character varying(255),
    downeventuei character varying(255)
);

ALTER TABLE ncscomponent ADD CONSTRAINT ncscomponent_type_foreignsource_foreignid_key UNIQUE (type, foreignsource, foreignid);


CREATE TABLE ncs_attributes (
    ncscomponent_id integer NOT NULL,
    key character varying(255) NOT NULL,
    value character varying(255) NOT NULL
);

ALTER TABLE ncs_attributes ADD CONSTRAINT ncs_attributes_pkey PRIMARY KEY (ncscomponent_id, key);


CREATE TABLE subcomponents (
    component_id integer NOT NULL,
    subcomponent_id integer NOT NULL
);

ALTER TABLE subcomponents ADD CONSTRAINT subcomponents_pkey PRIMARY KEY (component_id, subcomponent_id);
ALTER TABLE subcomponents ADD CONSTRAINT subcomponents_component_id_subcomponent_id_key UNIQUE (component_id, subcomponent_id);

--##################################################################
--# Business Service Monitor (BSM) tables
--##################################################################

<<<<<<< HEAD
CREATE TABLE bsm_service (
    id integer NOT NULL,
    name text NOT NULL,
    CONSTRAINT bsm_services_pkey PRIMARY KEY (id)
=======
CREATE TABLE bsm_reduce (
    id integer NOT NULL,
    type character varying(32) NOT NULL,
    threshold float,
    CONSTRAINT bsm_reduce_pkey PRIMARY KEY (id)
);

CREATE TABLE bsm_map (
    id integer NOT NULL,
    type character varying(32) NOT NULL,
    severity integer,
    CONSTRAINT bsm_map_pkey PRIMARY KEY (id)
);

CREATE TABLE bsm_service (
    id integer NOT NULL,
    name text NOT NULL,
    bsm_reduce_id integer NOT NULL,
    CONSTRAINT bsm_services_pkey PRIMARY KEY (id),
    CONSTRAINT fk_bsm_service_reduce_id FOREIGN KEY (bsm_reduce_id)
    REFERENCES bsm_reduce (id)
>>>>>>> 31da9315
);

CREATE TABLE bsm_service_attributes (
    bsm_service_id integer NOT NULL,
    key character varying(255) NOT NULL,
    value TEXT NOT NULL,
<<<<<<< HEAD
    CONSTRAINT bsm_service_attributes_pkey PRIMARY KEY (bsm_service_id, key)
);

CREATE TABLE bsm_service_ifservices (
  bsm_service_id integer NOT NULL,
  ifserviceid integer NOT NULL,
  CONSTRAINT bsm_service_ifservices_pkey PRIMARY KEY (bsm_service_id, ifserviceid),
  CONSTRAINT fk_bsm_service_ifservices_ifserviceid FOREIGN KEY (ifserviceid)
  REFERENCES ifservices (id) ON DELETE CASCADE,
  CONSTRAINT fk_bsm_service_ifservices_service_id FOREIGN KEY (bsm_service_id)
  REFERENCES bsm_service (id) ON DELETE CASCADE
=======
    CONSTRAINT bsm_service_attributes_pkey PRIMARY KEY (bsm_service_id, key),
    CONSTRAINT fk_bsm_service_attributes_service_id FOREIGN KEY (bsm_service_id)
    REFERENCES bsm_service (id)
);

CREATE TABLE bsm_service_edge (
    id integer NOT NULL,
    enabled boolean NOT NULL,
    weight integer NOT NULL,
    bsm_map_id integer NOT NULL,
    bsm_service_id integer NOT NULL,
    CONSTRAINT bsm_service_edge_pkey PRIMARY KEY (id),
    CONSTRAINT fk_bsm_service_edge_map_id FOREIGN KEY (bsm_map_id)
    REFERENCES bsm_map (id),
    CONSTRAINT fk_bsm_service_edge_service_id FOREIGN KEY (bsm_service_id)
    REFERENCES bsm_service (id) ON DELETE CASCADE
);

CREATE TABLE bsm_service_ifservices (
    id integer NOT NULL,
    ifserviceid integer NOT NULL,
    CONSTRAINT bsm_service_ifservices_pkey PRIMARY KEY (id),
    CONSTRAINT fk_bsm_service_ifservices_edge_id FOREIGN KEY (id)
    REFERENCES bsm_service_edge (id) ON DELETE CASCADE,
    CONSTRAINT fk_bsm_service_ifservices_ifserviceid FOREIGN KEY (ifserviceid)
    REFERENCES ifservices (id) ON DELETE CASCADE
);

CREATE TABLE bsm_service_reductionkeys (
    id integer NOT NULL,
    reductionkey TEXT NOT NULL,
    CONSTRAINT bsm_service_reductionkeys_pkey PRIMARY KEY (id),
    CONSTRAINT fk_bsm_service_reductionkeys_edge_id FOREIGN KEY (id)
    REFERENCES bsm_service_edge (id) ON DELETE CASCADE
);

CREATE TABLE bsm_service_children (
      id integer NOT NULL,
      bsm_service_child_id integer NOT NULL,
      CONSTRAINT bsm_service_children_pkey PRIMARY KEY (id),
      CONSTRAINT fk_bsm_service_children_edge_id FOREIGN KEY (id)
      REFERENCES bsm_service_edge (id) ON DELETE CASCADE,
      CONSTRAINT fk_bsm_service_child_service_id FOREIGN KEY (bsm_service_child_id)
      REFERENCES bsm_service (id) ON DELETE CASCADE
>>>>>>> 31da9315
);<|MERGE_RESOLUTION|>--- conflicted
+++ resolved
@@ -2643,12 +2643,6 @@
 --# Business Service Monitor (BSM) tables
 --##################################################################
 
-<<<<<<< HEAD
-CREATE TABLE bsm_service (
-    id integer NOT NULL,
-    name text NOT NULL,
-    CONSTRAINT bsm_services_pkey PRIMARY KEY (id)
-=======
 CREATE TABLE bsm_reduce (
     id integer NOT NULL,
     type character varying(32) NOT NULL,
@@ -2670,26 +2664,12 @@
     CONSTRAINT bsm_services_pkey PRIMARY KEY (id),
     CONSTRAINT fk_bsm_service_reduce_id FOREIGN KEY (bsm_reduce_id)
     REFERENCES bsm_reduce (id)
->>>>>>> 31da9315
 );
 
 CREATE TABLE bsm_service_attributes (
     bsm_service_id integer NOT NULL,
     key character varying(255) NOT NULL,
     value TEXT NOT NULL,
-<<<<<<< HEAD
-    CONSTRAINT bsm_service_attributes_pkey PRIMARY KEY (bsm_service_id, key)
-);
-
-CREATE TABLE bsm_service_ifservices (
-  bsm_service_id integer NOT NULL,
-  ifserviceid integer NOT NULL,
-  CONSTRAINT bsm_service_ifservices_pkey PRIMARY KEY (bsm_service_id, ifserviceid),
-  CONSTRAINT fk_bsm_service_ifservices_ifserviceid FOREIGN KEY (ifserviceid)
-  REFERENCES ifservices (id) ON DELETE CASCADE,
-  CONSTRAINT fk_bsm_service_ifservices_service_id FOREIGN KEY (bsm_service_id)
-  REFERENCES bsm_service (id) ON DELETE CASCADE
-=======
     CONSTRAINT bsm_service_attributes_pkey PRIMARY KEY (bsm_service_id, key),
     CONSTRAINT fk_bsm_service_attributes_service_id FOREIGN KEY (bsm_service_id)
     REFERENCES bsm_service (id)
@@ -2734,5 +2714,4 @@
       REFERENCES bsm_service_edge (id) ON DELETE CASCADE,
       CONSTRAINT fk_bsm_service_child_service_id FOREIGN KEY (bsm_service_child_id)
       REFERENCES bsm_service (id) ON DELETE CASCADE
->>>>>>> 31da9315
 );