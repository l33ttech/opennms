<?xml version="1.0"?>
<events xmlns="http://xmlns.opennms.org/xsd/eventconf">
        <global>
                <security>
                        <doNotOverride>logmsg</doNotOverride>
                        <doNotOverride>operaction</doNotOverride>
                        <doNotOverride>autoaction</doNotOverride>
                        <doNotOverride>tticket</doNotOverride>
                        <doNotOverride>script</doNotOverride>
                </security>
        </global>

        <event>
                <uei>MATCH-ANY-UEI</uei>
                <event-label>OpenNMS defined event: MATCH-ANY-UEI</event-label>
                <descr>
                        &lt;p&gt;This UEI will never be generated, but exists
                        so that notifications can match any UEI for a
                        particular filter rule. Useful to see all events for
                        a particular node via notifications.
                        &lt;/p&gt;
                </descr>
                <logmsg dest='logonly'>
                        MATCH-ANY-UEI event.
                </logmsg>
                <severity>Indeterminate</severity>
        </event>
  <event>
    <uei>uei.opennms.org/internal/capsd/discPause</uei>
    <event-label>OpenNMS-defined internal event: capsd discPause</event-label>
    <descr>
      &lt;p&gt;The services scanning engine has asked discovery to
      pause due to a backlog of interfaces yet to be scanned.
      &lt;/p&gt;
    </descr>
    <logmsg dest='logonly'>
      Capsd has asked Discovery to pause momentarily.
    </logmsg>
    <severity>Warning</severity>
  </event>
  <event>
    <uei>uei.opennms.org/internal/capsd/discResume</uei>
    <event-label>OpenNMS-defined internal event: capsd discResume</event-label>
    <descr>
      &lt;p&gt;Capsd is approving discovery to resume adding nodes
      to the Capsd queue.&lt;/p&gt;
    </descr>
    <logmsg dest='logonly'>
      Capsd is ready for Discovery to resume scheduling nodes.
    </logmsg>
    <severity>Normal</severity>
  </event>
  <event>
    <uei>uei.opennms.org/internal/capsd/snmpConflictsWithDb</uei>
    <event-label>OpenNMS-defined capsd event: snmpConflictsWithDb</event-label>
    <descr>
      &lt;p&gt;During a rescan the ip interfaces as determined by snmp
      conflict with the ip interfaces listed in the database for this node.
      &lt;/p&gt;
    </descr>
    <logmsg dest='logndisplay'>
      IP interfaces as determined by SNMP disagree with the database.
    </logmsg>
    <severity>Warning</severity>
  </event>
  <event>
    <uei>uei.opennms.org/internal/capsd/forceRescan</uei>
    <event-label>OpenNMS-defined internal event: capsd forceRescan</event-label>
    <descr>
      &lt;p&gt;A services scan has been forced.&lt;/p&gt;
      &lt;p&gt;The administrator has forced a services scan on
      this node to update the list of supported
      services.&lt;/p&gt;
    </descr>
    <logmsg dest='logndisplay'>
      &lt;p&gt;A services scan has been forced on this
      node.&lt;/p&gt;
    </logmsg>
    <severity>Warning</severity>
  </event>
  <event>
    <uei>uei.opennms.org/internal/capsd/rescanCompleted</uei>
    <event-label>OpenNMS-defined internal event: capsd rescanCompleted</event-label>
    <descr>
      &lt;p&gt;A services scan has been completed.&lt;/p&gt;
      &lt;p&gt;The list of services on this node has been
      updated.&lt;/p&gt;
    </descr>
    <logmsg dest='logndisplay'>
      &lt;p&gt;A services scan has been completed on this
      node.&lt;/p&gt;
    </logmsg>
    <severity>Normal</severity>
  </event>
  <event>
    <uei>uei.opennms.org/internal/capsd/interfaceSupportsSNMP</uei>
    <event-label>OpenNMS-defined internal event: capsd interfaceSupportsSNMP</event-label>
    <descr>
      &lt;p&gt;A services scan has verified that this interface
      supports the SNMP protocol.&lt;/p&gt;
    </descr>
    <logmsg dest='logonly'>
      &lt;p&gt;A services scan has verified that this interface
      supports the SNMP protocol.&lt;/p&gt;
    </logmsg>
    <severity>Normal</severity>
  </event>
  <event>
    <uei>uei.opennms.org/internal/capsd/duplicateIPAddress</uei>
    <event-label>OpenNMS-defined internal event: capsd duplicateIPAddress</event-label>
    <descr>
      &lt;p&gt;A services scan has discovered an IP address on 
            more than one device: IP Address: %interface%. The address
      has been added to the database under all nodes that have it.
      If this address is in error, please take steps to correct it.
      &lt;/p&gt;
    </descr>
    <logmsg dest='logndisplay'>
      &lt;p&gt;A services scan has discovered a duplicate IP address:
      %interface%.&lt;/p&gt;
    </logmsg>
    <severity>Minor</severity>
        <alarm-data reduction-key="%uei%:%dpname%:%nodeid%" alarm-type="3" auto-clean="true"/>
  </event>
  <event>
    <uei>uei.opennms.org/internal/capsd/updateServer</uei>
    <event-label>OpenNMS-defined internal event: capsd updateServer</event-label>
    <descr>
      &lt;p&gt;This event is an external command to add an
                        interface/server mapping to the database. The required 
                        paramater is the IP address of the interface: %interface%, 
                        the NMS host server name: %host%, and the optional parameter 
                        of a node label: %nodelabel%. This event will cause an 
                        addInterface event. &lt;/p&gt;
    </descr>
    <logmsg dest='logndisplay'>
      &lt;p&gt;A request has been made to add an interface/server
                        mapping as well as the interface to the database. The interface:
      %interface%, the NMS host: %host%,  and node label: %nodelabel%
                        are specified. &lt;/p&gt;
    </logmsg>
    <severity>Normal</severity>
  </event>
  <event>
    <uei>uei.opennms.org/internal/capsd/updateService</uei>
    <event-label>OpenNMS-defined internal event: capsd updateService</event-label>
    <descr>
      &lt;p&gt;This event is an external command to add or remove 
                        an interface/service mapping into the database. The required 
                        paramater is the IP address of the interface: %interface%, 
                        the service name: %service%, and the optional parameter 
                        action: %action%. This event will cause a changeService
                        event with the specified action. &lt;/p&gt;
    </descr>
    <logmsg dest='logndisplay'>
      &lt;p&gt;A request has been made to add or remove an 
                        interface/service mapping, as well as add or remove a service:
                        %service% from the specified interface: %interface%. &lt;/p&gt;
    </logmsg>
    <severity>Normal</severity>
  </event>
  <event>
    <uei>uei.opennms.org/internal/capsd/addNode</uei>
    <event-label>OpenNMS-defined internal event: capsd addNode</event-label>
    <descr>
      &lt;p&gt;This event is an external command to add a node
      to the database. The required paramater is the IP
      address for the main interface: %interface%, and
      the optional parameter of a node label: %nodelabel%.&lt;/p&gt;
    </descr>
    <logmsg dest='logndisplay'>
      &lt;p&gt;A request has been made to add a node with interface:
      %interface% and node label: %nodelabel%.&lt;/p&gt;
    </logmsg>
    <severity>Normal</severity>
  </event>
  <event>
    <uei>uei.opennms.org/internal/capsd/deleteNode</uei>
    <event-label>OpenNMS-defined internal event: capsd deleteNode</event-label>
    <descr>
      &lt;p&gt;This event is an external command to delete a node
      from the database. The required paramater is the IP
      address for one interface: %interface%.&lt;/p&gt;
    </descr>
    <logmsg dest='logndisplay'>
      &lt;p&gt;A request has been made to delete a node with interface:
      %interface%.&lt;/p&gt;
    </logmsg>
    <severity>Normal</severity>
  </event>
  <event>
    <uei>uei.opennms.org/internal/capsd/addInterface</uei>
    <event-label>OpenNMS-defined internal event: capsd addInterface</event-label>
    <descr>
      &lt;p&gt;This event is an external command to add an interface
      to the database. The required paramater is the IP
      address for the main interface: %interface%.&lt;/p&gt;
    </descr>
    <logmsg dest='logndisplay'>
      &lt;p&gt;A request has been made to add an interface 
      %interface%.&lt;/p&gt;
    </logmsg>
    <severity>Normal</severity>
  </event>
  <event>
    <uei>uei.opennms.org/internal/capsd/deleteInterface</uei>
    <event-label>OpenNMS-defined internal event: capsd deleteInterface</event-label>
    <descr>
      &lt;p&gt;This event is an external command to delete an interface
      from the database. The required paramater is the IP
      address for the interface: %interface%, or the nodeid %nodeid%
      and ifIndex %ifindex%.&lt;/p&gt;
    </descr>
    <logmsg dest='logndisplay'>
      &lt;p&gt;A request has been made to delete an interface:
      %interface% on node %nodeid% with ifIndex %ifindex%.&lt;/p&gt;
    </logmsg>
    <severity>Normal</severity>
  </event>
  <event>
    <uei>uei.opennms.org/internal/capsd/changeService</uei>
    <event-label>OpenNMS-defined internal event: capsd changeService</event-label>
    <descr>
      &lt;p&gt;This event will add or remove a service from an interface.
      The paramters include the interface, %interface%, the service,
      %service%, and any required qualifiers, %parm[#2]%. The action
      taken will be: %parm[#1]%.&lt;/p&gt;
    </descr>
    <logmsg dest='logndisplay'>
      &lt;p&gt;A request has been made to %parm[#1]% the %service% service
      on interface: %interface%.&lt;/p&gt;
    </logmsg>
    <severity>Normal</severity>
  </event>
<!-- New Importer Service Events -->
    <event>
      <uei>uei.opennms.org/internal/importer/reloadImport</uei>
      <event-label>OpenNMS-defined internal event: importer reloadImport</event-label>
      <descr>
        &lt;p&gt;This event will cause the importer to run the model-import process.
        The parameters include foreignSource, url, and deleteThreshold that override
        configuration properties as well as XML and default values.&lt;/p&gt;
      </descr>
      <logmsg dest='logndisplay'>
        &lt;p&gt;A request had been made to run the model-import process with the
        parms: %parm[all]%.&lt;/p&gt;
      </logmsg>
      <severity>Normal</severity>
    </event>
    <event>
      <uei>uei.opennms.org/internal/importer/importStarted</uei>
      <event-label>OpenNMS-defined internal event: importer process has started</event-label>
      <descr>
        &lt;p&gt;This event indicates the model-importer process has started&lt;/p&gt;
      </descr>
      <logmsg dest='logndisplay'>
        &lt;p&gt;This event indicates the model-importer process has started from resource: %parm[importResource]% &lt;/p&gt;
      </logmsg>
      <severity>Normal</severity>
    </event>
    <event>
      <uei>uei.opennms.org/internal/importer/importSuccessful</uei>
      <event-label>OpenNMS-defined internal event: importer process successfully completed</event-label>
      <descr>
        &lt;p&gt;This event indicates the model-importer process has completed successfully. There 
        is 1 parameter called importStats: %parm[importStats]%&lt;/p&gt;
      </descr>
      <logmsg dest='logndisplay'>
        &lt;p&gt;This event indicates the model-importer process has completed successfully from resource: %parm[importResource]%&lt;/p&gt;
      </logmsg>
      <severity>Normal</severity>
      <alarm-data reduction-key="%uei%:%parm[importResource]%" 
                  alarm-type="2" 
                  clear-key="uei.opennms.org/internal/importer/importFailed:%parm[importResource]%" 
                  auto-clean="true"/>
    </event>
    <event>
      <uei>uei.opennms.org/internal/importer/importFailed</uei>
      <event-label>OpenNMS-defined internal event: importer process failed.</event-label>
      <descr>
        &lt;p&gt;This event indicates the model-importer process has failed.  There is 1 parameter 
        called failureMessage: %parm[failureMessage]%&lt;/p&gt;
      </descr>
      <logmsg dest='logndisplay'>
        &lt;p&gt;This event indicates the model-importer process has failed from resource: %parm[importResource]% with reason: %parm[failureMessage]%&lt;/p&gt;
      </logmsg>
      <severity>Warning</severity>
      <alarm-data reduction-key="%uei%:%parm[importResource]%" alarm-type="1" auto-clean="false" />
    </event>
<!-- New Importer Service Events -->
        <event>
                <uei>uei.opennms.org/nodes/restartPollingInterface</uei>
                <event-label>OpeNMS-defined node event: restartPollingInterface</event-label>
                <descr> 
                        &lt;p&gt;This event is an external command to restart polling 
                        all active services on a specified interface. The requeried 
                        parameter is the IP address of the interface. (%parm[ipaddr]%). 
                        &lt;/p&gt; 
                </descr>
                <logmsg dest='logndisplay'>
                        Reschedule polling to services on a specified interface(%parm[ipaddr]%).                
                </logmsg>
                <severity>Normal</severity>
        </event>
  <event>
    <uei>uei.opennms.org/internal/capsd/xmlrpcNotification</uei>
    <event-label>OpenNMS-defined internal event: capsd xmlrpcNotification</event-label>
    <descr>
      &lt;p&gt;This event will be produced by capsd to carry the process status
                        information, so that the xmlrpcd could catch it, and reports to the external
                        XMLRPC server. The paramters include transaction number, %parm[txNo]%, 
                        source event uei, %parm[srcUei]%, message, %parm[message]%, and process
                        status, %parm[status]%.&lt;/p&gt;
    </descr>
    <logmsg dest='logndisplay'>
      &lt;p&gt;A request has been made to xmlrpcd to report status for 
      %parm[srcUei]%.&lt;/p&gt;
    </logmsg>
    <severity>Normal</severity>
  </event>
  <event>
    <uei>uei.opennms.org/internal/discovery/newSuspect</uei>
    <event-label>OpenNMS-defined internal event: discovery newSuspect</event-label>
    <descr>
      &lt;p&gt;Interface %interface% has been discovered and is
      being queued for a services scan.&lt;/p&gt;
    </descr>
    <logmsg dest='logndisplay'>
      A new interface (%interface%) has been discovered and is
      being queued for a services scan.
    </logmsg>
    <severity>Warning</severity>
  </event>
  <event>
    <uei>uei.opennms.org/internal/capsd/suspectScanCompleted</uei>
    <event-label>OpenNMS-defined internal event: suspect scan completed</event-label>
    <descr>
      &lt;p&gt;The suspect services scan of interface %interface%
      has completed.&lt;/p&gt;
    </descr>
    <logmsg dest='logndisplay'>
      The suspect services scan of interface %interface%
      has completed.
    </logmsg>
    <severity>Normal</severity>
  </event>
  <event>
    <uei>uei.opennms.org/internal/interfaceManaged</uei>
    <event-label>OpenNMS-defined internal event: interfaceManaged</event-label>
    <descr>
      &lt;p&gt;The interface %interface% is being
      remanaged.&lt;/p&gt; &lt;p&gt;This interface will now
      participate in service polling.&lt;/p&gt;
    </descr>
    <logmsg dest='logndisplay'>
      The interface %interface% is being remanaged.
    </logmsg>
    <severity>Warning</severity>
  </event>
  <event>
    <uei>uei.opennms.org/internal/interfaceUnmanaged</uei>
    <event-label>OpenNMS-defined internal event: interfaceUnmanaged</event-label>
    <descr>
      &lt;p&gt;The interface %interface% is being forcibly
      unmanaged.&lt;/p&gt; &lt;p&gt;This interface and all
      associated services will &lt;b&gt;NOT&lt;/b&gt; be polled
      until the interface is remanaged.&lt;/p&gt;
    </descr>
    <logmsg dest='logndisplay'>
      The interface %interface% is being forcibly unmanaged.
    </logmsg>
    <severity>Minor</severity>
  </event>
  <event>
    <uei>uei.opennms.org/internal/notificationWithoutUsers</uei>
    <event-label>OpenNMS-defined internal event: notificationWithoutUsers</event-label>
    <descr>
      &lt;p&gt;A destination path in a notification has not been
      assigned any users.&lt;/p&gt;
    </descr>
    <logmsg dest='logndisplay'>
      A destination path in a notification has not been assigned
      any users.
    </logmsg>
    <severity>Warning</severity>
  </event>
  <event>
    <uei>uei.opennms.org/internal/notificationsTurnedOff</uei>
    <event-label>OpenNMS-defined internal event: notificationsTurnedOff</event-label>
    <descr>
      &lt;p&gt;Notifications have been disabled.&lt;/p&gt;
      &lt;p&gt;The administrator has disabled notifications on
      OpenNMS. No pages or emails will be sent until notifications
      are reenabled.&lt;/p&gt;
    </descr>
    <logmsg dest='logndisplay'>
      &lt;p&gt;Notifications have been disabled.&lt;/p&gt;
    </logmsg>
    <severity>Minor</severity>
  </event>
  <event>
    <uei>uei.opennms.org/internal/notificationsTurnedOn</uei>
    <event-label>OpenNMS-defined internal event: notificationsTurnedOn</event-label>
    <descr>
      &lt;p&gt;Notifications have been enabled.&lt;/p&gt;
      &lt;p&gt;The administrator has enabled notifications on
      OpenNMS. Pages and/or emails will be sent based upon receipt
      of important events.&lt;/p&gt;
    </descr>
    <logmsg dest='logndisplay'>
      &lt;p&gt;Notifications have been enabled.&lt;/p&gt;
    </logmsg>
    <severity>Warning</severity>
  </event>
  
  <event>
    <uei>uei.opennms.org/internal/reloadDaemonConfig</uei>
    <event-label>OpenNMS-defined internal event: reload specified daemon configuration </event-label>
    <descr>
      &lt;p&gt;The administrator has changed the daemon: %parm[daemonName]% 
      configuration files and requests the configuration to be re-marshaled and applied.&lt;/p&gt;
    </descr>
    <logmsg dest='logndisplay'>
      &lt;p&gt;The daemon: %parm[daemonName]% configuration files has changed.&lt;/p&gt;
    </logmsg>
    <severity>Normal</severity>
  </event>
  <event>
    <uei>uei.opennms.org/internal/reloadDaemonConfigFailed</uei>
    <event-label>OpenNMS-defined internal event: reload specified daemon configuration failed</event-label>
    <descr>
      &lt;p&gt;The administrator has changed the daemon: %parm[daemonName]% 
      configuration files and the request for the configuration to be re-marshaled and applied 
      has failed.&lt;/p&gt;
    </descr>
    <logmsg dest='logndisplay'>
      &lt;p&gt;The daemon: %parm[daemonName]% configuration changes have failed to be 
      applied. Reason: %parm[reason]%.&lt;/p&gt;
    </logmsg>
    <severity>Major</severity>
    <alarm-data reduction-key="%uei%:%dpname%:%parm[daemonName]%" 
                alarm-type="1" 
                auto-clean="false" />
  </event>
  <event>
    <uei>uei.opennms.org/internal/reloadDaemonConfigSuccessful</uei>
    <event-label>OpenNMS-defined internal event: reload specified daemon configuration successful</event-label>
    <descr>
      &lt;p&gt;The administrator has changed the daemon: %parm[daemonName]% 
      configuration files and the request for the configuration to be re-marshaled and applied 
      has succeeded.&lt;/p&gt;
    </descr>
    <logmsg dest='logndisplay'>
      &lt;p&gt;The daemon: %parm[daemonName]% configuration changes have successfully been 
      applied.&lt;/p&gt;
    </logmsg>
    <severity>Normal</severity>
    <alarm-data reduction-key="%uei%:%dpname%:%nodeid%" alarm-type="2" 
                clear-key="uei.opennms.org/internal/reloadDaemonConfigFailed:%dpname%:%parm[daemonName]%" 
                auto-clean="false"/>
  </event>
  
  <!--  Going to slowly get rid of these random daemon reload events for the generic
  reloadDaemonConfig event -->
  <event>
    <uei>uei.opennms.org/internal/reloadPollerConfig</uei>
    <event-label>OpenNMS-defined internal event: reloadPollerConfig</event-label>
    <descr>
      &lt;p&gt;The administrator has changed the poller
      configuration files. The pollers and related services will
      now restart to detect the changes.&lt;/p&gt;
    </descr>
    <logmsg dest='logndisplay'>
      &lt;p&gt;The poller configuration files have
      changed.&lt;/p&gt;
    </logmsg>
    <severity>Warning</severity>
  </event>
  <event>
    <uei>uei.opennms.org/internal/reloadScriptConfig</uei>
    <event-label>OpenNMS-defined internal event: reloadScriptConfig</event-label>
    <descr>
      &lt;p&gt;The administrator has changed the ScriptD
      configuration. ScriptD will load the new configuration.&lt;/p&gt;
    </descr>
    <logmsg dest='logndisplay'>
      &lt;p&gt;The ScriptD configuration files have changed.&lt;/p&gt;
    </logmsg>
    <severity>Minor</severity>
  </event>
    <event>
      <uei>uei.opennms.org/internal/reloadVacuumdConfig</uei>
      <event-label>OpenNMS-defined internal event: reloadVacuumdConfig</event-label>
      <descr>
        &lt;p&gt;The administrator has changed the Vacuumd
        configuration. Vacuumd will load the new configuration.&lt;/p&gt;
      </descr>
      <logmsg dest='logndisplay'>
        &lt;p&gt;The Vacuumd configuration files have changed.&lt;/p&gt;
      </logmsg>
      <severity>Minor</severity>
    </event>
    <event>
      <uei>uei.opennms.org/internal/reloadSnmpPollerConfig</uei>
      <event-label>OpenNMS-defined internal event: reloadSnmpPollerConfig</event-label>
      <descr>
        &lt;p&gt;The administrator has changed the SnmpPoller
        configuration. SnmpPoller will load the new configuration.&lt;/p&gt;
      </descr>
      <logmsg dest='logndisplay'>
        &lt;p&gt;The SnmpPoller configuration files have changed.&lt;/p&gt;
      </logmsg>
      <severity>Minor</severity>
    </event>
  <event>
    <uei>uei.opennms.org/internal/configureSNMP</uei>
    <event-label>OpenNMS-defined internal event: configureSNMP</event-label>
    <descr>
      &lt;p&gt;SNMP definition for IP address
                        %parm[firstIPAddress]%-%parm[lastIPAddress]% has been
                        updated with community string
                        &quot;%parm[communityString]%&quot;&lt;/p&gt;
    </descr>
    <logmsg dest='logonly'>
      &lt;p&gt;SNMP community string
                        &quot;%parm[communityString]%&quot; has been defined
                        for IP %parm[firstIPAddress]%-%parm[lastIPAddress]%.&lt;/p&gt;
    </logmsg>
    <severity>Warning</severity>
  </event>
  <!-- deprecated: originally designed for something called service control manager -->
  <event>
    <uei>uei.opennms.org/internal/restartSCM</uei>
    <event-label>OpenNMS-defined internal event: restartSCM</event-label>
    <descr>
      &lt;p&gt;SCM has been asked to restart.&lt;/p&gt;
    </descr>
    <logmsg dest='logonly'>
      SCM has been asked to restart.
    </logmsg>
    <severity>Indeterminate</severity>
  </event>
  <event>
    <uei>uei.opennms.org/internal/rtc/subscribe</uei>
    <event-label>OpenNMS-defined internal event: rtc subscribe</event-label>
    <descr>
      &lt;p&gt;This event is generated to RTC by any process that
      wishes to receive POSTs of RTC data.&lt;/p&gt;
    </descr>
    <logmsg dest='logonly'>
      A subscription to RTC for the %parm[viewname]% for
      %parm[url]% has been generated.
    </logmsg>
    <severity>Normal</severity>
  </event>
  <event>
    <uei>uei.opennms.org/internal/rtc/unsubscribe</uei>
    <event-label>OpenNMS-defined internal event: rtc unsubscribe</event-label>
    <descr>
      &lt;p&gt;This event is generated to RTC by any subscribed
      process that wishes to discontinue receipt of POSTs of RTC
      data.&lt;/p&gt;
    </descr>
    <logmsg dest='logonly'>
      Unsubscribe request received from %parm[url]%.
    </logmsg>
    <severity>Warning</severity>
  </event>
  <event>
    <uei>uei.opennms.org/internal/serviceManaged</uei>
    <event-label>OpenNMS-defined internal event: serviceManaged</event-label>
    <descr>
      &lt;p&gt;The service %service% on interface %interface% is
      being remanaged.&lt;/p&gt;
    </descr>
    <logmsg dest='logndisplay'>
      The service %service% on interface %interface% is being
      remanaged.
    </logmsg>
    <severity>Warning</severity>
  </event>
  <event>
    <uei>uei.opennms.org/nodes/serviceUnmanaged</uei>
    <event-label>OpenNMS-defined internal event: serviceUnmanaged</event-label>
    <descr>
      &lt;p&gt;The service %service% on interface %interface% is
      being forcibly unmanaged.&lt;/p&gt;
    </descr>
    <logmsg dest='logndisplay'>
      The service %service% on interface %interface% is being
      forcibly unmanaged.
    </logmsg>
    <severity>Warning</severity>
  </event>
  <event>
    <uei>uei.opennms.org/internal/unknownServiceStatus</uei>
    <event-label>OpenNMS-defined internal event: unknownServiceStatus</event-label>
    <descr>
      &lt;p&gt;The Scheduler has received an unrecognized service
      status from a scheduler.&lt;/p&gt;
    </descr>
    <logmsg dest='logonly'>
      The Scheduler has received an unrecognized service status
      from a scheduler.
    </logmsg>
    <severity>Warning</severity>
  </event>
  <event>
    <uei>uei.opennms.org/nodes/dataCollectionFailed</uei>
    <event-label>OpenNMS-defined node event: dataCollectionFailed</event-label>
    <descr>
      &lt;p&gt;%service% data collection on interface %interface%
      failed.&lt;/p&gt;
    </descr>
    <logmsg dest='logndisplay'>
      %service% data collection on interface %interface% failed with '%reason%'.
    </logmsg>
    <severity>Minor</severity>
        <alarm-data reduction-key="%uei%:%dpname%:%nodeid%" alarm-type="1" auto-clean="true" />
  </event>
  <event>
    <uei>uei.opennms.org/nodes/dataCollectionSucceeded</uei>
    <event-label>OpenNMS-defined node event: dataCollectionSucceeded</event-label>
    <descr>
      &lt;p&gt;%service% data collection on interface %interface%
      previously failed and has been restored.&lt;/p&gt;
    </descr>
    <logmsg dest='logndisplay'>
      %service% data collection on interface %interface% previously
      failed and has been restored.
    </logmsg>
    <severity>Normal</severity>
        <alarm-data reduction-key="%uei%:%dpname%:%nodeid%" 
                    alarm-type="2" 
                    clear-key="uei.opennms.org/nodes/dataCollectionFailed:%dpname%:%nodeid%" 
                    auto-clean="true"/>
  </event>
  <event>
    <uei>uei.opennms.org/nodes/deleteService</uei>
    <event-label>OpenNMS-defined node event: deleteService</event-label>
    <descr>
      &lt;p&gt;Due to excessive downtime, the %service% service on
      interface %interface% has been scheduled for
      deletion.&lt;/p&gt; &lt;p&gt;When a service has been down
      for one week, it is determined to have been removed and will
      be deleted. If the service is later rediscovered, it will be
      re-added and associated with the appropriate
      interface.&lt;/p&gt; &lt;p&gt;If this is the only service
      associated with an interface, the interface will be
      scheduled for deletion as well, with the generation of the
      deleteInterface event.&lt;/p&gt;
    </descr>
    <logmsg dest='logndisplay'>
      The %service% service on interface %interface% has been
      scheduled for deletion.
    </logmsg>
    <severity>Warning</severity>
  </event>
  <event>
    <uei>uei.opennms.org/nodes/duplicateNodeDeleted</uei>
    <event-label>OpenNMS-defined node event: duplicateNodeDeleted</event-label>
    <descr>
      &lt;p&gt;Node :%nodeid% labled: %nodelabel%; was determined to be a 
      duplicate node and is has been deleted.&lt;/p&gt;
    </descr>
    <logmsg dest='logndisplay'>
      &lt;p&gt;Node #&lt;a
      href="element/node.jsp?node=%nodeid%"&gt;%nodeid%&lt;/a&gt;
      was determined to be a duplicate node and is being flagged
      for deletion.&lt;/p&gt;
    </logmsg>
    <severity>Minor</severity>
  </event>
  <event>
    <uei>uei.opennms.org/nodes/interfaceDeleted</uei>
    <event-label>OpenNMS-defined node event: interfaceDeleted</event-label>
    <descr>
      &lt;p&gt;Interface %interface% deleted from node #&lt;a
      href="element/node.jsp?node=%nodeid%"&gt;
      %nodeid%&lt;/a&gt; with ifIndex %ifindex%.&lt;/p&gt; &lt;p&gt;This event is
      generated following an extended outage for a service, in
      which that service is the only service associated with an
      interface. If the service is later rediscovered, a new
      interface will be added and the service will be associated
      with that new interface.&lt;/p&gt;
    </descr>
    <logmsg dest='logndisplay'>
      Interface %interface% deleted from node #&lt;a
      href="element/node.jsp?node=%nodeid%"&gt;%nodeid%&lt;/a&gt;
      with ifIndex %ifindex%.
    </logmsg>
    <severity>Minor</severity>
  </event>
  <event>
    <uei>uei.opennms.org/nodes/interfaceDown</uei>
    <event-label>OpenNMS-defined node event: interfaceDown</event-label>
    <descr>
      &lt;p&gt;All services are down on interface %interface%
      &lt;/p&gt; &lt;p&gt;This event is generated when node outage
      processing determines that the critical service or all
      services on the interface are now down &lt;/p&gt; &lt;p&gt;
      New outage records have been created and service level
      availability calculations will be impacted until this outage
      is resolved.&lt;/p&gt;
    </descr>
    <logmsg dest='logndisplay'>
      Interface %interface% is down.
    </logmsg>
    <severity>Minor</severity>
        <alarm-data reduction-key="%uei%:%dpname%:%nodeid%:%interface%" alarm-type="1" auto-clean="false"/>
  </event>
  <event>
    <uei>uei.opennms.org/nodes/snmp/interfaceOperDown</uei>
    <event-label>OpenNMS-defined node event: snmp interface Oper Status Down</event-label>
    <descr>
      &lt;p&gt;The operational status of interface is down
      &lt;/p&gt; &lt;p&gt;This event is generated when an snmp poll on interface find the operational status down.
      &lt;/p&gt;
      &lt;p&gt;Params %parm[all]% &lt;/p&gt;
    </descr>
<<<<<<< HEAD
    <logmsg dest='logndisplay'>Operational status Down on interface ifname:%parm[snmpifname]%; ifindex:%parm[snmpifindex]%; ifdescr=%parm[snmpifdescr]%
=======
    <logmsg dest='logndisplay'>Operational status Down on interface ifname:%parm[snmpifname]% ifindex:%parm[snmpifindex]% ifdescr:%parm[snmpifdescr]%
>>>>>>> b0bc72ca
    </logmsg>
    <severity>Minor</severity>
        <alarm-data reduction-key="%uei%:%dpname%:%nodeid%:%interface%:%parm[snmpifindex]%" alarm-type="1" auto-clean="false"/>
  </event>
  <event>
    <uei>uei.opennms.org/nodes/snmp/interfaceAdminDown</uei>
    <event-label>OpenNMS-defined node event: snmp interface Admin Status Down</event-label>
    <descr>
      &lt;p&gt;The administration status of interface is down
      &lt;/p&gt; &lt;p&gt;This event is generated when an snmp poll on interface find the administration status down.
      &lt;/p&gt;
      &lt;p&gt;Params %parm[all]% &lt;/p&gt;
    </descr>
<<<<<<< HEAD
    <logmsg dest='logndisplay'>Administration status Down on interface ifname:%parm[snmpifname]%; ifindex:%parm[snmpifindex]%; ifdescr=%parm[snmpifdescr]%
=======
    <logmsg dest='logndisplay'>Administration status Down on interface ifname:%parm[snmpifname]% ifindex:%parm[snmpifindex]% ifdescr:%parm[snmpifdescr]%
>>>>>>> b0bc72ca
    </logmsg>
    <severity>Minor</severity>
        <alarm-data reduction-key="%uei%:%dpname%:%nodeid%:%interface%:%parm[snmpifindex]%" alarm-type="1" auto-clean="false"/>
  </event>
  <event>
    <uei>uei.opennms.org/nodes/interfaceIPHostNameChanged</uei>
    <event-label>OpenNMS-defined node event: interfaceIPHostNameChanged</event-label>
    <descr>
      &lt;p&gt;The hostname for this node changed.&lt;/p&gt;
    </descr>
    <logmsg dest='logndisplay'>
      The hostname for this node changed.
    </logmsg>
    <severity>Warning</severity>
  </event>
  <event>
    <uei>uei.opennms.org/nodes/interfaceIndexChanged</uei>
    <event-label>OpenNMS-defined node event: interfaceIndexChanged</event-label>
    <descr>
      &lt;p&gt;SNMP Interface Index %parm[oldIfIndex]% has changed
      to %parm[newIfIndex]% on %interface%&lt;/p&gt; &lt;p&gt;The
      ifIndex, or unique numeric identifier of an SNMP device's
      interfaces, can be reordered by the SNMP agent. Usually this
      happens if interfaces are added or removed, or by a change
      in administrative or operational status.&lt;/p&gt;
      &lt;p&gt;This is typically not a reason for concern, but you
      should be aware that the active configuration on this SNMP
      device has changed, and the hardware configuration may have
      been impacted as well.&lt;/p&gt;
    </descr>
    <logmsg dest='logndisplay'>
      &lt;p&gt;SNMP Interface Index %parm[oldIfIndex]% has changed
      to %parm[newIfIndex]% on %interface%&lt;/p&gt;
    </logmsg>
    <severity>Warning</severity>
  </event>
  <event>
    <uei>uei.opennms.org/nodes/interfaceReparented</uei>
    <event-label>OpenNMS-defined node event: interfaceReparented</event-label>
    <descr>
      &lt;p&gt;Interface %interface% has been reparented under
      node %parm[newNodeID]% from node
      %parm[oldNodeID]%.&lt;/p&gt; &lt;p&gt;Usually this happens
      after a services scan discovers that a node with multiple
      interfaces is now running an SNMP agent and is therefore
      able to reparent the node's interfaces under a single node
      identifier.&lt;/p&gt; &lt;p&gt;This is typically not a
      reason for concern, but you should be aware that the node
      association of this interface has changed.&lt;/p&gt;
    </descr>
    <logmsg dest='logndisplay'>
      %interface% has been reparented under node %parm[newNodeID]%
      from node %parm[oldNodeID]%.
    </logmsg>
    <severity>Warning</severity>
  </event>
  <event>
    <uei>uei.opennms.org/nodes/interfaceUp</uei>
    <event-label>OpenNMS-defined node event: interfaceUp</event-label>
    <descr>
      &lt;p&gt;The interface %interface% which was previously down
      is now up.&lt;/p&gt; &lt;p&gt;This event is generated when
      node outage processing determines that the critical service
      or all services on the interface are restored. &lt;/p&gt;
      &lt;p&gt;This event will cause any active outages associated
      with this interface to be cleared.&lt;/p&gt;
    </descr>
    <logmsg dest='logndisplay'>
      Interface %interface% is up.
    </logmsg>
    <severity>Normal</severity>
        <alarm-data reduction-key="%uei%:%dpname%:%nodeid%:%interface%" 
                    alarm-type="2" 
                    clear-key="uei.opennms.org/nodes/interfaceDown:%dpname%:%nodeid%:%interface%" 
                    auto-clean="false"/>
  </event>
  <event>
    <uei>uei.opennms.org/nodes/snmp/interfaceOperUp</uei>
    <event-label>OpenNMS-defined node event: snmp interface Oper Status Up</event-label>
    <descr>
      &lt;p&gt;The operational status of interface is up
      &lt;/p&gt; &lt;p&gt;This event is generated when an snmp poll on interface find the operational status up.
      &lt;/p&gt;
      &lt;p&gt;Params %parm[all]% &lt;/p&gt;
    </descr>
<<<<<<< HEAD
    <logmsg dest='logndisplay'>Operational status Up on interface ifname:%parm[snmpifname]%; ifindex:%parm[snmpifindex]%; ifdescr=%parm[snmpifdescr]%
=======
    <logmsg dest='logndisplay'>Operational status Up on interface ifname:%parm[snmpifname]% ifindex:%parm[snmpifindex]% ifdescr:%parm[snmpifdescr]%
>>>>>>> b0bc72ca
    </logmsg>
    <severity>Normal</severity>
        <alarm-data reduction-key="%uei%:%dpname%:%nodeid%:%interface%:%parm[snmpifindex]%" alarm-type="2" clear-key="uei.opennms.org/nodes/snmp/interfaceOperDown:%dpname%:%nodeid%:%interface%:%parm[snmpifindex]%" auto-clean="false"/>
  </event>
  <event>
    <uei>uei.opennms.org/nodes/snmp/interfaceAdminUp</uei>
    <event-label>OpenNMS-defined node event: snmp interface Admin Status Up</event-label>
    <descr>
      &lt;p&gt;The administration status of interface is down
      &lt;/p&gt; &lt;p&gt;This event is generated when an snmp poll on interface find the administration status up.
      &lt;/p&gt;
      &lt;p&gt;Params %parm[all]% &lt;/p&gt;
    </descr>
<<<<<<< HEAD
    <logmsg dest='logndisplay'>Administration status Up on interface ifname:%parm[snmpifname]%; ifindex:%parm[snmpifindex]%; ifdescr=%parm[snmpifdescr]%
=======
    <logmsg dest='logndisplay'>Administration status Up on interface ifname:%parm[snmpifname]% ifindex:%parm[snmpifindex]% ifdescr:%parm[snmpifdescr]%
>>>>>>> b0bc72ca
    </logmsg>
    <severity>Normal</severity>
        <alarm-data reduction-key="%uei%:%dpname%:%nodeid%:%interface%:%parm[snmpifindex]%" alarm-type="2" clear-key="uei.opennms.org/nodes/snmp/interfaceAdminDown:%dpname%:%nodeid%:%interface%:%parm[snmpifindex]%" auto-clean="false"/>
  </event>
  <event>
    <uei>uei.opennms.org/nodes/nodeAdded</uei>
    <event-label>OpenNMS-defined node event: nodeAdded</event-label>
    <descr>
      &lt;p&gt;A new node (%parm[nodelabel]%) was discovered by
      OpenNMS.&lt;/p&gt;
    </descr>
    <logmsg dest='logndisplay'>
      A new node (%parm[nodelabel]%) was discovered by OpenNMS.
    </logmsg>
    <severity>Warning</severity>
  </event>
  <event>
    <uei>uei.opennms.org/nodes/nodeUpdated</uei>
    <event-label>OpenNMS-defined node event: nodeUpdated</event-label>
    <descr>
      &lt;p&gt;A currently provisioned node (%parm[nodelabel]%) was updated by
      OpenNMS.&lt;/p&gt;
    </descr>
    <logmsg dest='logndisplay'>
      A provisioned node (%parm[nodelabel]%) was updated by OpenNMS.
    </logmsg>
    <severity>Warning</severity>
  </event>
  <event>
    <uei>uei.opennms.org/nodes/nodeCategoryMembershipChanged</uei>
    <event-label>OpenNMS-defined node event: nodeCategoryMembershipChanged</event-label>
    <descr>
      &lt;p&gt;Node category membership has changed for node
      (%parm[nodelabel]%)&lt;/p&gt;
    </descr>
    <logmsg dest='logndisplay'>
      Node category membership has changed for node (%parm[nodelabel]%).
    </logmsg>
    <severity>Warning</severity>
  </event>
  <event>
    <uei>uei.opennms.org/nodes/nodeDeleted</uei>
    <event-label>OpenNMS-defined node event: nodeDeleted</event-label>
    <descr>
      &lt;p&gt;Node %nodeid% was deleted.&lt;/p&gt; 
      &lt;p&gt;OpenNMS will delete any node
      that is down for seven (7) consecutive days, or via operator action. 
      Nodes are considered "down" if there are no interfaces that have
      pollable services associated with them.&lt;/p&gt;
      &lt;p&gt;If a node becomes active again
      &lt;i&gt;after&lt;/i&gt; it has been deleted, it will be
      rediscovered in the next, daily discovery cycle and will be
      re-added to OpenNMS's database as a new node. It will be
      disassociated with any historic outage
      information.&lt;/p&gt;
    </descr>
    <logmsg dest='logndisplay'>
      Node &lt;a
      href="element/node.jsp?node=%nodeid%"&gt;%nodeid%&lt;/a&gt;
      was deleted.
    </logmsg>
    <severity>Warning</severity>
  </event>
  <event>
    <uei>uei.opennms.org/nodes/nodeDown</uei>
    <event-label>OpenNMS-defined node event: nodeDown</event-label>
    <descr>
      &lt;p&gt;All interfaces on node %parm[nodelabel]% are
      down.&lt;/p&gt; &lt;p&gt;This event is generated when node
      outage processing determines that all interfaces on the node
      are down.&lt;/p&gt; &lt;p&gt;New outage records have been
      created and service level availability calculations will be
      impacted until this outage is resolved.&lt;/p&gt;
    </descr>
    <logmsg dest='logndisplay'>
      Node %parm[nodelabel]% is down. %parm[eventReason]%
    </logmsg>
    <severity>Major</severity>
        <alarm-data reduction-key="%uei%:%dpname%:%nodeid%" alarm-type="1" auto-clean="false" />
  </event>
  <event>
                <uei>uei.opennms.org/nodes/pathOutage</uei>
                <event-label>OpenNMS-defined node event: pathOutage</event-label>
                <descr>
                        &lt;p&gt;The state of node %parm[nodelabel]% is unknown
                        because the critical path to the node is down.&lt;/p&gt;
                        &lt;p&gt;This event is generated when node outage processing
                        determines that the critical path IP address/service for
                        this node is not responding..&lt;/p&gt;
                </descr>
                <logmsg dest='logndisplay'>
                        %parm[nodelabel]% path outage. Critical path =
                        %parm[criticalPathIp]% %parm[criticalPathServiceName]%
                </logmsg>
                <severity>Major</severity>
        <alarm-data reduction-key="%uei%:%dpname%:%nodeid%" alarm-type="3" auto-clean="false" />
  </event>
  <event>
    <uei>uei.opennms.org/nodes/nodeGainedInterface</uei>
    <event-label>OpenNMS-defined node event: nodeGainedInterface</event-label>
    <descr>
      &lt;p&gt;Interface %interface% has been associated with Node
      #&lt;a
      href="element/node.jsp?node=%nodeid%"&gt;%nodeid%&lt;/a&gt;.&lt;/p&gt;
    </descr>
    <logmsg dest='logndisplay'>
      Interface %interface% has been associated with Node #&lt;a
      href="element/node.jsp?node=%nodeid%"&gt;%nodeid%&lt;/a&gt;.
    </logmsg>
    <severity>Warning</severity>
  </event>
  <event>
    <uei>uei.opennms.org/nodes/nodeGainedService</uei>
    <event-label>OpenNMS-defined node event: nodeGainedService</event-label>
    <descr>
      &lt;p&gt;A service scan has identified the %service% service
      on interface %interface%.&lt;/p&gt; &lt;p&gt;If this
      interface (%interface%) is within the list of ranges and
      specific addresses to be managed by OpenNMS, this service
      will be scheduled for regular availability checks.&lt;/p&gt;
    </descr>
    <logmsg dest='logndisplay'>
      The %service% service has been discovered on interface
      %interface%.
    </logmsg>
    <severity>Warning</severity>
  </event>
  <event>
    <uei>uei.opennms.org/internal/linkd/dataLinkFailed</uei>
    <event-label>OpenNMS-defined linkd event: Data Link Failed</event-label>
    <descr>
      &lt;p&gt;A data link between two interfaces has failed.
      &lt;/p&gt; &lt;p&gt;This event is generated when a link between two endpoints changes status to down.
      &lt;/p&gt;
      &lt;p&gt;Params %parm[all]% &lt;/p&gt;
    </descr>
    <logmsg dest='logndisplay'>Data Link Failed between %parm[endPoint1]% and %parm[endPoint2]%
    </logmsg>
    <severity>Minor</severity>
    <alarm-data reduction-key="%uei%:%dpname%:%parm[endPoint1]%:%parm[endPoint2]%" alarm-type="1" auto-clean="false" />
  </event>
  <event>
    <uei>uei.opennms.org/internal/linkd/dataLinkRestored</uei>
    <event-label>OpenNMS-defined linkd event: Data Link Restored</event-label>
    <descr>
      &lt;p&gt;A data link between two interfaces has been restored.
      &lt;/p&gt; &lt;p&gt;This event is generated when a link between two endpoints changes status to up.
      &lt;/p&gt;
      &lt;p&gt;Params %parm[all]% &lt;/p&gt;
    </descr>
    <logmsg dest='logndisplay'>Data Link Restored between %parm[endPoint1]% and %parm[endPoint2]%
    </logmsg>
    <severity>Normal</severity>
    <alarm-data alarm-type="2" auto-clean="false"
      reduction-key="%uei%:%dpname%:%parm[endPoint1]%:%parm[endPoint2]%"
      clear-key="uei.opennms.org/internal/linkd/dataLinkFailed:%dpname%:%parm[endPoint1]%:%parm[endPoint2]%" />
  </event>
  <event>
    <uei>uei.opennms.org/internal/linkd/dataLinkUnmanaged</uei>
    <event-label>OpenNMS-defined linkd event: Data Link Unmanaged</event-label>
    <descr>
      &lt;p&gt;A data link between two interfaces has been unmanaged.
      &lt;/p&gt; &lt;p&gt;A link is considered unmanaged when either endpoint of a link does not have the link endpoint service as 
      &lt;/p&gt; &lt;p&gt;per the EndPoint configuration.
      &lt;/p&gt;
      &lt;p&gt;Params %parm[all]% &lt;/p&gt;
    </descr>
    <logmsg dest='logndisplay'>Data Link Unmanaged between %parm[endPoint1]% and %parm[endPoint2]%
    </logmsg>
    <severity>Normal</severity>
    <alarm-data alarm-type="2" auto-clean="false"
      reduction-key="%uei%:%dpname%:%parm[endPoint1]%:%parm[endPoint2]%"
      clear-key="uei.opennms.org/internal/linkd/dataLinkFailed:%dpname%:%parm[endPoint1]%:%parm[endPoint2]%" />
  </event>
  <event>
    <uei>uei.opennms.org/internal/poller/suspendPollingService</uei>
    <event-label>OpenNMS-defined poller event: suspendPollingService</event-label>
    <descr>
      &lt;p&gt;A forced rescan has identified the %service% service
      on interface %interface% as no longer part of any poller package,
      or the service has been unmanaged.
      &lt;/p&gt; Polling will be discontinued.&lt;/p&gt;
    </descr>
    <logmsg dest='logndisplay'>
      Polling will be discontinued for %service% service on interface
      %interface%.
    </logmsg>
    <severity>Normal</severity>
  </event>
  <event>
    <uei>uei.opennms.org/internal/poller/resumePollingService</uei>
    <event-label>OpenNMS-defined poller event: resumePollingService</event-label>
    <descr>
      &lt;p&gt;A forced rescan has identified the %service% service
      on interface %interface% as covered by a poller package, and
      managed.
      &lt;/p&gt; Polling will begin in accordance with the package and
      any applicable outage calendar.&lt;/p&gt;
    </descr>
    <logmsg dest='logndisplay'>
      Polling will begin/resume for %service% service on interface
      %interface%.
    </logmsg>
    <severity>Normal</severity>
  </event>
  <event>
    <uei>uei.opennms.org/nodes/nodeInfoChanged</uei>
    <event-label>OpenNMS-defined node event: nodeInfoChanged</event-label>
    <descr>
      &lt;p&gt;Node information has changed for node
      #%nodeid%.&lt;/p&gt;
    </descr>
    <logmsg dest='logndisplay'>
      &lt;p&gt;Node information has changed for &lt;a
      href="element/node.jsp?node=%nodeid%"&gt;%nodeid%&lt;/a&gt;.&lt;/p&gt;
    </logmsg>
    <severity>Warning</severity>
  </event>
  <event>
    <uei>uei.opennms.org/nodes/nodeLabelChanged</uei>
    <event-label>OpenNMS-defined node event: nodeLabelChanged</event-label>
    <descr>
      &lt;p&gt;Node #&lt;a
      href="element/node.jsp?node=%nodeid%"&gt;%nodeid%&lt;/a&gt;'s
      label was changed from "%parm[oldNodeLabel]%" to
      "%parm[newNodeLabel]%".&lt;/p&gt;
    </descr>
    <logmsg dest='logndisplay'>
      Node #&lt;a
      href="element/node.jsp?node=%nodeid%"&gt;%nodeid%&lt;/a&gt;'s
      label was changed from "%parm[oldNodeLabel]%" to
      "%parm[newNodeLabel]%".
    </logmsg>
    <severity>Normal</severity>
  </event>
  <event>
    <uei>uei.opennms.org/nodes/nodeLostService</uei>
    <event-label>OpenNMS-defined node event: nodeLostService</event-label>
    <descr>
      &lt;p&gt;A %service% outage was identified on interface
      %interface%.&lt;/p&gt; &lt;p&gt;A new Outage record has been
      created and service level availability calculations will be
      impacted until this outage is resolved.&lt;/p&gt;
    </descr>
    <logmsg dest='logndisplay'>
      %service% outage identified on interface %interface% with reason code: %parm[eventReason]%.
    </logmsg>
    <severity>Minor</severity>
        <alarm-data reduction-key="%uei%:%dpname%:%nodeid%:%interface%:%service%" alarm-type="1" auto-clean="false" />
  </event>
  <event>
    <uei>uei.opennms.org/nodes/nodeRegainedService</uei>
    <event-label>OpenNMS-defined node event: nodeRegainedService</event-label>
    <descr>
      &lt;p&gt;The %service% service on interface %interface% was
      previously down and has been restored.&lt;/p&gt;
      &lt;p&gt;This event is generated when a service which had
      previously failed polling attempts is again responding to
      polls by OpenNMS. &lt;/p&gt; &lt;p&gt;This event will cause
      any active outages associated with this service/interface
      combination to be cleared.&lt;/p&gt;
    </descr>
    <logmsg dest='logndisplay'>
      The %service% outage on interface %interface% has been
      cleared. Service is restored.
    </logmsg>
    <severity>Normal</severity>
        <alarm-data reduction-key="%uei%:%dpname%:%nodeid%:%interface%:%service%" 
                    alarm-type="2" 
                    clear-key="uei.opennms.org/nodes/nodeLostService:%dpname%:%nodeid%:%interface%:%service%" 
                    auto-clean="false"/>
  </event>
  <event>
    <uei>uei.opennms.org/nodes/nodeUp</uei>
    <event-label>OpenNMS-defined node event: nodeUp</event-label>
    <descr>
      &lt;p&gt;Node %parm[nodelabel]% which was previously down is
      now up.&lt;/p&gt; &lt;p&gt;This event is generated when node
      outage processing determines that all interfaces on the node
      are up.&lt;/p&gt; &lt;p&gt;This event will cause any active
      outages associated with this node to be cleared.&lt;/p&gt;
    </descr>
    <logmsg dest='logndisplay'>
      Node %parm[nodelabel]% is up.
    </logmsg>
    <severity>Normal</severity>
        <alarm-data reduction-key="%uei%:%dpname%:%nodeid%" 
                    alarm-type="2" 
                    clear-key="uei.opennms.org/nodes/nodeDown:%dpname%:%nodeid%" 
                    auto-clean="false" />
  </event>
  <event>
    <uei>uei.opennms.org/nodes/primarySnmpInterfaceChanged</uei>
    <event-label>OpenNMS-defined node event: primarySnmpInterfaceChanged</event-label>
    <descr>
      &lt;p&gt;This event indicates that the interface selected
      for SNMP data collection for this node has changed. This is
      usually due to a network or address reconfiguration
      impacting this device.&lt;/p&gt;
    </descr>
    <logmsg dest='logndisplay'>
      Primary SNMP interface for node &lt;a
      href="element/node.jsp?node=%nodeid%"&gt;%nodeid%&lt;/a&gt;
      has changed from %parm[oldPrimarySnmpAddress]% to
      %parm[newPrimarySnmpAddress]%.
    </logmsg>
    <severity>Warning</severity>
  </event>
  <event>
    <uei>uei.opennms.org/nodes/reinitializePrimarySnmpInterface</uei>
    <event-label>OpenNMS-defined node event: reinitializePrimarySnmpInterface</event-label>
    <descr>
      &lt;p&gt;A change in configuration on this node has been
      detected and the SNMP data collection mechanism is being
      triggered to refresh its required profile of the remote
      node.&lt;/p&gt;
    </descr>
    <logmsg dest='logndisplay'>
      SNMP information on %interface% is being refreshed for data
      collection purposes.
    </logmsg>
    <severity>Warning</severity>
  </event>
  <event>
                <uei>uei.opennms.org/nodes/serviceResponsive</uei>
    <event-label>OpenNMS-defined node event: serviceResponsive</event-label>
    <descr>
      &lt;p&gt;The %service% service which was previously unresponsive
      is now responding normally on interface %interface%.&lt;/p&gt; 
    </descr>
    <logmsg dest='logndisplay'>
      %service% is responding normally on interface %interface%.
    </logmsg>
    <severity>Normal</severity>
        </event>
  <event>
    <uei>uei.opennms.org/nodes/serviceDeleted</uei>
    <event-label>OpenNMS-defined node event: serviceDeleted</event-label>
    <descr>
      &lt;p&gt;Service %service% was deleted from interface
      %interface%, associated with Node ID# %nodeid%.&lt;/p&gt;
      &lt;p&gt;When a service is deleted from an interface, it is
      due to extended downtime of that service of over seven (7)
      days.&lt;/p&gt; &lt;p&gt;If a previously deleted service
      becomes active again on an interface, it will be re-added to
      the OpenNMS database as a new occurrence of that service and
      will be disassociated with any historic outages.&lt;/p&gt;
    </descr>
    <logmsg dest='logndisplay'>
      The %service% service was deleted from interface
      %interface%.
    </logmsg>
    <severity>Warning</severity>
  </event>
  <event>
                <uei>uei.opennms.org/nodes/serviceUnresponsive</uei>
    <event-label>OpenNMS-defined node event: serviceUnresponsive</event-label>
    <descr>
      &lt;p&gt;The %service% service is up but was unresponsive 
      during the last poll on interface %interface%.&lt;/p&gt; 
    </descr>
    <logmsg dest='logndisplay'>
      %service% is up but unresponsive on interface %interface%.
    </logmsg>
    <severity>Minor</severity>
        </event>
  <event>
    <uei>uei.opennms.org/threshold/highThresholdExceeded</uei>
    <event-label>OpenNMS-defined threshold event: highThresholdExceeded</event-label>
    <descr>
      &lt;p&gt;High threshold exceeded for %service% datasource
                        %parm[ds]% on interface %interface%, parms: %parm[all]%&lt;/p&gt;
                        &lt;p&gt;By default, OpenNMS watches some key parameters
                        on devices in your network and will alert you with
                        an event if certain conditions arise. For example, if
                        the CPU utilization on your Cisco router maintains an
                        inordinately high percentage of utilization for an extended
                        period, an event will be generated. These thresholds are
                        determined and configured based on vendor recommendations,
                        tempered with real-world experience in working
                        deployments.&lt;/p&gt; &lt;p&gt;This specific event
                        indicates that a high threshold was exceeded.&lt;/p&gt;
    </descr>
    <logmsg dest='logndisplay'>
      High threshold exceeded for %service% datasource %parm[ds]% on interface
      %interface%, parms: %parm[all]%
    </logmsg>
    <severity>Warning</severity>
    <alarm-data reduction-key="%uei%:%dpname%:%nodeid%:%interface%:%parm[ds]%:%parm[threshold]%:%parm[trigger]%:%parm[rearm]%:%parm[label]%" alarm-type="1" auto-clean="false"/>
  </event>
  <event>
    <uei>uei.opennms.org/threshold/lowThresholdExceeded</uei>
    <event-label>OpenNMS-defined threshold event: lowThresholdExceeded</event-label>
    <descr>
      &lt;p&gt;Low threshold exceeded for %service% datasource
                        %parm[ds]% on interface %interface%, parms: %parm[all]%.&lt;/p&gt;
                        &lt;p&gt;By default, OpenNMS watches some key parameters
                        on devices in your network and will alert you with
                        an event if certain conditions arise. For example, if
                        the CPU utilization on your Cisco router maintains an
                        inordinately high percentage of utilization for an extended
                        period, an event will be generated. These thresholds are
                        determined and configured based on working experience with
                        real deployments, not vendor recommendation alone.&lt;/p&gt;
                        &lt;p&gt;This specific event indicates that a low threshold
                        was exceeded.&lt;/p&gt;
    </descr>
    <logmsg dest='logndisplay'>
      Low threshold exceeded for %service% datasource %parm[ds]% on interface
      %interface%, parms: %parm[all]%
    </logmsg>
    <severity>Warning</severity>
    <alarm-data reduction-key="%uei%:%dpname%:%nodeid%:%interface%:%parm[ds]%:%parm[threshold]%:%parm[trigger]%:%parm[rearm]%:%parm[label]%" alarm-type="1" auto-clean="false"/>
  </event>
        <event>
                <uei>uei.opennms.org/threshold/highThresholdRearmed</uei>
                <event-label>OpenNMS-defined threshold event: highThresholdRearmed</event-label>
                <descr>
                        &lt;p&gt;High threshold has been rearmed for %service% datasource
                        %parm[ds]% on interface %interface%, parms: %parm[all]%&lt;/p&gt;
                        &lt;p&gt;By default, OpenNMS watches some key parameters
                        on devices in your network and will alert you with
                        an event if certain conditions arise. For example, if
                        the CPU utilization on your Cisco router maintains an
                        inordinately high percentage of utilization for an extended
                        period, an event will be generated. These thresholds are
                        determined and configured based on vendor recommendations,
                        tempered with real-world experience in working
                        deployments.&lt;/p&gt; &lt;p&gt;This specific event
                        indicates that a high threshold was exceeded but then dropped 
      below the rearm threshold..&lt;/p&gt;
                </descr>
                <logmsg dest='logndisplay'>
                        High threshold rearmed for %service% datasource %parm[ds]% on interface
                        %interface%, parms: %parm[all]%
                </logmsg>
                <severity>Normal</severity>
                <alarm-data reduction-key="%uei%:%dpname%:%nodeid%:%interface%:%parm[ds]%:%parm[threshold]%:%parm[trigger]%:%parm[rearm]%:%parm[label]%" alarm-type="2" clear-key="uei.opennms.org/threshold/highThresholdExceeded:%dpname%:%nodeid%:%interface%:%parm[ds]%:%parm[threshold]%:%parm[trigger]%:%parm[rearm]%:%parm[label]%" auto-clean="false"/>
        </event>
        <event>
                <uei>uei.opennms.org/threshold/lowThresholdRearmed</uei>
                <event-label>OpenNMS-defined threshold event: lowThresholdRearmed</event-label>
                <descr>
                        &lt;p&gt;Low threshold has been rearmed for %service% datasource
                        %parm[ds]% on interface %interface%, parms: %parm[all]%.&lt;/p&gt;
                        &lt;p&gt;By default, OpenNMS watches some key parameters
                        on devices in your network and will alert you with
                        an event if certain conditions arise. For example, if
                        the CPU utilization on your Cisco router maintains an
                        inordinately high percentage of utilization for an extended
                        period, an event will be generated. These thresholds are
                        determined and configured based on working experience with
                        real deployments, not vendor recommendation alone.&lt;/p&gt;
                        &lt;p&gt;This specific event indicates that a low threshold
                        was exceeded but then dropped below the rearm threshold.&lt;/p&gt;
                </descr>
                <logmsg dest='logndisplay'>
                        Low threshold rearmed for %service% datasource %parm[ds]% on interface
                        %interface%, parms: %parm[all]%
                </logmsg>
                <severity>Normal</severity>
                <alarm-data reduction-key="%uei%:%dpname%:%nodeid%:%interface%:%parm[ds]%:%parm[threshold]%:%parm[trigger]%:%parm[rearm]%:%parm[label]%" alarm-type="2" clear-key="uei.opennms.org/threshold/lowThresholdExceeded:%dpname%:%nodeid%:%interface%:%parm[ds]%:%parm[threshold]%:%parm[trigger]%:%parm[rearm]%:%parm[label]%" auto-clean="false"/>
        </event>
  <event>
    <uei>uei.opennms.org/nodes/thresholdingFailed</uei>
    <event-label>OpenNMS-defined threshold event: thresholdingFailed</event-label>
    <descr>
      &lt;p&gt;%service% thresholding on interface %interface%
      failed.&lt;/p&gt;
    </descr>
    <logmsg dest='logndisplay'>
      %service% thresholding on interface %interface% failed.
    </logmsg>
    <severity>Warning</severity>
  </event>
  <event>
    <uei>uei.opennms.org/nodes/thresholdingSucceeded</uei>
    <event-label>OpenNMS-defined threshold event: thresholdingSucceeded</event-label>
    <descr>
      &lt;p&gt;%service% thresholding on interface %interface%
      previously failed and has been restored.&lt;/p&gt;
    </descr>
    <logmsg dest='logndisplay'>
      %service% thresholding on interface %interface% previously
      failed and has been restored.
    </logmsg>
    <severity>Normal</severity>
  </event>
  <event>
    <uei>uei.opennms.org/vulnscand/specificVulnerabilityScan</uei>
    <event-label>OpenNMS-defined vulnscand event: specificVulnerabilityScan</event-label>
    <descr>
      &lt;p&gt;A vulnerabilities scan has been forced.&lt;/p&gt;
    </descr>
    <logmsg dest='logndisplay'>
      &lt;p&gt;A vulnerabilities scan has been forced on this
      interface.&lt;/p&gt;
    </logmsg>
    <severity>Warning</severity>
  </event>
  <event>
    <uei>uei.opennms.org/threshold/relativeChangeExceeded</uei>
    <event-label>OpenNMS-defined threshold event: relativeChangeExceeded</event-label>
    <descr>
      &lt;p&gt;Relative change exceeded for %service% datasource %parm[ds]% on interface %interface%, parms: %parm[all]%&lt;/p&gt;
    </descr>
    <logmsg dest='logndisplay'>
      Relative change exceeded for %service% datasource %parm[ds]% on interface %interface%, parms: %parm[all]%
    </logmsg>
    <severity>Warning</severity>
  </event>
    <event>
      <uei>uei.opennms.org/threshold/absoluteChangeExceeded</uei>
      <event-label>OpenNMS-defined threshold event: absoluteChangeExceeded</event-label>
      <descr>
        &lt;p&gt;Absolute change exceeded for %service% datasource %parm[ds]% on interface %interface%, parms: %parm[all]%&lt;/p&gt;
      </descr>
      <logmsg dest='logndisplay'>
        Absolute change exceeded for %service% datasource %parm[ds]% on interface %interface%, parms: %parm[all]%
      </logmsg>
      <severity>Warning</severity>
    </event>
    <event>
      <uei>uei.opennms.org/vacuumd/alarmEscalated</uei>
      <event-label>OpenNMS-defined internal event: alarmEscalated</event-label>
      <descr>
        &lt;p&gt;Alarm #&lt;a href="/opennms/alarm/detail.jsp?id=%parm[alarmId]%"&gt;%parm[alarmId]%&lt;/a&gt;
        was determined to require an escalation of its severity.&lt;/p&gt;
      </descr>
      <logmsg dest='logndisplay'>
        &lt;p&gt;Alarm #&lt;a href="/opennms/alarm/detail.jsp?id=%parm[alarmId]%"&gt;%parm[alarmId]%&lt;/a&gt;
        for node:%nodelabel%; interface:%interface%; service:%service%; was escalated.&lt;/p&gt;
      </logmsg>
      <severity>Minor</severity>
    </event>
    <event>    
        <uei>uei.opennms.org/nodes/assetInfoChanged</uei>
        <event-label>OpenNMS-defined node event: assetInfoChanged</event-label>
        <descr>
                &lt;p&gt;The Asset info for node %nodeid% (%nodelabel%)
                has been changed via the webUI.&lt;/p&gt;
        </descr>
        <logmsg dest='logndisplay'>
                &lt;p&gt;The Asset info for node %nodeid% (%nodelabel%)
                has been changed via the webUI.&lt;/p&gt;
        </logmsg>
        <severity>Normal</severity>
    </event>
  <event>
    <uei>uei.opennms.org/services/passiveServiceStatus</uei>
    <event-label>OpenNMS-defined service event: passiveServiceStatus</event-label>
    <descr>
      &lt;p&gt;Status information for service %service% has been updated.&lt;/p&gt;
    </descr>
    <logmsg dest='logndisplay'>
      &lt;p&gt;Status information for service %service% has been updated.&lt;/p&gt;
    </logmsg>
    <severity>Normal</severity>
<!--    
    <alarm-data reduction-key="%uei%:%dpname%:%nodeid%:%interface%:%service%" alarm-type="3" auto-clean="false" />
-->
  </event>
  <event>
    <uei>uei.opennms.org/internal/demandPollService</uei>
    <event-label>OpenNMS-defined node event: DemandPoll</event-label>
    <descr>
      &lt;p&gt;The Demand Poll requested on %nodeid% (%nodelabel%)
    </descr>
    <logmsg dest='logndisplay'>
      &lt;p&gt;The Demand Poll requested on %nodeid% (%nodelabel%).&lt;/p&gt;
    </logmsg>
    <severity>Normal</severity>
  </event>
  <event>
    <mask>
      <maskelement>
        <mename>id</mename>
        <mevalue>.1.3.6.1.4.1.5813.1</mevalue>
      </maskelement>
      <maskelement>
        <mename>generic</mename>
        <mevalue>6</mevalue>
      </maskelement>
      <maskelement>
        <mename>specific</mename>
        <mevalue>1</mevalue>
      </maskelement>
    </mask>
    <uei>uei.opennms.org/traps/forwardedEvent</uei>
    <event-label>OpenNMS-defined SNMP Trap: forwardedEvent
    </event-label>
    <descr>
      &lt;p&gt;An OpenNMS Event has been received as an SNMP Trap
      with the following information:&lt;/p&gt; &lt;UL&gt;
      &lt;LI&gt;Database ID: %parm[#1]% &lt;LI&gt;Distributed
      Poller Name: %parm[#2]% &lt;LI&gt;Event Creation Time:
      %parm[#3]% &lt;LI&gt;Master Station: %parm[#4]%
      &lt;LI&gt;UEI: %parm[#5]% &lt;LI&gt;Source: %parm[#6]%
      &lt;LI&gt;Node ID: %parm[#7]% &lt;LI&gt;Time: %parm[#8]%
      &lt;LI&gt;Host: %parm[#9]% &lt;LI&gt;Interface: %parm[#10]%
      &lt;LI&gt;SNMP Host: %parm[#11]% &lt;LI&gt;Service:
      %parm[#12]% &lt;LI&gt;Description: %parm[#13]%
      &lt;LI&gt;Severity: %parm[#14]% &lt;LI&gt;Path Outage:
      %parm[#15]% &lt;LI&gt;Operator Instructions: %parm[#16]%
      &lt;/UL&gt;
    </descr>
    <logmsg dest='logndisplay'>
      &lt;p&gt;An OpenNMS Event has been received as an SNMP Trap
      with UEI: %parm[#5]%.&lt;/p&gt;
    </logmsg>
    <severity>Normal</severity>
  </event>
  <event>
    <mask>
      <maskelement>
        <mename>id</mename>
        <mevalue>.1.3.6.1.4.1.5813.1</mevalue>
      </maskelement>
      <maskelement>
        <mename>generic</mename>
        <mevalue>6</mevalue>
      </maskelement>
      <maskelement>
        <mename>specific</mename>
        <mevalue>2</mevalue>
      </maskelement>
    </mask>
    <uei>uei.opennms.org/traps/tl1AutonomousMessageTrap</uei>
    <event-label>OpenNMS-defined trap event: tl1AutonomousMessageTrap</event-label>
    <descr>
  &lt;p&gt;This trap is used to convey the contents of a TL1 autonomous message
  received from a TL1 NE or a north-bound TL1 EMS. Managers receiving
  this trap may need to perform additional analysis of its varbinds in
  order to realize value from this trap.&lt;/p&gt;&lt;table&gt;
    &lt;tr&gt;&lt;td&gt;&lt;b&gt;

    openNMS-event-nodeid&lt;/b&gt;&lt;/td&gt;&lt;td&gt;
    %parm[#1]%&lt;/td&gt;&lt;td&gt;&lt;p&gt;&lt;/p&gt;&lt;/td&gt;&lt;/tr&gt;
    &lt;tr&gt;&lt;td&gt;&lt;b&gt;

    openNMS-event-time&lt;/b&gt;&lt;/td&gt;&lt;td&gt;
    %parm[#2]%&lt;/td&gt;&lt;td&gt;&lt;p&gt;&lt;/p&gt;&lt;/td&gt;&lt;/tr&gt;
    &lt;tr&gt;&lt;td&gt;&lt;b&gt;

    openNMS-event-host&lt;/b&gt;&lt;/td&gt;&lt;td&gt;
    %parm[#3]%&lt;/td&gt;&lt;td&gt;&lt;p&gt;&lt;/p&gt;&lt;/td&gt;&lt;/tr&gt;
    &lt;tr&gt;&lt;td&gt;&lt;b&gt;

    openNMS-event-interface&lt;/b&gt;&lt;/td&gt;&lt;td&gt;
    %parm[#4]%&lt;/td&gt;&lt;td&gt;&lt;p&gt;&lt;/p&gt;&lt;/td&gt;&lt;/tr&gt;
    &lt;tr&gt;&lt;td&gt;&lt;b&gt;

    openNMS-event-service&lt;/b&gt;&lt;/td&gt;&lt;td&gt;
    %parm[#5]%&lt;/td&gt;&lt;td&gt;&lt;p&gt;&lt;/p&gt;&lt;/td&gt;&lt;/tr&gt;
    &lt;tr&gt;&lt;td&gt;&lt;b&gt;

    openNMS-event-severity&lt;/b&gt;&lt;/td&gt;&lt;td&gt;
    %parm[#6]%&lt;/td&gt;&lt;td&gt;&lt;p&gt;&lt;/p&gt;&lt;/td&gt;&lt;/tr&gt;
    &lt;tr&gt;&lt;td&gt;&lt;b&gt;

    tl1amRawMessage&lt;/b&gt;&lt;/td&gt;&lt;td&gt;
    %parm[#7]%&lt;/td&gt;&lt;td&gt;&lt;p&gt;&lt;/p&gt;&lt;/td&gt;&lt;/tr&gt;
    &lt;tr&gt;&lt;td&gt;&lt;b&gt;

    tl1amAlarmCode&lt;/b&gt;&lt;/td&gt;&lt;td&gt;
    %parm[#8]%&lt;/td&gt;&lt;td&gt;&lt;p&gt;&lt;/p&gt;&lt;/td&gt;&lt;/tr&gt;
    &lt;tr&gt;&lt;td&gt;&lt;b&gt;

    tl1amAutonomousTag&lt;/b&gt;&lt;/td&gt;&lt;td&gt;
    %parm[#9]%&lt;/td&gt;&lt;td&gt;&lt;p&gt;&lt;/p&gt;&lt;/td&gt;&lt;/tr&gt;
    &lt;tr&gt;&lt;td&gt;&lt;b&gt;

    tl1amVerb&lt;/b&gt;&lt;/td&gt;&lt;td&gt;
    %parm[#10]%&lt;/td&gt;&lt;td&gt;&lt;p&gt;&lt;/p&gt;&lt;/td&gt;&lt;/tr&gt;
    &lt;tr&gt;&lt;td&gt;&lt;b&gt;

    tl1amAutoBlock&lt;/b&gt;&lt;/td&gt;&lt;td&gt;
    %parm[#11]%&lt;/td&gt;&lt;td&gt;&lt;p&gt;&lt;/p&gt;&lt;/td&gt;&lt;/tr&gt;
    &lt;tr&gt;&lt;td&gt;&lt;b&gt;

    tl1amAID&lt;/b&gt;&lt;/td&gt;&lt;td&gt;
    %parm[#12]%&lt;/td&gt;&lt;td&gt;&lt;p&gt;&lt;/p&gt;&lt;/td&gt;&lt;/tr&gt;
    &lt;tr&gt;&lt;td&gt;&lt;b&gt;

    tl1amAdditionalParams&lt;/b&gt;&lt;/td&gt;&lt;td&gt;
    %parm[#13]%&lt;/td&gt;&lt;td&gt;&lt;p&gt;&lt;/p&gt;&lt;/td&gt;&lt;/tr&gt;&lt;/table&gt;
    </descr>
      <logmsg dest='logndisplay'>&lt;p&gt;
        openNMS-tl1AutonomousMessageTrap trap received 
        openNMS-event-nodeid=%parm[#1]% 
        openNMS-event-time=%parm[#2]% 
        openNMS-event-host=%parm[#3]% 
        openNMS-event-interface=%parm[#4]% 
        openNMS-event-service=%parm[#5]% 
        openNMS-event-severity=%parm[#6]% 
        tl1amRawMessage=%parm[#7]% 
        tl1amAlarmCode=%parm[#8]% 
        tl1amAutonomousTag=%parm[#9]% 
        tl1amVerb=%parm[#10]% 
        tl1amAutoBlock=%parm[#11]% 
        tl1amAID=%parm[#12]% 
        tl1amAdditionalParams=%parm[#13]%&lt;/p&gt;
      </logmsg>
    <severity>Normal</severity>
  </event>

  <!-- Remote Location Monitor Events -->
  <event>
    <uei>uei.opennms.org/remote/nodes/nodeLostService</uei>
    <event-label>OpenNMS defined remote poller event: A remote location monitor detected a node lost service</event-label>
    <descr>
      &lt;p&gt;A %service% outage was identified on interface
    %interface% from remote location monitor %parm[locationMonitorId]%.
    &lt;/p&gt;
    </descr>
    <logmsg dest='logndisplay'>
      %service% outage identified on interface %interface% from remote location
      monitor %parm[locationMonitorId]% with reason code: %parm[eventReason]%.
    </logmsg>
    <severity>Minor</severity>
    <alarm-data reduction-key="%uei%:%dpname%:%nodeid%:%interface%:%service%" alarm-type="1" auto-clean="false" />
  </event>
  
  <event>
    <uei>uei.opennms.org/remote/nodes/nodeRegainedService</uei>
    <event-label>OpenNMS defined remote poller event: A remote location monitor detected a node regained service</event-label>
    <descr>
      &lt;p&gt;The %service% service on interface %interface% was
    previously down as viewed by remote location monitor
    %parm[locationMonitorId]% and has been restored.&lt;/p&gt;
    &lt;p&gt;This event is generated when a service which had
    previously failed polling attempts is again responding to
    polls by OpenNMS. &lt;/p&gt;
    </descr>
    <logmsg dest='logndisplay'>
      The %service% outage on interface %interface% as viewed by
      remote location monitor %parm[locationMonitorId]% has been
    cleared.
    </logmsg>
    <severity>Normal</severity>
    <alarm-data reduction-key="%uei%:%dpname%:%nodeid%:%interface%:%service%" 
                alarm-type="2" 
                clear-key="uei.opennms.org/remote/nodes/nodeLostService:%dpname%:%nodeid%:%interface%:%service%" 
                auto-clean="false"/>
  </event>
  
  <event>
    <uei>uei.opennms.org/remote/locationMonitorRegistered</uei>
    <event-label>OpenNMS defined remote poller event: A remote location monitor has registered</event-label>
    <descr>
      This event is sent by the remote location monitor server side API when
      a remote location monitor is created. 
    </descr>
    <logmsg dest='logndisplay'>
      A remote location monitor has registered and been given the id: %parm[locationMonitorId]%.
    </logmsg>
    <severity>Normal</severity>
  </event>
  
  <event>
    <uei>uei.opennms.org/remote/locationMonitorStarted</uei>
    <event-label>OpenNMS defined remote poller event: A remote location monitor has started polling</event-label>
    <descr>
      This event is sent when a registered remote location monitor begins
      monitoring services defined in its configuration.
    </descr>
    <logmsg dest='logndisplay'>
      The remote location monitor: %parm[locationMonitorId]% has started polling.
    </logmsg>
    <severity>Normal</severity>
  </event>
  
  <event>
    <uei>uei.opennms.org/remote/locationMonitorPaused</uei>
    <event-label>OpenNMS defined remote poller event: A remote location monitor has been paused</event-label>
    <descr>
      This event is sent when a registered remote location monitor is configured with
      a polling package containing no services to poll. (experimental)
      
      The idea here is that a webui administrator can pause a remote location monitor
      and the remote location monitor's configuration is changed to an empty
      polling package.
    </descr>
    <logmsg dest='logndisplay'>
      The remote location monitor: %parm[locationMonitorId]% has been paused.
    </logmsg>
    <severity>Minor</severity>
  </event>
  
  <event>
    <uei>uei.opennms.org/remote/locationMonitorStopped</uei>
    <event-label>OpenNMS defined remote poller event: A remote location monitor has been shutdown.</event-label>
    <descr>
      This event is sent when a registered remote location monitor is
      shutdown by the remote system.
    </descr>
    <logmsg dest='logndisplay'>
      The remote location monitor: %parm[locationMonitorId]% has been shutdown.
    </logmsg>
    <severity>Normal</severity>
  </event>
  
  <event>
    <uei>uei.opennms.org/remote/locationMonitorDisconnected</uei>
    <event-label>OpenNMS defined remote poller event: A remote location monitor has disconnected</event-label>
    <descr>
      This event is sent when a registered remote location fails to report
      status and check for configuration changes at the required interval.
    </descr>
    <logmsg dest='logndisplay'>
      The remote location monitor: %parm[locationMonitorId]% has disconnected.
    </logmsg>
    <severity>Warning</severity>
    <alarm-data reduction-key="%uei%:%parm[locationMonitorId]%" alarm-type="1" auto-clean="false"/>
  </event>
  
  <event>
    <uei>uei.opennms.org/remote/locationMonitorReconnected</uei>
    <event-label>OpenNMS defined remote poller event: A disconnected remote location monitor has reconnected</event-label>
    <descr>
      This event is sent when a disconnected remote location monitor reconnects
      and reports status changes and checks for configuration changes.
    </descr>
    <logmsg dest='logndisplay'>
      The disconnected remote location monitor: %parm[locationMonitorId]% has reconnected.
    </logmsg>
    <severity>Normal</severity>
    <alarm-data reduction-key="%uei%:%parm[locationMonitorId]%" 
                alarm-type="2" 
                clear-key="uei.opennms.org/remote/locationMonitorDisconnected:%parm[locationMonitorId]%" 
                auto-clean="false"/>
  </event>
  
  <event>
    <uei>uei.opennms.org/remote/configurationChangeDetected</uei>
    <event-label>OpenNMS defined remote poller event: A remote location monitor's configuration has been changed</event-label>
    <descr>
      This event is sent when a remote location monitor's configuration has been
      changed and was detected by the monitor.
    </descr>
    <logmsg dest='logndisplay'>
      The remote location monitor: %parm[locationMonitorId]% configuration has been changed.
    </logmsg>
    <severity>Normal</severity>
  </event> 

  <event>
    <uei>uei.opennms.org/correlation/remote/wideSpreadOutage</uei>
    <event-label>OpenNMS defined correlator event: A widespread outage has been detected</event-label>
    <descr>
      This event is sent when a widespread outage is detected.  Typically used in correlation rules
      that detected a threshold # of monitors have detected the same outage.
    </descr>
    <logmsg dest='logndisplay'>
      A wide spread outage of the service: %service% has been correlated from multiple location monitors.
    </logmsg>
    <severity>Major</severity>
    <alarm-data reduction-key="%uei%:%dpname%:%nodeid%:%interface%:%service%" alarm-type="1" auto-clean="false" />
  </event>

  <event>
    <uei>uei.opennms.org/correlation/remote/wideSpreadOutageResolved</uei>
    <event-label>OpenNMS defined correlator event: A widespread outage has been resolved</event-label>
    <descr>
      This event is sent when a widespread outage has been cleared.  Typically used in correlation rules
      that have detected that a wide spread outage has been cleared.
    </descr>
    <logmsg dest='logndisplay'>
      A wide spread outage of the service: %service% has been resolved.
    </logmsg>
    <severity>Normal</severity>
    <alarm-data reduction-key="%uei%:%dpname%:%nodeid%:%interface%:%service%" alarm-type="2" clear-key="uei.opennms.org/correlation/remote/wideSpreadOutage:%dpname%:%nodeid%:%interface%:%service%" auto-clean="false" />
  </event> 

  <event>
    <uei>uei.opennms.org/correlation/serviceFlapping</uei>
    <event-label>OpenNMS defined correlator event: A service has been detected to be in a flapping state</event-label>
    <descr>
      This event is sent when a correlation rule has detected that a service is flapping.
    </descr>
    <logmsg dest='logndisplay'>
      The service: %service% has been correlated to indicate a flapping state.
    </logmsg>
    <severity>Minor</severity>
    <alarm-data reduction-key="%uei%:%dpname%:%nodeid%:%interface%:%service%" alarm-type="3" auto-clean="false" />
  </event>

  <event>
    <uei>uei.opennms.org/internal/schedOutagesChanged</uei>
    <event-label>OpenNMS-defined internal event: scehduled outage configuration changed</event-label>
    <descr>
      This event is sent by the WebUI or the user when scheduled outage configuration has changed and shoule be reloaded
    </descr>
    <logmsg dest='logndisplay'>
      The scheduled outage configuration has been changed and should be reloaded
    </logmsg>
    <severity>Normal</severity>
  </event>

  <event>
    <uei>uei.opennms.org/internal/thresholdConfigChange</uei>
    <event-label>OpenNMS-defined internal event: threshold configuration changed</event-label>
    <descr>
      This event is sent by the WebUI or the user when threshold configuration has changed and should be reloaded
    </descr>
    <logmsg dest='logndisplay'>
      The thresholds configuration has been changed and should be reloaded
    </logmsg>
    <severity>Normal</severity>
  </event> 

  <event>
    <uei>uei.opennms.org/internal/eventsConfigChange</uei>
    <event-label>OpenNMS-defined internal event: event configuration changed</event-label>
    <descr>
      This event is sent by the WebUI or the user when event configuration has changed and should be reloaded
    </descr>
    <logmsg dest='logndisplay'>
      The events configuration has been changed and should be reloaded
    </logmsg>
    <severity>Normal</severity>
  </event> 
  <event>
    <uei>uei.opennms.org/internal/discoveryConfigChange</uei>
    <event-label>OpenNMS-defined internal event: discovery configuration changed</event-label>
    <descr>
      This event is sent by the WebUI or the user when discovery configuration has changed and should be reloaded
    </descr>
    <logmsg dest='logndisplay'>
      The discovery configuration has been changed and should be reloaded
    </logmsg>
    <severity>Normal</severity>
  </event>
  
  <event>
    <uei>uei.opennms.org/troubleTicket/create</uei>
    <event-label>OpenNMS defined trouble ticket event: A request has been made to create a trouble ticket</event-label>
    <descr>
      This event is generated to invoke the asynchronous Trouble Ticket API in OpenNMS
      for creating a new trouble ticket.
    </descr>
    <logmsg dest='logndisplay'>
      A request has been generated to create a trouble ticket.
    </logmsg>
    <severity>Normal</severity>
  </event>
  
  <event>
    <uei>uei.opennms.org/troubleTicket/update</uei>
    <event-label>OpenNMS defined trouble ticket event: A request has been made to update a trouble ticket</event-label>
    <descr>
      This event is generated to invoke the asynchronous Trouble Ticket API in OpenNMS
      for updating an existing trouble ticket.
    </descr>
    <logmsg dest='logndisplay'>
      A request has been generated to update a trouble ticket.
    </logmsg>
    <severity>Normal</severity>
  </event>
  
  <event>
    <uei>uei.opennms.org/troubleTicket/close</uei>
    <event-label>OpenNMS defined trouble ticket event: A request has been made to close a trouble ticket</event-label>
    <descr>
      This event is generated to invoke the asynchronous Trouble Ticket API in OpenNMS
      for closing an existing trouble ticket.
    </descr>
    <logmsg dest='logndisplay'>
      A request has been generated to close a trouble ticket.
    </logmsg>
    <severity>Normal</severity>
  </event>

  <event>
    <uei>uei.opennms.org/troubleTicket/cancel</uei>
    <event-label>OpenNMS defined trouble ticket event: A request has been made to cancel a trouble ticket</event-label>
    <descr>
      This event is generated to invoke the asynchronous Trouble Ticket API in OpenNMS
      for canceling an existing trouble ticket.
    </descr>
    <logmsg dest='logndisplay'>
      A request has been generated to cancel a trouble ticket.
    </logmsg>
    <severity>Normal</severity>
  </event>
  
  <event>
    <uei>uei.opennms.org/troubleTicket/communicationError</uei>
    <event-label>OpenNMS defined trouble ticket event: A communication error occurred</event-label>
    <descr>
      This event is generated when OpenNMS is unable to retrive, save or update a ticket
      via the Trouble Ticket API.
    </descr>
    <logmsg dest='logndisplay'>
      A communication error occurred between OpenNMS and the Trouble Ticket system.
      Communications failed with reason: %parm[reason]%.
    </logmsg>
    <severity>Warning</severity>
  </event>
  
  <event>
    <uei>uei.opennms.org/internal/promoteQueueData</uei>
    <event-label>OpenNMS defined event: A request has been made promote data from the RRD Queue</event-label>
    <descr>
      This event is generated to invoke the promotion data of the Queueing RRD Strategy.
    </descr>
    <logmsg dest='logonly'>
      A request has been generated to promote data from the queue for the file(s): %parm[filesToPromote]%.
    </logmsg>
    <severity>Normal</severity>
  </event>

  <event>
    <uei>uei.opennms.org/internal/translator/hypericAlert</uei>
    <event-label>OpenNMS defined event: An event received from Hyperic has been translated</event-label>
    <descr>
      This is a translated Hyperic Alert to associate with OpenNMS entity..&lt;p&gt;

      &lt;p&gt;Alert reason: %parm[action.shortReason]% &lt;/p&gt;
      &lt;p&gt;Alert reason: %parm[action.longReason]% &lt;/p&gt;
      &lt;p&gt;&lt;a href=&quot;%parm[resource.url]%" &gt; %parm[resource.name]% &lt;/a&gt;&lt;/p&gt;
    </descr>
    <logmsg dest='logndisplay'>
      &lt;p&gt;&lt;a href=&quot;%parm[alert.url]%" &gt; Hyperic Alert: %parm[action.longReason]% &lt;/a&gt;&lt;/p&gt;
    </logmsg>
    <severity>Minor</severity>
    <alarm-data reduction-key="%uei%:%dpname%:%nodeid%:%interface%:%service%:%parm[resource.name]%:%parm[alertDef.name]%" alarm-type="3" auto-clean="false" />
  </event>
  
  <event>
    <uei>uei.opennms.org/internal/syslogdConfigChange</uei>
    <event-label>OpenNMS-defined internal event: Syslogd configuration changed</event-label>
    <descr>
      This event is sent by the WebUI or the user when the Syslogd configuration has changed and should be reloaded
    </descr>
    <logmsg dest='logndisplay'>
      The Syslogd configuration has been changed and should be reloaded
    </logmsg>
    <severity>Normal</severity>
  </event> 
  
  <event> 
    <uei>uei.opennms.org/internal/authentication/successfulLogin</uei>
    <event-label>OpenNMS-defined internal event: a user has successfully authentication to the WebUI</event-label>
    <descr>
      This event is sent by the WebUI when a user has successfully authenticated
    </descr>
    <logmsg dest='donotpersist'>
      OpenNMS user %parm[user]% has logged in from %parm[ip]%.
    </logmsg>
    <severity>Normal</severity>
<!--     <alarm-data reduction-key="%uei%:%parm[user]%" alarm-type="3" auto-clean="true"/>  -->
  </event> 

  <event> 
    <uei>uei.opennms.org/internal/authentication/failure</uei>
    <event-label>OpenNMS-defined internal event: an authentication failure has occurred in WebUI</event-label>
    <descr>
      This event is sent by the WebUI when an authentication failure occurs.
    </descr>
    <logmsg dest='logndisplay'>
      OpenNMS user '%parm[user]%' (may be blank) has failed to login
      from %parm[ip]%.  The failure event is %parm[exceptionName]% with
      the message '%parm[exceptionMessage]%'.
    </logmsg>
    <severity>Minor</severity>
<!--    <alarm-data reduction-key="%uei%:%parm[exceptionName]%:%parm[user]%" alarm-type="3" auto-clean="true"/> -->
  </event>
  
  <event> 
    <uei>uei.opennms.org/internal/authentication/loggedOut</uei>
    <event-label>OpenNMS-defined internal event: a user logged out of the web UI</event-label>
    <descr>
      This event is sent by the WebUI when a user logs out of the WebUI.
    </descr>
    <logmsg dest='logndisplay'>
      OpenNMS user '%parm[user]%' logged out of the WebUI.
    </logmsg>
    <severity>Normal</severity>
<!--    <alarm-data reduction-key="%uei%:%parm[user]%" alarm-type="3" auto-clean="true"/> -->
  </event> 
  
  <event> 
    <uei>uei.opennms.org/internal/authentication/sessionRemoved</uei>
    <event-label>OpenNMS-defined internal event: a user's session was removed from the WebUI</event-label>
    <descr>
      This event is sent by the WebUI when a user's session is removed for any
      reason other than a user-initiated logout.  This generally means that
      the session timed out due to inactivity.
    </descr>
    <logmsg dest='logndisplay'>
      OpenNMS user '%parm[user]%' has been logged out of the WebUI, most likely
      due to a session timeout.
    </logmsg>
    <severity>Normal</severity>
<!--    <alarm-data reduction-key="%uei%:%parm[user]%" alarm-type="3" auto-clean="true"/> -->
  </event> 
  
  <event> 
    <uei>uei.opennms.org/api/tl1d/message/autonomous</uei>
    <event-label>OpenNMS-defined Autonomous TL1 message</event-label>
    <descr>
      This is a TL1 autonomous message delivered for host: %host%.&lt;p&gt;

      &lt;p&gt;Message: %parm[raw-message]% &lt;/p&gt;
      &lt;p&gt;Alarm Code: %parm[alarm-code]% &lt;/p&gt;
      &lt;p&gt;ATAG: %parm[atag]% &lt;/p&gt;
      &lt;p&gt;Verb: %parm[verb]% &lt;/p&gt;
      &lt;p&gt;Auto Block: %parm[autoblock]% &lt;/p&gt;
    </descr>
    <logmsg dest='logndisplay'>
      &lt;p&gt; %host%:%parm[verb]%:%parm[autoblock]% &lt;/p&gt;
    </logmsg>
    <severity>Warning</severity>
    <alarm-data reduction-key="%uei%:%host%:%parm[aid]%" alarm-type="3" auto-clean="false"/>
  </event> 
  
  <event> 
    <uei>uei.opennms.org/provisioner/provisioningAdapterFailed</uei>
    <event-label>OpenNMS-defined Provisioning Adapter Failed message</event-label>
    <descr>
      A provisioning adapter failed for host: %host%.&lt;p&gt;
      &lt;p&gt;Message: %parm[reason]% &lt;/p&gt;
    </descr>
    <logmsg dest='logndisplay'>
      &lt;p&gt; %host%:%parm[host]%:%parm[reason]% &lt;/p&gt;
    </logmsg>
    <severity>Major</severity>
    <alarm-data reduction-key="%uei%:%host%:%parm[reason]%" alarm-type="3" auto-clean="false"/>
  </event> 
  
  <event>
    <uei>uei.opennms.org/ackd/acknowledge</uei>
    <event-label>OpenNMS-defined Acknowledgment request</event-label>
    <descr>
      A message received requesting an Acknowledgable be acknowledged.
      &lt;p&gt;Acknowledgement Request:%parm[refId] of type:%parm[ackType]% was received with the action:%parm[ackAction]% was received for User: %parm[ackUser]%&lt;/p&gt;
      Typically received from an external source or as a choice of an AckReader implementation.
    </descr>
    <logmsg dest='logndisplay' >
      &lt;p&gt;Acknowledgement Request:%parm[refId] of type:%parm[ackType]% was received with the action:%parm[ackAction]% was received for User: %parm[ackUser]%.&lt;/p&gt;
     </logmsg>
     <severity>Normal</severity>
  </event>
  <event>
    <uei>uei.opennms.org/ackd/acknowledgment</uei>
    <event-label>OpenNMS-defined Acknowledgment message</event-label>
    <descr>
      A message from the acknowledgment service that an acknowledgment has been processed:
      &lt;p&gt;Acknowledgable:%parm[refId] of type:%parm[ackType]% was processed with the action:%parm[ackAction]%&lt;/p&gt;
      Typically the result of a request via an AckReader or a generated acknowledge request event.
    </descr>
    <logmsg dest='logndisplay' >
      &lt;p&gt;Acknowledgable:%parm[refId] of type:%parm[ackType]% was processed with the action:%parm[ackAction]%; Acknowledgment:%parm[ackId]%.&lt;/p&gt;
     </logmsg>
     <severity>Normal</severity>
  </event>
  <event>
    <uei>uei.opennms.org/internal/provisiond/nodeScanCompleted</uei>
    <event-label>OpenNMS-defined Provisiond Event</event-label>
    <descr>
      A message from the Provisiond NodeScan lifecycle that a NodeScan has completed:
      &lt;p&gt;The Node with Id: %nodeid%; ForeignSource: %parm[foreignSource]%; ForeignId:%parm[foreignId]% has completed.&lt;/p&gt;
      Typically the result of a request of an import request or a scheduled/user forced rescan.
    </descr>
    <logmsg dest='logndisplay' >
      &lt;p&gt;The Node with Id: %nodeid%; ForeignSource: %parm[foreignSource]%; ForeignId:%parm[foreignId]% has completed.&lt;/p&gt;
     </logmsg>
     <severity>Normal</severity>
  </event>
  <event>
    <uei>uei.opennms.org/internal/provisiond/nodeScanAborted</uei>
    <event-label>OpenNMS-defined Provisiond Event</event-label>
    <descr>
      A message from the Provisiond NodeScan lifecycle that a NodeScan has Aborted:
      &lt;p&gt;The Node with Id: %nodeid%; ForeignSource: %parm[foreignSource]%; ForeignId:%parm[foreignId]% has aborted for the following reason: %parm[reason]% &lt;/p&gt;
    </descr>
    <logmsg dest='logndisplay' >
      &lt;p&gt;The Node with Id: %nodeid%; ForeignSource: %parm[foreignSource]%; ForeignId:%parm[foreignId]% has aborted for the following reason: %parm[reason]% &lt;/p&gt;
     </logmsg>
     <severity>Warning</severity>
  </event>
  <event>
    <uei>DISCARD-MATCHING-MESSAGES</uei>
    <event-label>OpenNMS-defined DISCARD-MATCHING-MESSAGES</event-label>
    <descr>
        DISCARD-MATCHING-MESSAGES is used in the syslogd to generate events that 
        have no matching events. This event is not persisted by default.
    </descr>
    <logmsg dest='donotpersist' >
      &lt;p&gt;DISCARD-MATCHING-MESSAGES.&lt;/p&gt;
     </logmsg>
     <severity>Normal</severity>
  </event>

  <event-file>events/Rancid.events.xml</event-file>
  <event-file>events/3Com.events.xml</event-file>
  <event-file>events/AdaptecRaid.events.xml</event-file>
  <event-file>events/ADIC-v2.events.xml</event-file>
  <event-file>events/Adtran.events.xml</event-file>
  <event-file>events/Adtran.Atlas.events.xml</event-file>
  <event-file>events/Aedilis.events.xml</event-file>
  <event-file>events/AirDefense.events.xml</event-file>
  <event-file>events/AIX.events.xml</event-file>
  <event-file>events/AlcatelLucent.OmniSwitch.events.xml</event-file>
  <event-file>events/AlcatelLucent.SMSBrick.events.xml</event-file>
  <event-file>events/Allot.NetXplorer.events.xml</event-file>
  <event-file>events/Allot.SM.events.xml</event-file>
  <event-file>events/Alteon.events.xml</event-file>
  <event-file>events/Altiga.events.xml</event-file>
  <event-file>events/APC.events.xml</event-file>
  <event-file>events/APC.Best.events.xml</event-file>
  <event-file>events/APC.Exide.events.xml</event-file>
  <event-file>events/Aruba.AP.events.xml</event-file>
  <event-file>events/Aruba.Switch.events.xml</event-file>
  <event-file>events/Aruba.events.xml</event-file>
  <event-file>events/Ascend.events.xml</event-file>
  <event-file>events/Avocent.ACS.events.xml</event-file>
  <event-file>events/Avocent.ACS5000.events.xml</event-file>
  <event-file>events/Avocent.AMX5000.events.xml</event-file>
  <event-file>events/Avocent.AMX5010.events.xml</event-file>
  <event-file>events/Avocent.AMX5020.events.xml</event-file>
  <event-file>events/Avocent.AMX5030.events.xml</event-file>
  <event-file>events/Avocent.CCM.events.xml</event-file>
  <event-file>events/Avocent.DSR.events.xml</event-file>
  <event-file>events/Avocent.DSR1021.events.xml</event-file>
  <event-file>events/Avocent.DSR2010.events.xml</event-file>
  <event-file>events/Avocent.Mergepoint.events.xml</event-file>
  <event-file>events/Avocent.PMTrap.events.xml</event-file>
  <event-file>events/Audiocodes.events.xml</event-file>
  <event-file>events/ATMForum.events.xml</event-file>
  <event-file>events/BackupExec.events.xml</event-file>
  <event-file>events/BEA.events.xml</event-file>
  <event-file>events/BGP4.events.xml</event-file>
  <event-file>events/BlackBerryServer-SMIv2.events.xml</event-file>
  <event-file>events/BlackBerryServer.events.xml</event-file>
  <event-file>events/Bluecat.events.xml</event-file>
  <event-file>events/BlueCoat.events.xml</event-file>
  <event-file>events/Brocade.events.xml</event-file>
  <event-file>events/CA.ArcServe.events.xml</event-file>
  <event-file>events/Cisco.airespace.xml</event-file>
  <event-file>events/Cisco.CIDS.events.xml</event-file>
  <event-file>events/Cisco.5300dchan.events.xml</event-file>
  <event-file>events/Cisco.mcast.events.xml</event-file>
  <event-file>events/Cisco.SCE.events.xml</event-file>
  <event-file>events/Cisco2.events.xml</event-file>
  <event-file>events/Cisco.events.xml</event-file>
  <event-file>events/Colubris.events.xml</event-file>
  <event-file>events/Covergence.events.xml</event-file>
  <event-file>events/CPQHPIM.events.xml</event-file>
  <event-file>events/Clarent.events.xml</event-file>
  <event-file>events/Clarinet.events.xml</event-file>
  <event-file>events/Cricket.events.xml</event-file>
  <event-file>events/CRITAPP.events.xml</event-file>
  <event-file>events/Crossbeam.events.xml</event-file>
  <event-file>events/Dell.events.xml</event-file>
  <event-file>events/DellArrayManager.events.xml</event-file>
  <event-file>events/Dell-DRAC2.events.xml</event-file>
  <event-file>events/DellOpenManage.events.xml</event-file>
  <event-file>events/DellRacHost.events.xml</event-file>
  <event-file>events/DellStorageManagement.events.xml</event-file>
  <event-file>events/DISMAN.events.xml</event-file>
  <event-file>events/DISMAN-PING.events.xml</event-file>
  <event-file>events/DMTF.events.xml</event-file>
  <event-file>events/DPS.events.xml</event-file>
  <event-file>events/DS1.events.xml</event-file>
  <event-file>events/EMC.events.xml</event-file>
  <event-file>events/EMC-Celerra.events.xml</event-file>
  <event-file>events/EMC-Clariion.events.xml</event-file>
  <event-file>events/Extreme.events.xml</event-file>
  <event-file>events/F5.events.xml</event-file>
  <event-file>events/fcmgmt.events.xml</event-file>
  <event-file>events/Fore.events.xml</event-file>
  <event-file>events/Fortinet.events.xml</event-file>
  <event-file>events/FoundryNetworks.events.xml</event-file>
  <event-file>events/FujitsuSiemens.events.xml</event-file>
  <event-file>events/GGSN.events.xml</event-file>
  <event-file>events/Groupwise.events.xml</event-file>
  <event-file>events/HP.events.xml</event-file>
  <event-file>events/Hyperic.events.xml</event-file>
  <event-file>events/IBM.events.xml</event-file>
  <event-file>events/IBM-UMS.events.xml</event-file>
  <event-file>events/IBMRSA2.events.xml</event-file>
  <event-file>events/IEEE802dot11.events.xml</event-file>
  <event-file>events/Intel.events.xml</event-file>
  <event-file>events/InteractiveIntelligence.events.xml</event-file>
  <event-file>events/IronPort.events.xml</event-file>
  <event-file>events/ISS.events.xml</event-file>
  <event-file>events/IPUnity-SES-MIB.events.xml</event-file>
  <event-file>events/IPV6.events.xml</event-file>
  <event-file>events/Juniper.mcast.events.xml</event-file>
  <event-file>events/Juniper.events.xml</event-file>
  <event-file>events/Junos.events.xml</event-file>
  <event-file>events/JunosV1.events.xml</event-file>
  <event-file>events/K5Systems.events.xml</event-file>
  <event-file>events/Liebert.events.xml</event-file>
  <event-file>events/Liebert.600SM.events.xml</event-file>
  <event-file>events/Linksys.events.xml</event-file>
  <event-file>events/Lucent.events.xml</event-file>
  <event-file>events/MadgeNetworks.events.xml</event-file>
  <event-file>events/McAfee.events.xml</event-file>
  <event-file>events/MGE-UPS.events.xml</event-file>
  <event-file>events/Microsoft.events.xml</event-file>
  <event-file>events/Multicast.standard.events.xml</event-file>
  <event-file>events/MPLS.events.xml</event-file>
  <event-file>events/MRV.events.xml</event-file>
  <event-file>events/MSDP.events.xml</event-file>
  <event-file>events/Mylex.events.xml</event-file>
  <event-file>events/NetApp.events.xml</event-file>
  <event-file>events/Netbotz.events.xml</event-file>
  <event-file>events/Netgear.events.xml</event-file>
  <event-file>events/Netscalar.events.xml</event-file>
  <event-file>events/Netscreen.events.xml</event-file>
  <event-file>events/NetSNMP.events.xml</event-file>
  <event-file>events/Nokia.events.xml</event-file>
  <event-file>events/NORTEL.Contivity.events.xml</event-file>
  <event-file>events/Novell.events.xml</event-file>
  <event-file>events/Oracle.events.xml</event-file>
  <event-file>events/OSPF.events.xml</event-file>
  <event-file>events/Overland.events.xml</event-file>
  <event-file>events/Overture.events.xml</event-file>
  <event-file>events/Packeteer.events.xml</event-file>
  <event-file>events/Patrol.events.xml</event-file>
  <event-file>events/PCube.events.xml</event-file>
  <event-file>events/Pixelmetrix.events.xml</event-file>
  <event-file>events/Polycom.events.xml</event-file>
  <event-file>events/Powerware.events.xml</event-file>
  <event-file>events/Primecluster.events.xml</event-file>
  <event-file>events/Quintum.events.xml</event-file>
  <event-file>events/RADLAN-MIB.events.xml</event-file>
  <event-file>events/RAPID-CITY.events.xml</event-file>
  <event-file>events/Redline.events.xml</event-file>
  <event-file>events/RFC1382.events.xml</event-file>
  <event-file>events/RFC1628.events.xml</event-file>
  <event-file>events/Rightfax.events.xml</event-file>
  <event-file>events/RiverbedSteelhead.events.xml</event-file>
  <event-file>events/RMON.events.xml</event-file>
  <event-file>events/Sensaphone.events.xml</event-file>
  <event-file>events/Sentry.events.xml</event-file>
  <event-file>events/SNA-NAU.events.xml</event-file>
  <event-file>events/SNMP-REPEATER.events.xml</event-file>
  <event-file>events/Snort.events.xml</event-file>
  <event-file>events/SonicWall.events.xml</event-file>
  <event-file>events/Sonus.events.xml</event-file>
  <event-file>events/Symbol.events.xml</event-file>
  <event-file>events/Syslogd.events.xml</event-file>
  <event-file>events/SystemEdge.events.xml</event-file>
  <event-file>events/SwissQual.events.xml</event-file>
  <event-file>events/TransPath.events.xml</event-file>
  <event-file>events/TrippLite.events.xml</event-file>
  <event-file>events/TUT.events.xml</event-file>
  <event-file>events/UPS-MIB.events.xml</event-file>
  <event-file>events/Uptime.events.xml</event-file>
  <event-file>events/Veraz.events.xml</event-file>
  <event-file>events/VMWare.events.xml</event-file>
  <event-file>events/Waverider.3000.events.xml</event-file>
  <event-file>events/Xerox-V2.events.xml</event-file>
  <event-file>events/Xerox.events.xml</event-file>

  <event-file>events/Standard.events.xml</event-file>
  <event-file>events/Translator.default.events.xml</event-file>
  <event-file>events/default.events.xml</event-file>
</events><|MERGE_RESOLUTION|>--- conflicted
+++ resolved
@@ -718,11 +718,7 @@
       &lt;/p&gt;
       &lt;p&gt;Params %parm[all]% &lt;/p&gt;
     </descr>
-<<<<<<< HEAD
-    <logmsg dest='logndisplay'>Operational status Down on interface ifname:%parm[snmpifname]%; ifindex:%parm[snmpifindex]%; ifdescr=%parm[snmpifdescr]%
-=======
     <logmsg dest='logndisplay'>Operational status Down on interface ifname:%parm[snmpifname]% ifindex:%parm[snmpifindex]% ifdescr:%parm[snmpifdescr]%
->>>>>>> b0bc72ca
     </logmsg>
     <severity>Minor</severity>
         <alarm-data reduction-key="%uei%:%dpname%:%nodeid%:%interface%:%parm[snmpifindex]%" alarm-type="1" auto-clean="false"/>
@@ -736,11 +732,7 @@
       &lt;/p&gt;
       &lt;p&gt;Params %parm[all]% &lt;/p&gt;
     </descr>
-<<<<<<< HEAD
-    <logmsg dest='logndisplay'>Administration status Down on interface ifname:%parm[snmpifname]%; ifindex:%parm[snmpifindex]%; ifdescr=%parm[snmpifdescr]%
-=======
     <logmsg dest='logndisplay'>Administration status Down on interface ifname:%parm[snmpifname]% ifindex:%parm[snmpifindex]% ifdescr:%parm[snmpifdescr]%
->>>>>>> b0bc72ca
     </logmsg>
     <severity>Minor</severity>
         <alarm-data reduction-key="%uei%:%dpname%:%nodeid%:%interface%:%parm[snmpifindex]%" alarm-type="1" auto-clean="false"/>
@@ -826,11 +818,7 @@
       &lt;/p&gt;
       &lt;p&gt;Params %parm[all]% &lt;/p&gt;
     </descr>
-<<<<<<< HEAD
-    <logmsg dest='logndisplay'>Operational status Up on interface ifname:%parm[snmpifname]%; ifindex:%parm[snmpifindex]%; ifdescr=%parm[snmpifdescr]%
-=======
     <logmsg dest='logndisplay'>Operational status Up on interface ifname:%parm[snmpifname]% ifindex:%parm[snmpifindex]% ifdescr:%parm[snmpifdescr]%
->>>>>>> b0bc72ca
     </logmsg>
     <severity>Normal</severity>
         <alarm-data reduction-key="%uei%:%dpname%:%nodeid%:%interface%:%parm[snmpifindex]%" alarm-type="2" clear-key="uei.opennms.org/nodes/snmp/interfaceOperDown:%dpname%:%nodeid%:%interface%:%parm[snmpifindex]%" auto-clean="false"/>
@@ -844,11 +832,7 @@
       &lt;/p&gt;
       &lt;p&gt;Params %parm[all]% &lt;/p&gt;
     </descr>
-<<<<<<< HEAD
-    <logmsg dest='logndisplay'>Administration status Up on interface ifname:%parm[snmpifname]%; ifindex:%parm[snmpifindex]%; ifdescr=%parm[snmpifdescr]%
-=======
     <logmsg dest='logndisplay'>Administration status Up on interface ifname:%parm[snmpifname]% ifindex:%parm[snmpifindex]% ifdescr:%parm[snmpifdescr]%
->>>>>>> b0bc72ca
     </logmsg>
     <severity>Normal</severity>
         <alarm-data reduction-key="%uei%:%dpname%:%nodeid%:%interface%:%parm[snmpifindex]%" alarm-type="2" clear-key="uei.opennms.org/nodes/snmp/interfaceAdminDown:%dpname%:%nodeid%:%interface%:%parm[snmpifindex]%" auto-clean="false"/>
