<?xml version="1.0"?>
<!-- 24 hours -->
<capsd-configuration 
	rescan-frequency="86400000" 
	initial-sleep-time="300000" 
	management-policy="managed" 
	max-suspect-thread-pool-size="6"
    max-rescan-thread-pool-size="3" 
    abort-protocol-scans-if-no-route="false" 
    delete-propagation-enabled="true" 
    xmlrpc="false">

    <protocol-plugin protocol="ICMP" class-name="org.opennms.netmgt.capsd.plugins.IcmpPlugin" scan="on">
        <property key="timeout" value="2000" />
        <property key="retry" value="2" />
    </protocol-plugin>
    <protocol-plugin protocol="StrafePing" class-name="org.opennms.netmgt.capsd.plugins.IcmpPlugin" scan="on">
        <property key="timeout" value="2000" />
        <property key="retry" value="2" />
    </protocol-plugin>
    <protocol-plugin protocol="SNMP" class-name="org.opennms.netmgt.capsd.plugins.SnmpPlugin" scan="on">
        <property key="timeout" value="2000" />
        <property key="retry" value="2" />
    </protocol-plugin>
    <protocol-plugin protocol="HTTP" class-name="org.opennms.netmgt.capsd.plugins.HttpPlugin" scan="on">
        <property key="port" value="80" />
        <property key="timeout" value="3000" />
        <property key="retry" value="2" />
    </protocol-plugin>
    <protocol-plugin protocol="HTTP-8080" class-name="org.opennms.netmgt.capsd.plugins.HttpPlugin" scan="on">
        <property key="port" value="8080" />
        <property key="timeout" value="3000" />
        <property key="retry" value="2" />
    </protocol-plugin>
    <protocol-plugin protocol="HTTP-8000" class-name="org.opennms.netmgt.capsd.plugins.HttpPlugin" scan="on">
        <property key="port" value="8000" />
        <property key="timeout" value="3000" />
        <property key="retry" value="2" />
    </protocol-plugin>
    <protocol-plugin protocol="HTTP-HostExample" class-name="org.opennms.netmgt.capsd.plugins.HttpPlugin" scan="on">
        <protocol-configuration scan="enable" user-defined="false">
            <specific>216.216.217.254</specific>
        </protocol-configuration>
        <property key="port" value="80" />
        <property key="timeout" value="3000" />
        <property key="retry" value="2" />
    </protocol-plugin>
    <protocol-plugin protocol="HTTPS" class-name="org.opennms.netmgt.capsd.plugins.HttpsPlugin" scan="on">
        <property key="port" value="443" />
        <property key="timeout" value="5000" />
        <property key="retry" value="2" />
    </protocol-plugin>
    <protocol-plugin protocol="HypericAgent" class-name="org.opennms.netmgt.capsd.plugins.TcpPlugin" scan="on">
        <property key="port" value="2144" />
        <property key="timeout" value="2000" />
        <property key="retry" value="2" />
    </protocol-plugin>
    <protocol-plugin protocol="HypericHQ" class-name="org.opennms.netmgt.capsd.plugins.HttpPlugin" scan="off">
        <property key="port" value="7080" />
        <property key="timeout" value="2000" />
        <property key="retry" value="2" />
    </protocol-plugin>
    <protocol-plugin protocol="FTP" class-name="org.opennms.netmgt.capsd.plugins.FtpPlugin" scan="on">
        <property key="port" value="21" />
        <property key="timeout" value="2000" />
        <property key="retry" value="2" />
    </protocol-plugin>
    <protocol-plugin protocol="Telnet" class-name="org.opennms.netmgt.capsd.plugins.TcpPlugin" scan="on">
        <property key="banner" value="*" />
        <property key="port" value="23" />
        <property key="timeout" value="3000" />
        <property key="retry" value="2" />
    </protocol-plugin>
    <protocol-plugin protocol="DNS" class-name="org.opennms.netmgt.capsd.plugins.DnsPlugin" scan="on">
        <property key="port" value="53" />
        <property key="timeout" value="5000" />
        <property key="retry" value="2" />
        <property key="lookup" value="localhost" />
    </protocol-plugin>
    <protocol-plugin protocol="IMAP" class-name="org.opennms.netmgt.capsd.plugins.ImapPlugin" scan="on">
        <property key="port" value="143" />
        <property key="timeout" value="3000" />
        <property key="retry" value="2" />
    </protocol-plugin>
    <protocol-plugin protocol="MSExchange" class-name="org.opennms.netmgt.capsd.plugins.MSExchangePlugin" scan="on">
        <property key="pop3 port" value="110" />
        <property key="imap port" value="143" />
        <property key="mapi port" value="593" />
        <property key="timeout" value="3000" />
        <property key="retry" value="2" />
    </protocol-plugin>
    <protocol-plugin protocol="SMTP" class-name="org.opennms.netmgt.capsd.plugins.SmtpPlugin" scan="on">
        <property key="port" value="25" />
        <property key="timeout" value="3000" />
        <property key="retry" value="2" />
    </protocol-plugin>
    <protocol-plugin protocol="POP3" class-name="org.opennms.netmgt.capsd.plugins.Pop3Plugin" scan="on">
        <property key="port" value="110" />
        <property key="timeout" value="3000" />
        <property key="retry" value="2" />
    </protocol-plugin>
    <protocol-plugin protocol="SSH" class-name="org.opennms.netmgt.capsd.plugins.SshPlugin" scan="on">
        <property key="banner" value="SSH" />
        <property key="port" value="22" />
        <property key="timeout" value="3000" />
        <property key="retry" value="2" />
    </protocol-plugin>
    <protocol-plugin protocol="MySQL" class-name="org.opennms.netmgt.capsd.plugins.TcpPlugin" scan="on">
        <property key="banner" value="*" />
        <property key="port" value="3306" />
        <property key="timeout" value="3000" />
        <property key="retry" value="2" />
    </protocol-plugin>
    <protocol-plugin protocol="SQLServer" class-name="org.opennms.netmgt.capsd.plugins.TcpPlugin" scan="on">
        <property key="banner" value="*" />
        <property key="port" value="1433" />
        <property key="timeout" value="3000" />
        <property key="retry" value="2" />
    </protocol-plugin>
    <protocol-plugin protocol="Oracle" class-name="org.opennms.netmgt.capsd.plugins.TcpPlugin" scan="on">
        <property key="banner" value="*" />
        <property key="port" value="1521" />
        <property key="timeout" value="3000" />
        <property key="retry" value="2" />
    </protocol-plugin>
    <protocol-plugin protocol="Postgres" class-name="org.opennms.netmgt.capsd.plugins.TcpPlugin" scan="on">
        <property key="banner" value="*" />
        <property key="port" value="5432" />
        <property key="timeout" value="3000" />
        <property key="retry" value="2" />
    </protocol-plugin>
    <protocol-plugin protocol="Router" class-name="org.opennms.netmgt.capsd.plugins.SnmpPlugin" scan="on">
        <property key="vbname" value=".1.3.6.1.2.1.4.1.0" />
        <property key="vbvalue" value="1" />
        <property key="timeout" value="2000" />
        <property key="retry" value="2" />
    </protocol-plugin>
    <protocol-plugin protocol="HP Insight Manager" class-name="org.opennms.netmgt.capsd.plugins.TcpPlugin" scan="on">
        <property key="banner" value="*" />
        <property key="port" value="2381" />
        <property key="timeout" value="3000" />
        <property key="retry" value="2" />
    </protocol-plugin>
    <protocol-plugin protocol="Dell-OpenManage" class-name="org.opennms.netmgt.capsd.plugins.TcpPlugin" scan="on">
        <property key="banner" value="*" />
        <property key="port" value="1311" />
        <property key="timeout" value="3000" />
        <property key="retry" value="2" />
    </protocol-plugin>    
    <protocol-plugin protocol="NRPE" class-name="org.opennms.netmgt.capsd.plugins.NrpePlugin" scan="on">
        <property key="banner" value="*" />
        <property key="port" value="5666" />
        <property key="timeout" value="3000" />
        <property key="retry" value="2" />
        <property key="command" value="_NRPE_CHECK" />
    </protocol-plugin>
    <protocol-plugin protocol="NRPE-NoSSL" class-name="org.opennms.netmgt.capsd.plugins.NrpePlugin" scan="on">
        <property key="banner" value="*" />
        <property key="port" value="5666" />
        <property key="timeout" value="3000" />
        <property key="retry" value="2" />
        <property key="usessl" value="false" />
        <property key="command" value="_NRPE_CHECK" />
    </protocol-plugin>
    <protocol-plugin protocol="Windows-Task-Scheduler" class-name="org.opennms.netmgt.capsd.plugins.Win32ServicePlugin" scan="on">
        <property key="timeout" value="2000" />
        <property key="retry" value="2" />
        <property key="service-name" value="Task Scheduler" />
    </protocol-plugin>
    <protocol-plugin protocol="OpenNMS-JVM" class-name="org.opennms.netmgt.capsd.plugins.Jsr160Plugin" scan="on" user-defined="false">
        <property key="port" value="18980" />
        <property key="factory" value="PASSWORD-CLEAR"/>
        <property key="username" value="admin" />
        <property key="password" value="admin" />
        <property key="protocol" value="rmi"/>
        <property key="urlPath" value="/jmxrmi"/>
        <property key="timeout" value="3000" />
        <property key="retry" value="2" />
        <property key="type" value="default" />
    </protocol-plugin>

    <!--
        The following <protocol-plugin> tags contain examples of other types of 
        capsd plugins that can be added to the system 
    -->

    <protocol-plugin protocol="Memcached" class-name="org.opennms.netmgt.capsd.plugins.TcpPlugin" scan="on">
        <property key="port" value="11211" />
        <property key="timeout" value="2000" />
        <property key="retry" value="2" />
    </protocol-plugin>
    <protocol-plugin protocol="NTP" class-name="org.opennms.netmgt.capsd.plugins.NtpPlugin" scan="on">
        <property key="port" value="123" />
        <property key="timeout" value="3000" />
        <property key="retry" value="2" />
    </protocol-plugin>
    <protocol-plugin protocol="NotesHTTP" class-name="org.opennms.netmgt.capsd.plugins.NotesHttpPlugin" scan="on">
        <property key="port" value="80,8080" />
        <property key="timeout" value="3000" />
        <property key="retry" value="2" />
    </protocol-plugin>
    <protocol-plugin protocol="DominoIIOP" class-name="org.opennms.netmgt.capsd.plugins.DominoIIOPPlugin" scan="on">
        <property key="port" value="63148" />
        <property key="ior-port" value="80" />
        <property key="timeout" value="3000" />
        <property key="retry" value="2" />
    </protocol-plugin>
    <protocol-plugin protocol="Citrix" class-name="org.opennms.netmgt.capsd.plugins.CitrixPlugin" scan="on">
        <property key="timeout" value="3000" />
        <property key="retry" value="2" />
    </protocol-plugin>
    <protocol-plugin protocol="LDAP" class-name="org.opennms.netmgt.capsd.plugins.LdapPlugin" scan="on">
        <property key="port" value="389" />
        <property key="timeout" value="3000" />
        <property key="retry" value="2" />
    </protocol-plugin>
    <protocol-plugin protocol="SMB" class-name="org.opennms.netmgt.capsd.plugins.SmbPlugin" scan="on" />
    <protocol-plugin protocol="HTTP-MGMT" class-name="org.opennms.netmgt.capsd.plugins.HttpPlugin" scan="on">
        <property key="port" value="280" />
        <property key="timeout" value="3000" />
        <property key="retry" value="2" />
    </protocol-plugin>
    <protocol-plugin protocol="Informix" class-name="org.opennms.netmgt.capsd.plugins.TcpPlugin" scan="on">
        <property key="banner" value="*" />
        <property key="port" value="1536" />
        <property key="timeout" value="3000" />
        <property key="retry" value="2" />
    </protocol-plugin>
    <protocol-plugin protocol="Sybase" class-name="org.opennms.netmgt.capsd.plugins.TcpPlugin" scan="on">
        <property key="banner" value="*" />
        <property key="port" value="1498" />
        <property key="timeout" value="3000" />
        <property key="retry" value="2" />
    </protocol-plugin>
    <protocol-plugin protocol="JBoss4" class-name="org.opennms.netmgt.capsd.plugins.JBossPlugin" scan="on">
         <property key="version" value="4"/>
         <property key="port" value="1099"/>
         <property key="retry" value="2"/>
         <property key="timeout" value="2000"/>
         <property key="factory" value="RMI"/>
         <!-- if you set the factory to HTTP (necessary when monitoring through a firewall) then you 
              need to ensure the port matches the port specified in the InvokerURLSuffix for the Naming Service entry in 
             <jboss-home>/server/default/deploy/http-invoker/META-INF/jboss-service.xml
              The default port is 8080
         -->
    </protocol-plugin>
    <protocol-plugin protocol="JBoss32" class-name="org.opennms.netmgt.capsd.plugins.JBossPlugin" scan="on">
         <property key="version" value="32"/>
         <property key="port" value="1099"/>
         <property key="retry" value="2"/>
         <property key="timeout" value="2000"/>
         <property key="factory" value="RMI"/>
         <!-- if you set the factory to HTTP (necessary when monitoring through a firewall) then you 
              need to ensure the port matches the port specified in the InvokerURLSuffix for the Naming Service entry in 
              <jboss-home>/server/default/deploy/http-invoker/META-INF/jboss-service.xml
              The default port is 8080
          -->
    </protocol-plugin>
    <protocol-plugin protocol="JVM" class-name="org.opennms.netmgt.capsd.plugins.Jsr160Plugin" scan="on">
         <property key="port" value="9003"/>
         <property key="type" value="default"/>
         <property key="protocol" value="rmi"/>
         <property key="urlPath" value="/jmxrmi"/>
         <property key="retry" value="2"/>
         <property key="timeout" value="2000"/>
    </protocol-plugin>
    <protocol-plugin protocol="DiskUsage-root" class-name="org.opennms.netmgt.capsd.plugins.DiskUsagePlugin" scan="on">
        <property key="timeout" value="3000" />
        <property key="retry" value="1" />
        <property key="disk" value="/" />
        <property key="match-type" value="exact" /><!-- This is the default if "match-type" is omitted -->
    </protocol-plugin>
    <protocol-plugin protocol="DiskUsage-home" class-name="org.opennms.netmgt.capsd.plugins.DiskUsagePlugin" scan="on">
        <property key="timeout" value="3000" />
        <property key="retry" value="1" />
        <property key="disk" value="/home" /><!-- Would catch either "/home" or "/export/home" -->
        <property key="match-type" value="endsWith" />
    </protocol-plugin>
    <protocol-plugin protocol="DiskUsage-CDrive" class-name="org.opennms.netmgt.capsd.plugins.DiskUsagePlugin" scan="on">
        <property key="timeout" value="3000" />
        <property key="retry" value="1" />
        <property key="disk" value="C:" />
        <property key="match-type" value="startsWith" /><!-- Needed for Windows SNMP service, which appends label and serial number -->
    </protocol-plugin>
    <protocol-plugin protocol="DiskUsage-BootDisk" class-name="org.opennms.netmgt.capsd.plugins.DiskUsagePlugin" scan="on">
        <property key="timeout" value="3000" />
        <property key="retry" value="1" />
        <property key="disk" value="Label:Boot Disk" /><!-- For finding a Windows drive with a given label regardless of letter -->
        <property key="match-type" value="regex" />
    </protocol-plugin>
    <!--
    Use the LoopPlugin to force a service for use with PassiveStatusMonitor or the LoopMonitor
    <protocol-plugin protocol="LOOP-BACK" class-name="org.opennms.netmgt.capsd.plugins.LoopPlugin" scan="on">
        <property key="ip-match" value="10.1.1.1-254" />
        <property key="is-supported" value="true" />
    </protocol-plugin>
    -->
    <!-- Using the LoopPlugin to simply establish a service monitored by the PassiveServiceMonitor a service  -->
    <protocol-plugin protocol="NON-IP" class-name="org.opennms.netmgt.capsd.plugins.LoopPlugin" scan="on">
        <property key="ip-match" value="169.254.*.*" />
        <property key="is-supported" value="true" />
    </protocol-plugin>
    <!--  Quick and dirty to set up the MAIL service on an interface -->
    <protocol-plugin protocol="MAIL" class-name="org.opennms.netmgt.capsd.plugins.SmtpPlugin" scan="on">
        <property key="port" value="25" />
        <property key="timeout" value="3000" />
        <property key="retry" value="2" />
    </protocol-plugin>
    <!-- Detect the trivial UNIX time protocol on TCP port 37, monitor with TrivialTimeMonitor -->
    <protocol-plugin protocol="UnixTime" class-name="org.opennms.netmgt.capsd.plugins.TcpPlugin" scan="on">
        <property key="banner" value="*" />
        <property key="port" value="37" />
        <property key="timeout" value="3000" />
        <property key="retry" value="2" />
    </protocol-plugin>
<!--- Windows Exchange Service Monitors -->
<protocol-plugin protocol="MSExchangeSA"
          class-name="org.opennms.netmgt.capsd.plugins.Win32ServicePlugin" scan="on">
        <property key="timeout" value="3000000" />
        <property key="retry" value="1" />
        <property key="service-name" value="MSExchangeSA" />
    </protocol-plugin>
    <protocol-plugin protocol="MSExchangeADTopology"
          class-name="org.opennms.netmgt.capsd.plugins.Win32ServicePlugin" scan="on">
        <property key="timeout" value="3000000" />
        <property key="retry" value="1" />
        <property key="service-name" value="MSExchangeADTopology" />
    </protocol-plugin>
    <protocol-plugin protocol="MSExchangeAntispamUpdate"
          class-name="org.opennms.netmgt.capsd.plugins.Win32ServicePlugin" scan="on">
        <property key="timeout" value="3000000" />
        <property key="retry" value="1" />
        <property key="service-name" value="MSExchangeAntispamUpdate" />
    </protocol-plugin>
    <protocol-plugin protocol="MSExchangeEdgeSync"
          class-name="org.opennms.netmgt.capsd.plugins.Win32ServicePlugin" scan="on">
        <property key="timeout" value="3000000" />
        <property key="retry" value="1" />
        <property key="service-name" value="MSExchangeEdgeSync" />
    </protocol-plugin>
    <protocol-plugin protocol="MSExchangeFDS"
          class-name="org.opennms.netmgt.capsd.plugins.Win32ServicePlugin" scan="on">
        <property key="timeout" value="3000000" />
        <property key="retry" value="1" />
        <property key="service-name" value="MSExchangeFDS" />
    </protocol-plugin>
    <protocol-plugin protocol="MSExchangeServiceHost"
          class-name="org.opennms.netmgt.capsd.plugins.Win32ServicePlugin" scan="on">
        <property key="timeout" value="3000000" />
        <property key="retry" value="1" />
        <property key="service-name" value="MSExchangeServiceHost" />
    </protocol-plugin>
<protocol-plugin protocol="MSExchangeTransport"
          class-name="org.opennms.netmgt.capsd.plugins.Win32ServicePlugin" scan="on">
        <property key="timeout" value="3000000" />
        <property key="retry" value="1" />
        <property key="service-name" value="MSExchangeTransport" />
    </protocol-plugin>
    <protocol-plugin protocol="MSExchangeMailSubmission"
          class-name="org.opennms.netmgt.capsd.plugins.Win32ServicePlugin" scan="on">
        <property key="timeout" value="3000000" />
        <property key="retry" value="1" />
        <property key="service-name" value="MSExchangeMailSubmission" />
    </protocol-plugin>
    <protocol-plugin protocol="MSExchangeMailboxAssistants"
          class-name="org.opennms.netmgt.capsd.plugins.Win32ServicePlugin" scan="on">
        <property key="timeout" value="3000000" />
        <property key="retry" value="1" />
        <property key="service-name" value="MSExchangeMailboxAssistants" />
    </protocol-plugin>
    <protocol-plugin protocol="MSExchangeSA"
          class-name="org.opennms.netmgt.capsd.plugins.Win32ServicePlugin" scan="on">
        <property key="timeout" value="3000000" />
        <property key="retry" value="1" />
        <property key="service-name" value="MSExchangeSA" />
    </protocol-plugin>
<!-- WMI Monitoring -->
    <protocol-plugin protocol="WMI" class-name="org.opennms.netmgt.capsd.plugins.WmiPlugin" scan="on" user-defined="false">
        <property key="timeout" value="2000" />
        <property key="retry" value="1" />
        <property key="matchType" value="all"/>
        <property key="wmiClass" value="Win32_ComputerSystem" />
        <property key="wmiObject" value="Status" />
        <property key="compareOp" value="EQ" />
        <property key="compareValue" value="OK" />
        <property key="service-name" value="WMI" />
    </protocol-plugin>

    <!--  The DHCP plugin is now distributed separately and must be installed before enabling this -->
    <protocol-plugin protocol="DHCP" class-name="org.opennms.protocols.dhcp.capsd.DhcpPlugin" scan="on">
        <property key="timeout" value="3000" />
        <property key="retry" value="2" />
    </protocol-plugin>

    <!--  The NSClient plugin is now distributed separately and must be installed before enabling this -->
    <protocol-plugin protocol="NSClient" class-name="org.opennms.protocols.nsclient.capsd.NsclientPlugin" scan="on">
        <property key="banner" value="*" />
        <property key="port" value="1248" />
        <property key="timeout" value="3000" />
        <property key="retry" value="2" />
    </protocol-plugin>
    <protocol-plugin protocol="NSClientpp" class-name="org.opennms.protocols.nsclient.capsd.NsclientPlugin" scan="on">
        <property key="banner" value="*" />
        <property key="port" value="12489" />
        <property key="timeout" value="3000" />
        <property key="retry" value="2" />
    </protocol-plugin>
    
<<<<<<< HEAD
    <!--  The Dhcp plugin is now distributed separately and must be installed before enabling this -->
    <protocol-plugin protocol="DHCP" class-name="org.opennms.netmgt.capsd.plugins.DhcpPlugin" scan="on">
=======
    <!--  The RADIUS plugin is now distributed separately and must be installed before enabling this -->
    <protocol-plugin protocol="RadiusAuth" class-name="org.opennms.protocols.radius.capsd.RadiusAuthPlugin" scan="on">
>>>>>>> 706b89ab
        <property key="timeout" value="3000" />
        <property key="user" value="TEST" />
        <property key="password" value="test" />
        <property key="secret" value="opennms" />
        <property key="retry" value="2" />
    </protocol-plugin>

    <!--  XMP/Cartographer plugin: see http://www.krupczak.org/index.php/Cartographer for more information -->
    <!--  The XMP plugin is now distributed separately and must be installed before enabling this -->
    <protocol-plugin protocol="XMP" class-name="org.opennms.protocols.xmp.capsd.XmpPlugin" scan="on" user-defined="false">
        <property key="port" value="5270" />
        <property key="timeout" value="3000" />
        <property key="retry" value="1" />
    </protocol-plugin>
    
    
    <smb-config>
        <smb-auth user="guest" password="guest" type="domain">WORKGROUP</smb-auth>
    </smb-config>
    <ip-management policy="managed">
        <range begin="192.168.0.0" end="192.168.0.255" />
        <include-url>file:${install.etc.dir}/include</include-url>
    </ip-management>
    <ip-management policy="unmanaged">
        <specific>0.0.0.0</specific>
        <range begin="127.0.0.0" end="127.255.255.255" />
    </ip-management>
</capsd-configuration><|MERGE_RESOLUTION|>--- conflicted
+++ resolved
@@ -406,13 +406,8 @@
         <property key="retry" value="2" />
     </protocol-plugin>
     
-<<<<<<< HEAD
-    <!--  The Dhcp plugin is now distributed separately and must be installed before enabling this -->
-    <protocol-plugin protocol="DHCP" class-name="org.opennms.netmgt.capsd.plugins.DhcpPlugin" scan="on">
-=======
     <!--  The RADIUS plugin is now distributed separately and must be installed before enabling this -->
     <protocol-plugin protocol="RadiusAuth" class-name="org.opennms.protocols.radius.capsd.RadiusAuthPlugin" scan="on">
->>>>>>> 706b89ab
         <property key="timeout" value="3000" />
         <property key="user" value="TEST" />
         <property key="password" value="test" />
