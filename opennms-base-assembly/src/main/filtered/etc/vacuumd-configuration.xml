--- conflicted
+++ resolved
@@ -35,11 +35,7 @@
                 trigger-name="selectAlarmsToClear"
                 action-name="clearAlarms"
                 action-event="sendAlarmClearedEvent" />
-<<<<<<< HEAD
-                
-=======
-
->>>>>>> 829d47d5
+
     <automation name="cleanUp" interval="60000" active="true"
                 action-name="deletePastClearedAlarms" />
                 
@@ -56,20 +52,12 @@
                 trigger-name="selectClearedAlarms" 
                 action-name="resetSeverity"
                 action-event="sendAlarmUnclearedEvent" />
-<<<<<<< HEAD
-                
-=======
-
->>>>>>> 829d47d5
+
     <automation name="escalation" interval="30000" active="false" 
                 trigger-name="selectSuspectAlarms" 
                 action-name="escalateAlarm" 
                 action-event="sendAlarmEscalatedEvent" />
-<<<<<<< HEAD
-                
-=======
-
->>>>>>> 829d47d5
+
     <automation name="purgeStatisticsReports" active="true"
                 interval="3600000" 
                 action-name="deletePurgeableStatisticsReports" />
@@ -223,11 +211,7 @@
     <!-- This finds problems that have reoccurred since the previoius clear -->
     <trigger name="selectClearedAlarms" operator="&gt;=" row-count="1" >
       <statement>
-<<<<<<< HEAD
-        SELECT a.alarmid AS _id, a.eventuei AS _eventUei, e.eventseverity AS _sev, now() AS _ts
-=======
         SELECT a.alarmid AS _id, a.eventuei AS _eventuei, e.eventseverity AS _sev, now() AS _ts
->>>>>>> 829d47d5
           FROM alarms a
           JOIN events e 
             ON e.eventid = a.lasteventid
@@ -387,10 +371,6 @@
       </statement>
     </action>
   
-<<<<<<< HEAD
-    <!--  New and optimized version of clearing problems -->
-=======
->>>>>>> 829d47d5
     <action name="clearAlarms" >
       <statement>
         UPDATE alarms
