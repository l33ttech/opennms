--- conflicted
+++ resolved
@@ -31,10 +31,7 @@
 import static org.junit.Assert.assertArrayEquals;
 import static org.junit.Assert.assertEquals;
 import static org.junit.Assert.assertFalse;
-<<<<<<< HEAD
-=======
 import static org.junit.Assert.assertNotNull;
->>>>>>> 4b2e13eb
 import static org.junit.Assert.assertNull;
 import static org.junit.Assert.assertTrue;
 import static org.junit.Assert.fail;
@@ -46,19 +43,11 @@
 import java.util.Map;
 
 import org.junit.Test;
-<<<<<<< HEAD
 import org.opennms.core.network.IPAddress;
 import org.opennms.core.network.IPAddressRange;
 import org.opennms.core.network.IPAddressRangeSet;
 import org.opennms.netmgt.EventConstants;
 import org.opennms.netmgt.config.snmp.Definition;
-=======
-import org.opennms.netmgt.EventConstants;
-import org.opennms.netmgt.config.snmp.Definition;
-import org.opennms.netmgt.model.discovery.IPAddress;
-import org.opennms.netmgt.model.discovery.IPAddressRange;
-import org.opennms.netmgt.model.discovery.IPAddressRangeSet;
->>>>>>> 4b2e13eb
 import org.opennms.netmgt.xml.event.Event;
 import org.opennms.netmgt.xml.event.Parm;
 
@@ -1306,11 +1295,7 @@
      * @throws Exception 
      */
     @Test
-<<<<<<< HEAD
     public void testEmptySnmpConfigAddDefinitionWhichMatchesDefaults() throws Exception {
-=======
-    public void testEmptySnmpConfigAddDefinitionWhichMatchesDefaults() throws IOException {
->>>>>>> 4b2e13eb
     	final String snmpConfigXml = 
 		"<?xml version=\"1.0\" encoding=\"UTF-8\" standalone=\"yes\"?>\n" + 
 		"<snmp-config port=\"161\" retry=\"3\" timeout=\"800\" read-community=\"public\" version=\"v2c\" xmlns=\"http://xmlns.opennms.org/xsd/config/snmp\"/>\n";
@@ -1336,16 +1321,9 @@
     /**
      * In earlier Versions of OpenNMS max-repetitions and max-vars-per-pdu weren't considered in the optimization.
      * So this test checks if it is now considered.
-<<<<<<< HEAD
      */
     @Test
     public void testMaxRepetitionsAndMaxVarsPerPdu() throws Exception {
-=======
-     * @throws IOException
-     */
-    @Test
-    public void testMaxRepetitionsAndMaxVarsPerPdu() throws IOException {
->>>>>>> 4b2e13eb
     	final String snmpConfigXml = 
 		"<?xml version=\"1.0\" encoding=\"UTF-8\" standalone=\"yes\"?>\n" + 
 		"<snmp-config port=\"161\" retry=\"3\" timeout=\"800\" read-community=\"public\" version=\"v1\" max-repetitions=\"17\" max-vars-per-pdu=\"13\" xmlns=\"http://xmlns.opennms.org/xsd/config/snmp\"/>\n";
