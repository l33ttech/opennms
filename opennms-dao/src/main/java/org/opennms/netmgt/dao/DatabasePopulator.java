--- conflicted
+++ resolved
@@ -28,8 +28,6 @@
 
 package org.opennms.netmgt.dao;
 
-<<<<<<< HEAD
-=======
 import java.util.ArrayList;
 import java.util.Collections;
 import java.util.Date;
@@ -37,7 +35,6 @@
 import java.util.List;
 import java.util.Map;
 
->>>>>>> 17caf20c
 import org.opennms.core.utils.InetAddressUtils;
 import org.opennms.netmgt.config.monitoringLocations.LocationDef;
 import org.opennms.netmgt.dao.api.AcknowledgmentDao;
@@ -62,14 +59,12 @@
 import org.opennms.netmgt.model.NetworkBuilder;
 import org.opennms.netmgt.model.OnmsAcknowledgment;
 import org.opennms.netmgt.model.OnmsAlarm;
-import org.opennms.netmgt.model.OnmsArpInterface.StatusType;
 import org.opennms.netmgt.model.OnmsCategory;
 import org.opennms.netmgt.model.OnmsDistPoller;
 import org.opennms.netmgt.model.OnmsEvent;
 import org.opennms.netmgt.model.OnmsIpInterface;
 import org.opennms.netmgt.model.OnmsMonitoredService;
 import org.opennms.netmgt.model.OnmsNode;
-import org.opennms.netmgt.model.OnmsNode.NodeType;
 import org.opennms.netmgt.model.OnmsNotification;
 import org.opennms.netmgt.model.OnmsOutage;
 import org.opennms.netmgt.model.OnmsServiceType;
@@ -82,15 +77,9 @@
 import org.springframework.transaction.support.TransactionCallbackWithoutResult;
 import org.springframework.transaction.support.TransactionOperations;
 
-import java.util.ArrayList;
-import java.util.Date;
-import java.util.HashMap;
-import java.util.List;
-import java.util.Map;
-
 /**
  * Populates a test database with some entities (nodes, interfaces, services).
- *
+ * 
  * Example usage:
  * <pre>
  * private DatabasePopulator m_populator;
@@ -102,12 +91,12 @@
  *         "classpath:/META-INF/opennms/applicationContext-databasePopulator.xml"
  *     };
  * }
- *
+ * 
  * @Override
  * protected void onSetUpInTransactionIfEnabled() {
  *     m_populator.populateDatabase();
  * }
- *
+ * 
  * public void setPopulator(DatabasePopulator populator) {
  *     m_populator = populator;
  * }
@@ -158,7 +147,6 @@
     private AlarmDao m_alarmDao;
     private NotificationDao m_notificationDao;
     private UserNotificationDao m_userNotificationDao;
-    private MonitoringLocationDao m_monitoringLocationDao;
     private LocationMonitorDao m_locationMonitorDao;
     private AcknowledgmentDao m_acknowledgmentDao;
     private TransactionOperations m_transOperation;
@@ -251,14 +239,7 @@
         for (final OnmsServiceType service : m_serviceTypeDao.findAll()) {
             m_serviceTypeDao.delete(service);
         }
-<<<<<<< HEAD
-
-=======
-        for (final LocationDef location : m_monitoringLocationDao.findAll()) {
-            m_monitoringLocationDao.delete(location);
-        }
-        
->>>>>>> 17caf20c
+
         LOG.debug("= DatabasePopulatorExtension Reset Starting =");
         for (Extension eachExtension : extensions) {
             DaoSupport daoSupport = eachExtension.getDaoSupport();
@@ -287,14 +268,9 @@
     private void doPopulateDatabase() {
         LOG.debug("==== DatabasePopulator Starting ====");
 
-<<<<<<< HEAD
         final OnmsDistPoller distPoller = getDistPoller("localhost", "127.0.0.1");
         final NetworkBuilder builder = new NetworkBuilder(distPoller);
 
-=======
-        final NetworkBuilder builder = new NetworkBuilder();
-        
->>>>>>> 17caf20c
         final OnmsNode node1 = buildNode1(builder);
         getNodeDao().save(node1);
         getNodeDao().flush();
@@ -323,13 +299,8 @@
         getNodeDao().save(node6);
         getNodeDao().flush();
         setNode6(node6);
-<<<<<<< HEAD
 
         final OnmsEvent event = buildEvent(distPoller);
-=======
-        
-        final OnmsEvent event = buildEvent(builder.getDistPoller());
->>>>>>> 17caf20c
         getEventDao().save(event);
         getEventDao().flush();
 
@@ -365,24 +336,15 @@
         ack.setAckUser("admin");
         getAcknowledgmentDao().save(ack);
         getAcknowledgmentDao().flush();
-<<<<<<< HEAD
 
         final OnmsMonitoringLocationDefinition def = new OnmsMonitoringLocationDefinition();
         def.setName("RDU");
         def.setArea("East Coast");
         def.setPollingPackageName("example1");
-=======
-        
-        final LocationDef def = new LocationDef();
-        def.setLocationName("RDU");
-        def.setMonitoringArea("East Coast");
-        def.setPollingPackageNames(Collections.singletonList("example1"));
->>>>>>> 17caf20c
         def.setGeolocation("Research Triangle Park, NC");
-        def.setLatitude(35.715751f);
-        def.setLongitude(-79.16262f);
+        def.setCoordinates("35.715751,-79.16262");
         def.setPriority(1L);
-        m_monitoringLocationDao.save(def);
+        m_locationMonitorDao.saveMonitoringLocationDefinition(def);
 
         LOG.debug("= DatabasePopulatorExtension Populate Starting =");
         for (Extension eachExtension : extensions) {
@@ -593,20 +555,6 @@
         return alarm;
     }
 
-<<<<<<< HEAD
-    public OnmsDistPoller getDistPoller(final String localhost, final String localhostIp) {
-        final OnmsDistPoller distPoller = getDistPollerDao().get(localhost);
-        if (distPoller == null) {
-            final OnmsDistPoller newDp = new OnmsDistPoller(localhost, localhostIp);
-            getDistPollerDao().save(newDp);
-            getDistPollerDao().flush();
-            return newDp;
-        }
-        return distPoller;
-    }
-
-=======
->>>>>>> 17caf20c
     public AlarmDao getAlarmDao() {
         return m_alarmDao;
     }
