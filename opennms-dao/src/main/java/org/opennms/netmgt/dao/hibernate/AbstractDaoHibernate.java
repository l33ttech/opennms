/*******************************************************************************
 * This file is part of OpenNMS(R).
 *
 * Copyright (C) 2006-2013 The OpenNMS Group, Inc.
 * OpenNMS(R) is Copyright (C) 1999-2013 The OpenNMS Group, Inc.
 *
 * OpenNMS(R) is a registered trademark of The OpenNMS Group, Inc.
 *
 * OpenNMS(R) is free software: you can redistribute it and/or modify
 * it under the terms of the GNU General Public License as published
 * by the Free Software Foundation, either version 3 of the License,
 * or (at your option) any later version.
 *
 * OpenNMS(R) is distributed in the hope that it will be useful,
 * but WITHOUT ANY WARRANTY; without even the implied warranty of
 * MERCHANTABILITY or FITNESS FOR A PARTICULAR PURPOSE.  See the
 * GNU General Public License for more details.
 *
 * You should have received a copy of the GNU General Public License
 * along with OpenNMS(R).  If not, see:
 *      http://www.gnu.org/licenses/
 *
 * For more information contact:
 *     OpenNMS(R) Licensing <license@opennms.org>
 *     http://www.opennms.org/
 *     http://www.opennms.com/
 *******************************************************************************/

package org.opennms.netmgt.dao.hibernate;

<<<<<<< HEAD
import java.io.Serializable;
import java.util.Collection;
import java.util.List;

import javax.persistence.Table;

=======
>>>>>>> 8e49dc11
import org.hibernate.Criteria;
import org.hibernate.Hibernate;
import org.hibernate.LockOptions;
import org.hibernate.Query;
import org.hibernate.Session;
import org.hibernate.SessionFactory;
import org.hibernate.criterion.Projections;
import org.hibernate.metadata.ClassMetadata;
import org.opennms.netmgt.dao.api.OnmsDao;
import org.opennms.netmgt.model.OnmsCriteria;
import org.slf4j.Logger;
import org.slf4j.LoggerFactory;
import org.springframework.beans.factory.BeanInitializationException;
import org.springframework.beans.factory.InitializingBean;
import org.springframework.dao.DataAccessException;
import org.springframework.transaction.annotation.Propagation;
import org.springframework.transaction.annotation.Transactional;

import javax.persistence.Table;
import java.io.Serializable;
import java.sql.SQLException;
import java.util.Collection;
import java.util.List;

/**
 * <p>Abstract AbstractDaoHibernate class.</p>
 * 
 * The {@link Propagation#MANDATORY} annotation is present because all of these methods
 * assume that they are invoked inside a transaction that is initiated in the service
 * layer of the application.
 *
 * @author ranger
 * @version $Id: $
 */
@Transactional(propagation=Propagation.MANDATORY)
public abstract class AbstractDaoHibernate<T, K extends Serializable> implements OnmsDao<T, K>, InitializingBean {
    
    protected SessionFactory sessionFactory;
    private static final Logger LOG = LoggerFactory.getLogger(AbstractDaoHibernate.class);
    private final Class<T> m_entityClass;
    private String m_lockName;
    private final HibernateCriteriaConverter m_criteriaConverter = new HibernateCriteriaConverter();
<<<<<<< HEAD

    /**
     * <p>Constructor for AbstractDaoHibernate.</p>
     *
     * @param entityClass a {@link java.lang.Class} object.
     * @param <T> a T object.
     * @param <K> a K object.
     */
=======
    
>>>>>>> 8e49dc11
    public AbstractDaoHibernate(final Class<T> entityClass) {
        super();
        m_entityClass = entityClass;
        Table table = m_entityClass.getAnnotation(Table.class);
        m_lockName = (table == null || "".equals(table.name()) ? m_entityClass.getSimpleName() : table.name()).toUpperCase() + "_ACCESS";
    }

    @Override
    public final void afterPropertiesSet() throws IllegalArgumentException, BeanInitializationException {
        try {
            initDao();
        }
        catch (Exception ex) {
            throw new BeanInitializationException("Initialization of DAO failed", ex);
        }
    }

<<<<<<< HEAD
    /**
     * @return the sessionFactory
     */
    public SessionFactory getSessionFactory() {
        return sessionFactory;
    }

    /**
     * @param sessionFactory the sessionFactory to set
     */
    public void setSessionFactory(SessionFactory sessionFactory) {
        this.sessionFactory = sessionFactory;
    }

    public String getLockName() {
        return m_lockName;
    }

    protected void initDao() throws Exception {
        Session session = null;
        try {
            session = sessionFactory.openSession();
            session.saveOrUpdate(new AccessLock(m_lockName));
            session.flush();
        } finally {
            if (session != null) {
                session.close();
            }
        }
    }


    /**
     * This is used to lock the table in order to implement upsert type operations
     */
=======
    /** {@inheritDoc} */
>>>>>>> 8e49dc11
    @Override
    public boolean lock() {
        return (sessionFactory.getCurrentSession().get(AccessLock.class, m_lockName, LockOptions.UPGRADE) != null);
    }

    /** {@inheritDoc} */
    @Override
    public void initialize(final Object obj) {
        Hibernate.initialize(obj);
    }

    /** {@inheritDoc} */
    @Override
    public void flush() {
        sessionFactory.getCurrentSession().flush();
    }

    /** {@inheritDoc} */
    @Override
    public void clear() {
        sessionFactory.getCurrentSession().clear();
    }

    protected int bulkUpdate(String queryString, Object... values) {
        Query queryObject = sessionFactory.getCurrentSession().createQuery(queryString);
        if (values != null) {
            for (int i = 0; i < values.length; i++) {
                queryObject.setParameter(i, values[i]);
            }
        }
        return queryObject.executeUpdate();
    }

<<<<<<< HEAD
    /**
     * <p>evict</p>
     *
     * @param entity a T object.
     */
    public void evict(final T entity) {
        sessionFactory.getCurrentSession().evict(entity);
    }

    /**
     * <p>merge</p>
     *
     * @param entity a T object.
     */
=======
>>>>>>> 8e49dc11
    public void merge(final T entity) {
        sessionFactory.getCurrentSession().merge(entity);
    }

    /**
     * <p>find</p>
     *
     * @param query a {@link java.lang.String} object.
     * @return a {@link java.util.List} object.
     */
    @SuppressWarnings("unchecked")
    public List<T> find(final String query) {
        return sessionFactory.getCurrentSession().createQuery(query).list();
    }

    /**
     * <p>find</p>
     *
     * @param query a {@link java.lang.String} object.
     * @param values a {@link java.lang.Object} object.
     * @return a {@link java.util.List} object.
     */
    @SuppressWarnings("unchecked")
    public List<T> find(final String queryString, final Object... values) {
        Query query = sessionFactory.getCurrentSession().createQuery(queryString);
        if (values != null) {
            for (int i = 0; i < values.length; i++) {
                query.setParameter(i, values[i]);
            }
        }
        return query.list();
    }
    
    /**
     * <p>findObjects</p>
     *
     * @param clazz a {@link java.lang.Class} object.
     * @param queryString a {@link java.lang.String} object.
     * @param values a {@link java.lang.Object} object.
     * @param <S> a S object.
     * @return a {@link java.util.List} object.
     */
    @SuppressWarnings("unchecked")
    public <S> List<S> findObjects(final Class<S> clazz, final String queryString, final Object... values) {
        Query query = sessionFactory.getCurrentSession().createQuery(queryString);
        if (values != null) {
            for (int i = 0; i < values.length; i++) {
                query.setParameter(i, values[i]);
            }
        }
        return query.list();
    }

    /**
     * <p>queryInt</p>
     *
     * @param query a {@link java.lang.String} object.
     * @return a int.
     */
    protected int queryInt(final String query) {
        return ((Number)sessionFactory.getCurrentSession().createQuery(query).uniqueResult()).intValue();
    }

    /**
     * <p>queryInt</p>
     *
     * @param queryString a {@link java.lang.String} object.
     * @param args a {@link java.lang.Object} object.
     * @return a int.
     */
    protected int queryInt(final String queryString, final Object... args) {
        final Query query = sessionFactory.getCurrentSession().createQuery(queryString);
        for (int i = 0; i < args.length; i++) {
            query.setParameter(i, args[i]);
        }
        return ((Number)query.uniqueResult()).intValue();
    }

    protected T findUnique(final String queryString, final Object... args) {
<<<<<<< HEAD
        return findUnique(m_entityClass, queryString, args);
    }
    
    /**
     * <p>findUnique</p>
     *
     * @param type a {@link java.lang.Class} object.
     * @param queryString a {@link java.lang.String} object.
     * @param args a {@link java.lang.Object} object.
     * @param <S> a S object.
     * @return a S object.
     */
    protected <S> S findUnique(final Class <? extends S> type, final String queryString, final Object... args) {
        Session session = sessionFactory.getCurrentSession();
        final Query query = session.createQuery(queryString);
        for (int i = 0; i < args.length; i++) {
            query.setParameter(i, args[i]);
        }
        final Object result = query.uniqueResult();
        return result == null ? null : type.cast(result);
=======
        final Class <? extends T> type = m_entityClass;
    	final HibernateCallback<T> callback = new HibernateCallback<T>() {
            @Override
            public T doInHibernate(final Session session) throws HibernateException, SQLException {
            	final Query query = session.createQuery(queryString);
                for (int i = 0; i < args.length; i++) {
                    query.setParameter(i, args[i]);
                }
                final Object result = query.uniqueResult();
                return result == null ? null : type.cast(result);
            }

        };
        return getHibernateTemplate().execute(callback);
>>>>>>> 8e49dc11
    }

    /**
     * <p>countAll</p>
     *
     * @return a int.
     */
    @Override
    public long countAll() {
        return queryInt("select count(*) from " + m_entityClass.getName());
    }

    /**
     * <p>delete</p>
     *
     * @param entity a T object.
     * @throws org.springframework.dao.DataAccessException if any.
     */
    @Override
    public void delete(final T entity) throws DataAccessException {
        sessionFactory.getCurrentSession().delete(entity);
    }
    
    /**
     * <p>delete</p>
     *
     * @param key a K object.
     * @throws org.springframework.dao.DataAccessException if any.
     */
    @Override
    public void delete(final K key) throws DataAccessException {
        delete(get(key));
    }
    
    /**
     * <p>deleteAll</p>
     *
     * @param entities a {@link java.util.Collection} object.
     * @throws org.springframework.dao.DataAccessException if any.
     */
    public void deleteAll(final Collection<T> entities) throws DataAccessException {
        for (T entity : entities) {
            sessionFactory.getCurrentSession().delete(entity);
        }
    }

    /**
     * <p>findAll</p>
     *
     * @return a {@link java.util.List} object.
     * @throws org.springframework.dao.DataAccessException if any.
     */
    @Override
    public List<T> findAll() throws DataAccessException {
        return sessionFactory.getCurrentSession().createCriteria(m_entityClass).list();
    }
    
    /**
     * <p>findMatchingObjects</p>
     *
     * @param type a {@link java.lang.Class} object.
     * @param onmsCrit a {@link org.opennms.netmgt.model.OnmsCriteria} object.
     * @param <S> a S object.
     * @return a {@link java.util.List} object.
     */
    @SuppressWarnings("unchecked")
    public <S> List<S> findMatchingObjects(final Class<S> type, final OnmsCriteria onmsCrit ) {
        onmsCrit.resultsOfType(type);

        final Criteria attachedCrit = onmsCrit.getDetachedCriteria().getExecutableCriteria(sessionFactory.getCurrentSession());
        if (onmsCrit.getFirstResult() != null) attachedCrit.setFirstResult(onmsCrit.getFirstResult());
        if (onmsCrit.getMaxResults() != null) attachedCrit.setMaxResults(onmsCrit.getMaxResults());
        return attachedCrit.list();
    }

    @SuppressWarnings("unchecked")
    @Override
    public List<T> findMatching(final org.opennms.core.criteria.Criteria criteria) {
        LOG.debug("criteria = {}", criteria);
        final Criteria hibernateCriteria = m_criteriaConverter.convert(criteria, sessionFactory.getCurrentSession());
        return (List<T>)(hibernateCriteria.list());
    }

    /** {@inheritDoc} */
    @Override
    public long countMatching(final org.opennms.core.criteria.Criteria criteria) throws DataAccessException {
        final Criteria hibernateCriteria = m_criteriaConverter.convertForCount(criteria, sessionFactory.getCurrentSession());
        hibernateCriteria.setProjection(Projections.rowCount());
        Long retval = (Long)hibernateCriteria.uniqueResult();
        hibernateCriteria.setProjection(null);
        hibernateCriteria.setResultTransformer(Criteria.ROOT_ENTITY);
        return retval == null ? 0 : retval.intValue();
    }

    /** {@inheritDoc} */
    @SuppressWarnings("unchecked")
    @Override
    public List<T> findMatching(final OnmsCriteria onmsCrit) throws DataAccessException {
        onmsCrit.resultsOfType(m_entityClass); //FIXME: why is this here?
        final Criteria attachedCrit = onmsCrit.getDetachedCriteria().getExecutableCriteria(sessionFactory.getCurrentSession());
        if (onmsCrit.getFirstResult() != null) attachedCrit.setFirstResult(onmsCrit.getFirstResult());
        if (onmsCrit.getMaxResults() != null) attachedCrit.setMaxResults(onmsCrit.getMaxResults());
        return (List<T>)attachedCrit.list();
    }

    /** {@inheritDoc} */
    @Override
    public long countMatching(final OnmsCriteria onmsCrit) throws DataAccessException {
        final Criteria attachedCrit = onmsCrit.getDetachedCriteria().getExecutableCriteria(sessionFactory.getCurrentSession()).setProjection(Projections.rowCount());
        Long retval = (Long)attachedCrit.uniqueResult();
        attachedCrit.setProjection(null);
        attachedCrit.setResultTransformer(Criteria.ROOT_ENTITY);
        return retval == null ? 0 : retval.intValue();
    }
    
    /**
     * <p>bulkDelete</p>
     *
     * @param hql a {@link java.lang.String} object.
     * @param values an array of {@link java.lang.Object} objects.
     * @return a int.
     * @throws org.springframework.dao.DataAccessException if any.
     */
    public int bulkDelete(final String hql, final Object... values ) throws DataAccessException {
        return bulkUpdate(hql, values);
    }
    
    /**
     * <p>get</p>
     *
     * @param id a K object.
     * @return a T object.
     * @throws org.springframework.dao.DataAccessException if any.
     */
    @Override
    public T get(final K id) throws DataAccessException {
        return m_entityClass.cast(sessionFactory.getCurrentSession().get(m_entityClass, id));
    }

    /**
     * <p>load</p>
     *
     * @param id a K object.
     * @return a T object.
     * @throws org.springframework.dao.DataAccessException if any.
     */
    @Override
    public T load(final K id) throws DataAccessException {
        return m_entityClass.cast(sessionFactory.getCurrentSession().load(m_entityClass, id));
    }

    /**
     * <p>save</p>
     *
     * @param entity a T object.
     * @throws org.springframework.dao.DataAccessException if any.
     */
    @Override
    public void save(final T entity) throws DataAccessException {
        try {
            sessionFactory.getCurrentSession().save(entity);
        } catch (final DataAccessException e) {
            logExtraSaveOrUpdateExceptionInformation(entity, e);
            throw e;
        }
    }

    /**
     * <p>saveOrUpdate</p>
     *
     * @param entity a T object.
     * @throws org.springframework.dao.DataAccessException if any.
     */
    @Override
    public void saveOrUpdate(final T entity) throws DataAccessException {
        try {
            sessionFactory.getCurrentSession().saveOrUpdate(entity);
        } catch (final DataAccessException e) {
            logExtraSaveOrUpdateExceptionInformation(entity, e);
            throw e;
        }
    }

    /**
     * <p>update</p>
     *
     * @param entity a T object.
     * @throws org.springframework.dao.DataAccessException if any.
     */
    @Override
    public void update(final T entity) throws DataAccessException {
        try {
            sessionFactory.getCurrentSession().update(entity);
        } catch (final DataAccessException e) {
            logExtraSaveOrUpdateExceptionInformation(entity, e);
            // Rethrow the exception
            throw e;
        }
    }

    /**
     * <p>Parse the {@link DataAccessException} to see if special problems were
     * encountered while performing the query. See issue NMS-5029 for examples of
     * stack traces that can be thrown from these calls.</p>
     * {@see http://issues.opennms.org/browse/NMS-5029}
     */
    private void logExtraSaveOrUpdateExceptionInformation(final T entity, final DataAccessException e) {
    	Throwable cause = e;
        while (cause.getCause() != null) {
            if (cause.getMessage().contains("duplicate key value violates unique constraint")) {
            	final ClassMetadata meta = getSessionFactory().getClassMetadata(m_entityClass);
                LOG.warn("Duplicate key constraint violation, class: {}, key value: {}", m_entityClass.getName(), meta.getPropertyValue(entity, meta.getIdentifierPropertyName()));
                break;
            } else if (cause.getMessage().contains("given object has a null identifier")) {
                LOG.warn("Null identifier on object, class: {}: {}", m_entityClass.getName(), entity.toString());
                break;
            }
            cause = cause.getCause();
        }
    }
}<|MERGE_RESOLUTION|>--- conflicted
+++ resolved
@@ -28,15 +28,12 @@
 
 package org.opennms.netmgt.dao.hibernate;
 
-<<<<<<< HEAD
 import java.io.Serializable;
 import java.util.Collection;
 import java.util.List;
 
 import javax.persistence.Table;
 
-=======
->>>>>>> 8e49dc11
 import org.hibernate.Criteria;
 import org.hibernate.Hibernate;
 import org.hibernate.LockOptions;
@@ -79,7 +76,6 @@
     private final Class<T> m_entityClass;
     private String m_lockName;
     private final HibernateCriteriaConverter m_criteriaConverter = new HibernateCriteriaConverter();
-<<<<<<< HEAD
 
     /**
      * <p>Constructor for AbstractDaoHibernate.</p>
@@ -88,9 +84,6 @@
      * @param <T> a T object.
      * @param <K> a K object.
      */
-=======
-    
->>>>>>> 8e49dc11
     public AbstractDaoHibernate(final Class<T> entityClass) {
         super();
         m_entityClass = entityClass;
@@ -108,7 +101,6 @@
         }
     }
 
-<<<<<<< HEAD
     /**
      * @return the sessionFactory
      */
@@ -144,9 +136,6 @@
     /**
      * This is used to lock the table in order to implement upsert type operations
      */
-=======
-    /** {@inheritDoc} */
->>>>>>> 8e49dc11
     @Override
     public boolean lock() {
         return (sessionFactory.getCurrentSession().get(AccessLock.class, m_lockName, LockOptions.UPGRADE) != null);
@@ -180,7 +169,6 @@
         return queryObject.executeUpdate();
     }
 
-<<<<<<< HEAD
     /**
      * <p>evict</p>
      *
@@ -195,8 +183,6 @@
      *
      * @param entity a T object.
      */
-=======
->>>>>>> 8e49dc11
     public void merge(final T entity) {
         sessionFactory.getCurrentSession().merge(entity);
     }
@@ -276,7 +262,6 @@
     }
 
     protected T findUnique(final String queryString, final Object... args) {
-<<<<<<< HEAD
         return findUnique(m_entityClass, queryString, args);
     }
     
@@ -297,22 +282,6 @@
         }
         final Object result = query.uniqueResult();
         return result == null ? null : type.cast(result);
-=======
-        final Class <? extends T> type = m_entityClass;
-    	final HibernateCallback<T> callback = new HibernateCallback<T>() {
-            @Override
-            public T doInHibernate(final Session session) throws HibernateException, SQLException {
-            	final Query query = session.createQuery(queryString);
-                for (int i = 0; i < args.length; i++) {
-                    query.setParameter(i, args[i]);
-                }
-                final Object result = query.uniqueResult();
-                return result == null ? null : type.cast(result);
-            }
-
-        };
-        return getHibernateTemplate().execute(callback);
->>>>>>> 8e49dc11
     }
 
     /**
