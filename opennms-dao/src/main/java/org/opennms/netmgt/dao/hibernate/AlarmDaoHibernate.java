/*******************************************************************************
 * This file is part of OpenNMS(R).
 *
 * Copyright (C) 2006-2012 The OpenNMS Group, Inc.
 * OpenNMS(R) is Copyright (C) 1999-2012 The OpenNMS Group, Inc.
 *
 * OpenNMS(R) is a registered trademark of The OpenNMS Group, Inc.
 *
 * OpenNMS(R) is free software: you can redistribute it and/or modify
 * it under the terms of the GNU General Public License as published
 * by the Free Software Foundation, either version 3 of the License,
 * or (at your option) any later version.
 *
 * OpenNMS(R) is distributed in the hope that it will be useful,
 * but WITHOUT ANY WARRANTY; without even the implied warranty of
 * MERCHANTABILITY or FITNESS FOR A PARTICULAR PURPOSE.  See the
 * GNU General Public License for more details.
 *
 * You should have received a copy of the GNU General Public License
 * along with OpenNMS(R).  If not, see:
 *      http://www.gnu.org/licenses/
 *
 * For more information contact:
 *     OpenNMS(R) Licensing <license@opennms.org>
 *     http://www.opennms.org/
 *     http://www.opennms.com/
 *******************************************************************************/

package org.opennms.netmgt.dao.hibernate;

import java.util.Collections;
import java.util.List;

import org.opennms.netmgt.dao.api.AlarmDao;
import org.opennms.netmgt.model.OnmsAlarm;
import org.opennms.netmgt.model.alarm.AlarmSummary;
import org.opennms.netmgt.model.topology.EdgeAlarmStatusSummary;

/**
 * <p>AlarmDaoHibernate class.</p>
 *
 * @author ranger
 * @version $Id: $
 */
public class AlarmDaoHibernate extends AbstractDaoHibernate<OnmsAlarm, Integer> implements AlarmDao {

	public AlarmDaoHibernate() {
		super(OnmsAlarm.class);
	}

    /** {@inheritDoc} */
    @Override
    public OnmsAlarm findByReductionKey(String reductionKey) {
        String hql = "from OnmsAlarm as alarms where alarms.reductionKey = ?";
        return super.findUnique(hql, reductionKey);
    }

    /** {@inheritDoc} */
    @Override
    public List<AlarmSummary> getNodeAlarmSummariesIncludeAcknowledgedOnes(List<Integer> nodeIds) {
        if (nodeIds.size() < 1) {
            return Collections.emptyList();
        }
        StringBuilder sql = new StringBuilder();
        //count(*) - count(alarm.alarmAckTime) counts only the unacknowledged alarms
        sql.append("SELECT DISTINCT new org.opennms.netmgt.model.alarm.AlarmSummary( node.id, node.label, min(alarm.lastEventTime), max(alarm.severity), (count(*) - count(alarm.alarmAckTime)) ) ");
        sql.append("FROM OnmsAlarm AS alarm ");
        sql.append ("LEFT JOIN alarm.node AS node ");
        sql.append("WHERE node.id IS NOT NULL AND alarm.severity > 3 ");

        // optional
        if (nodeIds.size() == 1) {
            sql.append("AND node.id = " + nodeIds.get(0) + " ");
        } else {
            sql.append("AND node.id in (");
            for (int i=0; i<nodeIds.size(); i++) {
                sql.append(nodeIds.get(i));
                if (i < nodeIds.size() -1) {
                    sql.append(",");
                }
            }
            sql.append(") ");
        }
        sql.append("GROUP BY node.id, node.label ");
        return findObjects(AlarmSummary.class, sql.toString());
<<<<<<< HEAD
=======
    }

    @Override
    public List<EdgeAlarmStatusSummary> getLldpEdgeAlarmSummaries(List<Integer> lldpLinkIds) {
        if (lldpLinkIds.size() < 1) {
            return Collections.emptyList();
        }

        /*StringBuilder sql = new StringBuilder();
        sql.append("SELECT new org.opennms.netmgt.model.topology.EdgeAlarmStatusSummary( LEAST(s.id, t.id), GREATEST(s.id, t.id), alarm.uei)\n");
        sql.append("FROM LldpLink as s\n");
        sql.append("LEFT JOIN org.opennms.netmgt.model.LldpLink as t\n");
        sql.append("with s.lldpRemPortDescr = t.lldpPortDescr AND\n");
        sql.append(" s.lldpRemPortIdSubtype = t.lldpPortIdSubtype AND\n");
        sql.append(" s.lldpRemPortId = t.lldpPortId\n");
        sql.append("LEFT JOIN\n");
        sql.append("  OnmsAlarm as alarm\n");
        sql.append("with\n");
        sql.append(" alarm.node.id = s.node.id AND\n");
        sql.append(" s.lldpPortIfindex = alarm.ifindex\n");
        sql.append("GROUP BY\n");
        sql.append(" s.id,\n");
        sql.append(" t.id,\n");
        sql.append(" s.nodeId,\n");
        sql.append(" t.nodeId,\n");
        sql.append(" alarm.uei,\n");
        sql.append(" alarm.lastEventTime\n");
        sql.append("ORDER BY\n");
        sql.append(" alarm.lastEventTime DESC limit 1");*/
        StringBuilder sql = new StringBuilder();
        sql.append("SELECT new org.opennms.netmgt.model.topology.EdgeAlarmStatusSummary( LEAST(s.id, t.id), GREATEST(s.id, t.id), alarm.uei)\n");
        sql.append("FROM LldpLink as s\n");
        sql.append("LEFT JOIN org.opennms.netmgt.model.LldpLink as t\n");
        sql.append("LEFT JOIN\n");
        sql.append("  OnmsAlarm as alarm\n");
        sql.append("with\n");
        sql.append(" alarm.node.id = s.node.id AND\n");
        sql.append(" s.lldpPortIfindex = alarm.ifindex\n");
        sql.append("GROUP BY\n");
        sql.append(" s.id,\n");
        sql.append(" t.id,\n");
        sql.append(" s.node.id,\n");
        sql.append(" t.node.id,\n");
        sql.append(" alarm.uei,\n");
        sql.append(" alarm.lastEventTime\n");
        sql.append("ORDER BY\n");
        sql.append(" alarm.lastEventTime DESC limit 1");


        return findObjects(EdgeAlarmStatusSummary.class, sql.toString());
>>>>>>> 4037b851
    }

    /** {@inheritDoc} */
    @Override
    public List<AlarmSummary> getNodeAlarmSummaries() {
        StringBuilder sql = new StringBuilder();
        sql.append("SELECT DISTINCT new org.opennms.netmgt.model.alarm.AlarmSummary(node.id, node.label, min(alarm.lastEventTime), max(alarm.severity), count(*)) ");
        sql.append("FROM OnmsAlarm AS alarm ");
        sql.append ("LEFT JOIN alarm.node AS node ");
        sql.append("WHERE node.id IS NOT NULL AND alarm.severity > 3 AND alarm.alarmAckTime IS NULL ");
        sql.append("GROUP BY node.id, node.label ");
        sql.append("ORDER BY min(alarm.lastEventTime) DESC, node.label ASC");
        return findObjects(AlarmSummary.class, sql.toString());
    }
}<|MERGE_RESOLUTION|>--- conflicted
+++ resolved
@@ -83,8 +83,6 @@
         }
         sql.append("GROUP BY node.id, node.label ");
         return findObjects(AlarmSummary.class, sql.toString());
-<<<<<<< HEAD
-=======
     }
 
     @Override
@@ -135,7 +133,6 @@
 
 
         return findObjects(EdgeAlarmStatusSummary.class, sql.toString());
->>>>>>> 4037b851
     }
 
     /** {@inheritDoc} */
