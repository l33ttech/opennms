--- conflicted
+++ resolved
@@ -98,14 +98,10 @@
 	        + "ntm.physaddress as target_mac,  "
                 + "snmp.snmpifindex as target_ifindex, "
                 + "ip.ipaddr as target_ifname, "
-<<<<<<< HEAD
                 + "snmp.snmpifindex as target_bridgeport, "
                 + "ip.id as target_id "
-=======
-                + "ip.ifindex as target_bridgeport, "
                 + "ip.id as target_id, "
                 + "mlink.bridgemaclinklastpolltime as lastPollTime "
->>>>>>> 5edb589b
 	        + "from bridgemaclink as mlink "
 	        + "left join ipnettomedia as ntm on mlink.macaddress = ntm.physaddress "
 	        + "left join ipinterface ip on ip.ipaddr = ntm.netaddress "
