--- conflicted
+++ resolved
@@ -146,12 +146,8 @@
     public List<CdpTopologyLink> findLinksForTopology() {
         return getHibernateTemplate().execute(new HibernateCallback<List<CdpTopologyLink>>() {
             @Override
-<<<<<<< HEAD
+            @SuppressWarnings("unchecked")
             public List<CdpTopologyLink> doInHibernate(Session session) throws HibernateException {
-=======
-            @SuppressWarnings("unchecked")
-            public List<CdpTopologyLink> doInHibernate(Session session) throws HibernateException, SQLException {
->>>>>>> da416ea2
                Map<String, CdpTopologyLink> mapToLink = new HashMap<String,CdpTopologyLink>();
                List<CdpTopologyLink> alllinks = convertObjectToTopologyLink(session.createSQLQuery(SQL_CDP_LINK_BASE_QUERY+";").list());
                for (CdpTopologyLink link: alllinks){
@@ -201,12 +197,8 @@
     public List<CdpTopologyLink> findLinksForTopologyByIds(final Integer... ids) {
         return getHibernateTemplate().execute(new HibernateCallback<List<CdpTopologyLink>>() {
             @Override
-<<<<<<< HEAD
+            @SuppressWarnings("unchecked")
             public List<CdpTopologyLink> doInHibernate(Session session) throws HibernateException {
-=======
-            @SuppressWarnings("unchecked")
-            public List<CdpTopologyLink> doInHibernate(Session session) throws HibernateException, SQLException {
->>>>>>> da416ea2
 
                 StringBuffer idList = new StringBuffer();
                 String conditional = "";
