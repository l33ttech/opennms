--- conflicted
+++ resolved
@@ -39,12 +39,8 @@
  */
 public class HibernateFilterManager implements FilterManager {
     
-<<<<<<< HEAD
     private SessionFactory m_sessionFactory;
-=======
-    private HibernateTemplate m_template;
     private String[] m_authorizationGroups;
->>>>>>> eef7f3f4
     
     
     /**
@@ -64,22 +60,8 @@
      */
     @Override
     public void disableAuthorizationFilter() {
-<<<<<<< HEAD
+        m_authorizationGroups = null;
         m_sessionFactory.getCurrentSession().disableFilter(AUTH_FILTER_NAME);
-=======
-        m_authorizationGroups = null;
-        HibernateCallback<Object> cb = new HibernateCallback<Object>() {
-
-            @Override
-            public Object doInHibernate(Session session) throws HibernateException, SQLException {
-                session.disableFilter(AUTH_FILTER_NAME);
-                return null;
-            }
-            
-        };
-        
-        m_template.execute(cb);
->>>>>>> eef7f3f4
     }
 
     @Override
@@ -102,21 +84,7 @@
      */
     @Override
     public void enableAuthorizationFilter(final String[] authorizationGroups) {
-<<<<<<< HEAD
+        m_authorizationGroups = authorizationGroups;
         m_sessionFactory.getCurrentSession().enableFilter(AUTH_FILTER_NAME).setParameterList("userGroups", authorizationGroups);
-=======
-        m_authorizationGroups = authorizationGroups;
-        HibernateCallback<Object> cb = new HibernateCallback<Object>() {
-
-            @Override
-            public Object doInHibernate(Session session) throws HibernateException, SQLException {
-                session.enableFilter(AUTH_FILTER_NAME).setParameterList("userGroups", authorizationGroups);
-                return null;
-            }
-            
-        };
-        
-        m_template.execute(cb);
->>>>>>> eef7f3f4
     }
 }