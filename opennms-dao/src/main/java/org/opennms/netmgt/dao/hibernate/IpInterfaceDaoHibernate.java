/*******************************************************************************
 * This file is part of OpenNMS(R).
 *
 * Copyright (C) 2006-2012 The OpenNMS Group, Inc.
 * OpenNMS(R) is Copyright (C) 1999-2012 The OpenNMS Group, Inc.
 *
 * OpenNMS(R) is a registered trademark of The OpenNMS Group, Inc.
 *
 * OpenNMS(R) is free software: you can redistribute it and/or modify
 * it under the terms of the GNU General Public License as published
 * by the Free Software Foundation, either version 3 of the License,
 * or (at your option) any later version.
 *
 * OpenNMS(R) is distributed in the hope that it will be useful,
 * but WITHOUT ANY WARRANTY; without even the implied warranty of
 * MERCHANTABILITY or FITNESS FOR A PARTICULAR PURPOSE.  See the
 * GNU General Public License for more details.
 *
 * You should have received a copy of the GNU General Public License
 * along with OpenNMS(R).  If not, see:
 *      http://www.gnu.org/licenses/
 *
 * For more information contact:
 *     OpenNMS(R) Licensing <license@opennms.org>
 *     http://www.opennms.org/
 *     http://www.opennms.com/
 *******************************************************************************/

package org.opennms.netmgt.dao.hibernate;

import java.net.InetAddress;
import java.util.Date;
import java.util.HashMap;
import java.util.List;
import java.util.Map;

import org.opennms.netmgt.dao.IpInterfaceDao;
import org.opennms.netmgt.model.OnmsIpInterface;
import org.opennms.netmgt.model.OnmsNode;
import org.springframework.util.Assert;
/**
 * <p>IpInterfaceDaoHibernate class.</p>
 *
 * @author david
 */
public class IpInterfaceDaoHibernate extends AbstractDaoHibernate<OnmsIpInterface, Integer>  implements IpInterfaceDao {
    
    String m_findByServiceTypeQuery = null;

    /**
     * <p>Constructor for IpInterfaceDaoHibernate.</p>
     */
    public IpInterfaceDaoHibernate() {
        super(OnmsIpInterface.class);
        
        
        m_findByServiceTypeQuery = System.getProperty("org.opennms.dao.ipinterface.findByServiceType", 
                                                      "select distinct ipInterface from OnmsIpInterface as ipInterface join ipInterface.monitoredServices as monSvc where monSvc.serviceType.name = ?");
        
    }

    /** {@inheritDoc} */
    public OnmsIpInterface get(OnmsNode node, String ipAddress) {
        return findUnique("from OnmsIpInterface as ipInterface where ipInterface.node = ? and ipInterface.ipAddress = ?", node, ipAddress);
    }

    /** {@inheritDoc} */
    public List<OnmsIpInterface> findByIpAddress(String ipAddress) {
        return find("from OnmsIpInterface ipInterface where ipInterface.ipAddress = ?", ipAddress);
    }
    
    /** {@inheritDoc} */
    public List<OnmsIpInterface> findByNodeId(Integer nodeId) {
        Assert.notNull(nodeId, "nodeId cannot be null");
        return find("from OnmsIpInterface ipInterface where ipInterface.node.id = ?", nodeId);
    }

    /** {@inheritDoc} */
    public OnmsIpInterface findByNodeIdAndIpAddress(Integer nodeId, String ipAddress) {
        return findUnique("select ipInterface from OnmsIpInterface as ipInterface where ipInterface.node.id = ? and ipInterface.ipAddress = ?", 
                          nodeId, 
                          ipAddress);
        
    }

    /** {@inheritDoc} */
    public OnmsIpInterface findByForeignKeyAndIpAddress(String foreignSource, String foreignId, String ipAddress) {
        return findUnique("select ipInterface from OnmsIpInterface as ipInterface join ipInterface.node as node where node.foreignSource = ? and node.foreignId = ? and ipInterface.ipAddress = ?", 
                          foreignSource, 
                          foreignId, 
                          ipAddress);
        
    }

    /** {@inheritDoc} */
    public List<OnmsIpInterface> findByServiceType(String svcName) {
        
        return find(m_findByServiceTypeQuery, svcName);
    }

    /** {@inheritDoc} */
    public List<OnmsIpInterface> findHierarchyByServiceType(String svcName) {
        return find("select distinct ipInterface " +
                    "from OnmsIpInterface as ipInterface " +
                    "left join fetch ipInterface.node as node " +
                    "left join fetch node.assetRecord " +
                    "left join fetch ipInterface.node.snmpInterfaces as snmpIf " +
                    "left join fetch snmpIf.ipInterfaces " +
                    "join ipInterface.monitoredServices as monSvc " +
                    "where monSvc.serviceType.name = ?", svcName);
    }

    /**
     * <p>getInterfacesForNodes</p>
     *
     * @return a {@link java.util.Map} object.
     */
    public Map<InetAddress, Integer> getInterfacesForNodes() {
        Map<InetAddress, Integer> map = new HashMap<InetAddress, Integer>();

        // Add all primary addresses first
        @SuppressWarnings("unchecked")
        List<Object[]> l = getHibernateTemplate().find("select distinct ipInterface.ipAddress, ipInterface.node.id from OnmsIpInterface as ipInterface where ipInterface.isSnmpPrimary = 'P'");
        for (Object[] tuple : l) {
            InetAddress ip = (InetAddress) tuple[0];
            Integer nodeId = (Integer) tuple[1];
            map.put(ip, nodeId);
        }

        // Add all non-primary addresses only if those addresses doesn't exist on the map.
        @SuppressWarnings("unchecked")
        List<Object[]> s = getHibernateTemplate().find("select distinct ipInterface.ipAddress, ipInterface.node.id from OnmsIpInterface as ipInterface where ipInterface.isSnmpPrimary != 'P'");
        for (Object[] tuple : s) {
            InetAddress ip = (InetAddress) tuple[0];
            Integer nodeId = (Integer) tuple[1];
            if (!map.containsKey(ip))
                map.put(ip, nodeId);
        }

        return map;
    }

    /**
     * <p>addressExistsWithForeignSource</p>
     *
     * @param ipAddress a {@link java.lang.String} object.
     * @param foreignSource a {@link java.lang.String} object.
     * @return a boolean.
     */
    public boolean addressExistsWithForeignSource(String ipAddress, String foreignSource) {
        Assert.notNull(ipAddress, "ipAddress cannot be null");
        if (foreignSource == null) {
            return queryInt("select count(ipInterface.id) from OnmsIpInterface as ipInterface " +
                    "join ipInterface.node as node " +
                    "where node.foreignSource is NULL " +
                    "and ipInterface.ipAddress = ? ", ipAddress) > 0;
        } else {
            return queryInt("select count(ipInterface.id) from OnmsIpInterface as ipInterface " +
                    "join ipInterface.node as node " +
                    "where node.foreignSource = ? " +
                    "and ipInterface.ipAddress = ? ", foreignSource, ipAddress) > 0;
        }
    }

    @Override
    public OnmsIpInterface findPrimaryInterfaceByNodeId(final Integer nodeId) {
        Assert.notNull(nodeId, "nodeId cannot be null");
        // SELECT ipaddr FROM ipinterface WHERE nodeid = ? AND issnmpprimary = 'P'

        List<OnmsIpInterface> primaryInterfaces = find("from OnmsIpInterface as ipInterface where ipInterface.node.id = ? and ipInterface.isSnmpPrimary = 'P' order by ipLastCapsdPoll desc", nodeId);
        if (primaryInterfaces.size() < 1) {
            return null;
        } else {
            OnmsIpInterface retval = primaryInterfaces.iterator().next();
            if (primaryInterfaces.size() > 1) {
                logger.warn("Multiple primary SNMP interfaces for node " + nodeId + ", returning most recently scanned interface: " + retval.getInterfaceId());
            }
            return retval;
        }
    }
    
    @Override
    public Date findLastPollTimeByNodeId(final Integer nodeId) {
            Assert.notNull(nodeId, "nodeId cannot be null");
            // SELECT iplastcapsdpoll FROM ipinterface WHERE nodeid=? AND (ismanaged = 'M' OR ismanaged = 'N')

<<<<<<< HEAD
    return findUnique("select ipInterface.lastCapsdPoll from OnmsIpInterface as ipInterface where ipInterface.node.id = ? and (ipInterface.isManaged = 'M' or ipInterface.isManaged = 'N')", nodeId).getIpLastCapsdPoll();
    }

=======
            return findUnique("select ipInterface.lastCapsdPoll from OnmsIpInterface as ipInterface where ipInterface.node.id = ? and (ipInterface.isManaged = 'M' or ipInterface.isManaged = 'N')", nodeId).getIpLastCapsdPoll();
    }
    
    @Override
>>>>>>> 28b069f9
    public int updateLastPollTime(Date ipLastCapsdPoll, String ipAddr, Integer nodeId ) {
            String query = "update OnmsIpInterface as ipInterface set ipInterface.lastCapsDoll = ? where ipInterface.node.id = ? and ipInterface.ipAddress = ?";
            return queryInt(query,ipLastCapsdPoll, nodeId, ipAddr);
    }
<<<<<<< HEAD
=======
    
    @Override
    public int getCount(long nodeId, String ipAddr) {
        //  SELECT count(*) FROM ipinterface WHERE nodeID=? and ipAddr != ? and isManaged != 'D'
        String query = "select COUNT(*) from OnmsIpInterface as ipInterface where ipInterface.node.id = ? and ipInterface.ipAddress = ? and ipInterface.isManaged != 'D'";
        return queryInt(query, nodeId, ipAddr);
    }
    
    public List<OnmsIpInterface> findInterfaceByNodeIdToDelete(long nodeId) {
        //SELECT ipinterface.ipaddr FROM ipinterface WHERE ipinterface.nodeid = ? and ipinterface.ismanaged != 'D'
        String query = "from OnmsIpInterface as ipInterface where ipInterface.node.id = ? and ipInterface.isManaged != 'D'";
        return find(query, nodeId);
    }
>>>>>>> 28b069f9
}<|MERGE_RESOLUTION|>--- conflicted
+++ resolved
@@ -184,24 +184,14 @@
             Assert.notNull(nodeId, "nodeId cannot be null");
             // SELECT iplastcapsdpoll FROM ipinterface WHERE nodeid=? AND (ismanaged = 'M' OR ismanaged = 'N')
 
-<<<<<<< HEAD
-    return findUnique("select ipInterface.lastCapsdPoll from OnmsIpInterface as ipInterface where ipInterface.node.id = ? and (ipInterface.isManaged = 'M' or ipInterface.isManaged = 'N')", nodeId).getIpLastCapsdPoll();
-    }
-
-=======
             return findUnique("select ipInterface.lastCapsdPoll from OnmsIpInterface as ipInterface where ipInterface.node.id = ? and (ipInterface.isManaged = 'M' or ipInterface.isManaged = 'N')", nodeId).getIpLastCapsdPoll();
     }
     
-    @Override
->>>>>>> 28b069f9
     public int updateLastPollTime(Date ipLastCapsdPoll, String ipAddr, Integer nodeId ) {
             String query = "update OnmsIpInterface as ipInterface set ipInterface.lastCapsDoll = ? where ipInterface.node.id = ? and ipInterface.ipAddress = ?";
             return queryInt(query,ipLastCapsdPoll, nodeId, ipAddr);
     }
-<<<<<<< HEAD
-=======
-    
-    @Override
+    
     public int getCount(long nodeId, String ipAddr) {
         //  SELECT count(*) FROM ipinterface WHERE nodeID=? and ipAddr != ? and isManaged != 'D'
         String query = "select COUNT(*) from OnmsIpInterface as ipInterface where ipInterface.node.id = ? and ipInterface.ipAddress = ? and ipInterface.isManaged != 'D'";
@@ -213,5 +203,4 @@
         String query = "from OnmsIpInterface as ipInterface where ipInterface.node.id = ? and ipInterface.isManaged != 'D'";
         return find(query, nodeId);
     }
->>>>>>> 28b069f9
 }