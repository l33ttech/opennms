--- conflicted
+++ resolved
@@ -45,10 +45,7 @@
  * @author david
  */
 public class IpInterfaceDaoHibernate extends AbstractDaoHibernate<OnmsIpInterface, Integer>  implements IpInterfaceDao {
-<<<<<<< HEAD
-    
-=======
->>>>>>> c90699de
+
     private static final Logger LOG = LoggerFactory.getLogger(IpInterfaceDaoHibernate.class);
 
     String m_findByServiceTypeQuery = null;
