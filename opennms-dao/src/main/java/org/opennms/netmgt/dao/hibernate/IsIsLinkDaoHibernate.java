--- conflicted
+++ resolved
@@ -174,12 +174,8 @@
         return getHibernateTemplate().execute(new HibernateCallback<List<IsisTopologyLink>>() {
 
             @Override
-<<<<<<< HEAD
+            @SuppressWarnings("unchecked")
             public List<IsisTopologyLink> doInHibernate(Session session) throws HibernateException {
-=======
-            @SuppressWarnings("unchecked")
-            public List<IsisTopologyLink> doInHibernate(Session session) throws HibernateException, SQLException {
->>>>>>> da416ea2
                 return convertObjectToTopologyLink(session.createSQLQuery(SQL_GET_ISIS_LINKS).list());
             }
 
