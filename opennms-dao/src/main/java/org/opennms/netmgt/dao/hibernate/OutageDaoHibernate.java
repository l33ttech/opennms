/*******************************************************************************
 * This file is part of OpenNMS(R).
 *
 * Copyright (C) 2006-2014 The OpenNMS Group, Inc.
 * OpenNMS(R) is Copyright (C) 1999-2014 The OpenNMS Group, Inc.
 *
 * OpenNMS(R) is a registered trademark of The OpenNMS Group, Inc.
 *
 * OpenNMS(R) is free software: you can redistribute it and/or modify
 * it under the terms of the GNU Affero General Public License as published
 * by the Free Software Foundation, either version 3 of the License,
 * or (at your option) any later version.
 *
 * OpenNMS(R) is distributed in the hope that it will be useful,
 * but WITHOUT ANY WARRANTY; without even the implied warranty of
 * MERCHANTABILITY or FITNESS FOR A PARTICULAR PURPOSE.  See the
 * GNU Affero General Public License for more details.
 *
 * You should have received a copy of the GNU Affero General Public License
 * along with OpenNMS(R).  If not, see:
 *      http://www.gnu.org/licenses/
 *
 * For more information contact:
 *     OpenNMS(R) Licensing <license@opennms.org>
 *     http://www.opennms.org/
 *     http://www.opennms.com/
 *******************************************************************************/

package org.opennms.netmgt.dao.hibernate;

<<<<<<< HEAD
import java.net.InetAddress;
import java.util.Collection;
import java.util.HashSet;
import java.util.LinkedList;
import java.util.List;
import java.util.Set;

=======
>>>>>>> b172867e
import org.hibernate.HibernateException;
import org.hibernate.Session;
import org.hibernate.transform.ResultTransformer;
import org.opennms.netmgt.dao.api.OutageDao;
import org.opennms.netmgt.filter.api.FilterDao;
import org.opennms.netmgt.model.HeatMapElement;
import org.opennms.netmgt.model.OnmsMonitoredService;
import org.opennms.netmgt.model.OnmsOutage;
import org.opennms.netmgt.model.ServiceSelector;
import org.opennms.netmgt.model.outage.OutageSummary;
import org.springframework.beans.factory.annotation.Autowired;
import org.springframework.orm.hibernate4.HibernateCallback;

import java.net.InetAddress;
import java.sql.SQLException;
import java.util.Collection;
import java.util.HashSet;
import java.util.LinkedList;
import java.util.List;
import java.util.Set;

public class OutageDaoHibernate extends AbstractDaoHibernate<OnmsOutage, Integer> implements OutageDao {

    @Autowired
    private FilterDao m_filterDao;

    /**
     * <p>Constructor for OutageDaoHibernate.</p>
     */
    public OutageDaoHibernate() {
        super(OnmsOutage.class);
    }

    /**
     * <p>currentOutageCount</p>
     *
     * @return a {@link java.lang.Integer} object.
     */
    @Override
    public Integer currentOutageCount() {
        return queryInt("select count(*) from OnmsOutage as o where o.ifRegainedService is null");
    }

    /**
     * <p>currentOutages</p>
     *
     * @return a {@link java.util.Collection} object.
     */
    @Override
    public Collection<OnmsOutage> currentOutages() {
        return find("from OnmsOutage as o where o.ifRegainedService is null");
    }

    @Override
    public OnmsOutage currentOutageForService(OnmsMonitoredService service) {
        return findUnique("from OnmsOutage as o where o.monitoredService = ? and o.ifRegainedService is null", service);
    }

    /** {@inheritDoc} */
    @Override
    public Collection<OnmsOutage> findAll(final Integer offset, final Integer limit) {
        return (Collection<OnmsOutage>) getHibernateTemplate().execute(new HibernateCallback<Collection<OnmsOutage>>() {

            @SuppressWarnings("unchecked")
            @Override
            public Collection<OnmsOutage> doInHibernate(final Session session) throws HibernateException {
                return session.createCriteria(OnmsOutage.class)
                        .setFirstResult(offset)
                        .setMaxResults(limit)
                        .list();
            }

        });
    }

    /** {@inheritDoc} */
    @Override
    public Collection<OnmsOutage> matchingCurrentOutages(final ServiceSelector selector) {
        final Set<InetAddress> matchingAddrs = new HashSet<InetAddress>(m_filterDao.getIPAddressList(selector.getFilterRule()));
        final Set<String> matchingSvcs = new HashSet<String>(selector.getServiceNames());

        final List<OnmsOutage> matchingOutages = new LinkedList<OnmsOutage>();
        final Collection<OnmsOutage> outages = currentOutages();
        for (final OnmsOutage outage : outages) {
            final OnmsMonitoredService svc = outage.getMonitoredService();
            if ((matchingSvcs.contains(svc.getServiceName()) || matchingSvcs.isEmpty()) && matchingAddrs.contains(svc.getIpAddress())) {
                matchingOutages.add(outage);
            }

        }

        return matchingOutages;
    }

    /** {@inheritDoc} */
    @Override
    public int countOutagesByNode() {
        return getNodeOutageSummaries(0).size();
    }

    // final int nodeId, final String nodeLabel, final Date timeDown, final Date timeUp, final Date timeNow

    /** {@inheritDoc} */
    @Override
    public List<OutageSummary> getNodeOutageSummaries(final int rows) {
        final List<OutageSummary> outages = findObjects(
                OutageSummary.class,
                "SELECT DISTINCT new org.opennms.netmgt.model.outage.OutageSummary(node.id, node.label, max(outage.ifLostService)) " +
                        "FROM OnmsOutage AS outage " +
                        "LEFT JOIN outage.monitoredService AS monitoredService " +
                        "LEFT JOIN monitoredService.ipInterface AS ipInterface " +
                        "LEFT JOIN ipInterface.node AS node " +
                        "WHERE outage.ifRegainedService IS NULL " +
                        "GROUP BY node.id, node.label " +
                        "ORDER BY max(outage.ifLostService) DESC, node.label ASC, node.id ASC"
        );
        if (rows == 0 || outages.size() < rows) {
            return outages;
        } else {
            return outages.subList(0, rows);
        }
    }

    @Override
    public List<HeatMapElement> getHeatMapItemsForEntity(String entityNameColumn, String entityIdColumn, String restrictionColumn, String restrictionValue, String... groupByColumns) {

        String grouping = "";

        if (groupByColumns != null && groupByColumns.length > 0) {
            for (String groupByColumn : groupByColumns) {
                if (!"".equals(grouping)) {
                    grouping += ", ";
                }

                grouping += groupByColumn;
            }
        } else {
            grouping = entityNameColumn + ", " + entityIdColumn;
        }

        final String groupByClause = grouping;

        return getHibernateTemplate().execute(new HibernateCallback<List<HeatMapElement>>() {
            @Override
            public List<HeatMapElement> doInHibernate(Session session) throws HibernateException, SQLException {
                return (List<HeatMapElement>) session.createSQLQuery(
                        "select coalesce(" + entityNameColumn + ",'Uncategorized'), " + entityIdColumn + ", " +
                                "count(distinct case when outages.outageid is not null and ifservices.status <> 'D' then ifservices.id else null end) as servicesDown, " +
                                "count(distinct case when ifservices.status <> 'D' then ifservices.id else null end) as servicesTotal, " +
                                "count(distinct case when outages.outageid is null and ifservices.status <> 'D' then node.nodeid else null end) as nodesUp, " +
                                "count(distinct node.nodeid) as nodeTotalCount " +
                                "from node left " +
                                "join category_node using (nodeid) left join categories using (categoryid) " +
                                "left outer join ipinterface using (nodeid) " +
                                "left outer join ifservices on (ifservices.ipinterfaceid = ipinterface.id) " +
                                "left outer join service on (ifservices.serviceid = service.serviceid) " +
                                "left outer join outages on (outages.ifserviceid = ifservices.id and outages.ifregainedservice is null) " +
                                "where nodeType <> 'D' " +
                                (restrictionColumn != null ? "and coalesce(" + restrictionColumn + ",'Uncategorized')='" + restrictionValue + "' " : "") +
                                "group by " + groupByClause + " having count(distinct case when ifservices.status <> 'D' then ifservices.id else null end) > 0")
                        .setResultTransformer(new ResultTransformer() {
                            private static final long serialVersionUID = 5152094813503430377L;

                            @Override
                            public Object transformTuple(Object[] tuple, String[] aliases) {
                                return new HeatMapElement((String) tuple[0], (Number) tuple[1], (Number) tuple[2], (Number) tuple[3], (Number) tuple[4], (Number) tuple[5]);
                            }

                            @SuppressWarnings("rawtypes")
                            @Override
                            public List transformList(List collection) {
                                return collection;
                            }
                        }).list();
            }
        });
    }
}<|MERGE_RESOLUTION|>--- conflicted
+++ resolved
@@ -28,7 +28,6 @@
 
 package org.opennms.netmgt.dao.hibernate;
 
-<<<<<<< HEAD
 import java.net.InetAddress;
 import java.util.Collection;
 import java.util.HashSet;
@@ -36,8 +35,6 @@
 import java.util.List;
 import java.util.Set;
 
-=======
->>>>>>> b172867e
 import org.hibernate.HibernateException;
 import org.hibernate.Session;
 import org.hibernate.transform.ResultTransformer;
@@ -50,14 +47,6 @@
 import org.opennms.netmgt.model.outage.OutageSummary;
 import org.springframework.beans.factory.annotation.Autowired;
 import org.springframework.orm.hibernate4.HibernateCallback;
-
-import java.net.InetAddress;
-import java.sql.SQLException;
-import java.util.Collection;
-import java.util.HashSet;
-import java.util.LinkedList;
-import java.util.List;
-import java.util.Set;
 
 public class OutageDaoHibernate extends AbstractDaoHibernate<OnmsOutage, Integer> implements OutageDao {
 
@@ -182,7 +171,7 @@
 
         return getHibernateTemplate().execute(new HibernateCallback<List<HeatMapElement>>() {
             @Override
-            public List<HeatMapElement> doInHibernate(Session session) throws HibernateException, SQLException {
+            public List<HeatMapElement> doInHibernate(Session session) throws HibernateException {
                 return (List<HeatMapElement>) session.createSQLQuery(
                         "select coalesce(" + entityNameColumn + ",'Uncategorized'), " + entityIdColumn + ", " +
                                 "count(distinct case when outages.outageid is not null and ifservices.status <> 'D' then ifservices.id else null end) as servicesDown, " +
