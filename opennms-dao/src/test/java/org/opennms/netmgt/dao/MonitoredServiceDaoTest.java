--- conflicted
+++ resolved
@@ -1,8 +1,8 @@
 /*******************************************************************************
  * This file is part of OpenNMS(R).
  *
- * Copyright (C) 2006-2013 The OpenNMS Group, Inc.
- * OpenNMS(R) is Copyright (C) 1999-2013 The OpenNMS Group, Inc.
+ * Copyright (C) 2006-2012 The OpenNMS Group, Inc.
+ * OpenNMS(R) is Copyright (C) 1999-2012 The OpenNMS Group, Inc.
  *
  * OpenNMS(R) is a registered trademark of The OpenNMS Group, Inc.
  *
@@ -72,28 +72,6 @@
         BeanUtils.assertAutowiring(this);
     }
 
-<<<<<<< HEAD
-	@Before
-	public void setUp() {
-		m_databasePopulator.populateDatabase();
-	}
-
-	@Test
-	@Transactional
-	@JUnitTemporaryDatabase
-	public void testLazy() {
-    	
-    	List<OnmsMonitoredService> allSvcs = m_monitoredServiceDao.findAll();
-    	assertTrue(allSvcs.size() > 1);
-    	
-    	OnmsMonitoredService svc = allSvcs.iterator().next();
-    	assertEquals(addr("192.168.1.1"), svc.getIpAddress());
-    	assertEquals(1, svc.getIfIndex().intValue());
-    	assertEquals(1, svc.getIpInterface().getNode().getId().intValue());
-    	assertEquals("M", svc.getIpInterface().getIsManaged());
-    	//assertEquals("SNMP", svc.getServiceType().getName());
-    	
-=======
     @Before
     public void setUp() {
         m_databasePopulator.populateDatabase();
@@ -103,6 +81,7 @@
     @Transactional
     @JUnitTemporaryDatabase
     public void testLazy() {
+
         List<OnmsMonitoredService> allSvcs = m_monitoredServiceDao.findAll();
         assertTrue(allSvcs.size() > 1);
 
@@ -111,7 +90,8 @@
         assertEquals(1, svc.getIfIndex().intValue());
         assertEquals(1, svc.getIpInterface().getNode().getId().intValue());
         assertEquals("M", svc.getIpInterface().getIsManaged());
->>>>>>> d7a6e8eb
+        //assertEquals("SNMP", svc.getServiceType().getName());
+
     }
 
     @Test
