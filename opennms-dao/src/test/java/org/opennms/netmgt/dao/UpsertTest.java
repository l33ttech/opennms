--- conflicted
+++ resolved
@@ -48,17 +48,10 @@
 import org.springframework.beans.factory.annotation.Autowired;
 import org.springframework.jdbc.core.JdbcTemplate;
 import org.springframework.test.context.ContextConfiguration;
-<<<<<<< HEAD
-import org.springframework.transaction.TransactionStatus;
-import org.springframework.transaction.annotation.Transactional;
-import org.springframework.transaction.support.TransactionCallbackWithoutResult;
-=======
 import org.springframework.transaction.TransactionDefinition;
 import org.springframework.transaction.TransactionStatus;
 import org.springframework.transaction.annotation.Transactional;
 import org.springframework.transaction.support.TransactionCallbackWithoutResult;
-import org.springframework.transaction.support.TransactionTemplate;
->>>>>>> ba17cda5
 
 
 /**
@@ -106,12 +99,8 @@
 
     @Before
     public void setUp() {
-<<<<<<< HEAD
+        m_transactionTemplate.setPropagationBehavior(TransactionDefinition.PROPAGATION_REQUIRES_NEW);
         m_transactionTemplate.execute(new TransactionCallbackWithoutResult() {
-=======
-        m_transTemplate.setPropagationBehavior(TransactionDefinition.PROPAGATION_REQUIRES_NEW);
-        m_transTemplate.execute(new TransactionCallbackWithoutResult() {
->>>>>>> ba17cda5
             @Override
             protected void doInTransactionWithoutResult(TransactionStatus status) {
                 m_populator.populateDatabase();
