--- conflicted
+++ resolved
@@ -97,19 +97,15 @@
 For example, it is not valid to use `node[Routers:atledg04]` nor to use `nodeSource[175]`.
 
 IMPORTANT: On systems where `storeByForeignSource` is enabled, you must *always* use the `nodeSource` style when referring to requisitioned nodes and `node` when referring to auto-provisioned nodes.
-<<<<<<< HEAD
-           The following tables summarize which style is permissible in which situation.
-           Auto-provisioned nodes are ones that do not belong to any requisition.
-           As these nodes lack a foreign-source name, they intrinsically cannot be represented using `nodeSource` style identifiers.
-=======
 
-Auto-provisioned nodes are ones that do not belong to any requisition but were added through discovery or another mechanism that creates `newSuspect` events. Since these nodes lack a foreign-source name, they intrinsically cannot be represented using `nodeSource` style identifiers. The following tables summarize which style is permissible in which situation.
->>>>>>> 621a932c
+Auto-provisioned nodes are ones that do not belong to any requisition but were added through discovery or another mechanism that creates `newSuspect` events.
+Since these nodes lack a foreign-source name, they intrinsically cannot be represented using `nodeSource` style identifiers.
+The following tables summarize which style is permissible in which situation.
 
 .If `storeByForeignSource` is `false`
 [options="header", cols="h,2*"]
 |===
-| Node Provisioning Style | `node[]` Valid | `nodeSource[]` Valid
+| Node Provisioning Style | `node[]` Valid  | `nodeSource[]` Valid
 | Requisitioned           | Yes             | Yes
 | Auto-Provisioned        | Yes             | No
 |===
@@ -117,7 +113,7 @@
 .If `storeByForeignSource` is `true`
 [options="header", cols="h,2*"]
 |===
-| Node Provisioning Style | `node[]` Valid | `nodeSource[]` Valid
+| Node Provisioning Style | `node[]` Valid  | `nodeSource[]` Valid
 | Requisitioned           | No              | Yes
 | Auto-Provisioned        | Yes             | No
 |===
