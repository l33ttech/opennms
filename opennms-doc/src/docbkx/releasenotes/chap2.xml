<?xml version="1.0" encoding="UTF-8"?>
<chapter id="whats-new">
	<title>What's New?</title>

	<subtitle>Changes in This OpenNMS</subtitle>

	<!-- Start 1.13 -->

	<section id="opennms-1.13.0">
		<title>Changes in OpenNMS 1.13.0</title>

		<section id="opennms-1.13.0-bug">
			<title>Bug</title>

			<itemizedlist>
				<listitem><para>Maven surefire doesn&#39;t properly report some test failures (Issue <ulink url='http://issues.opennms.org/browse/NMS-1698'>NMS-1698</ulink>)</para></listitem>
				<listitem><para>remote poller logging (Issue <ulink url='http://issues.opennms.org/browse/NMS-2800'>NMS-2800</ulink>)</para></listitem>
				<listitem><para>Cannot build using IBM&#39;s java - Groovy maven plugin error &quot;No providers discovered&quot; (Issue <ulink url='http://issues.opennms.org/browse/NMS-3476'>NMS-3476</ulink>)</para></listitem>
				<listitem><para>./maven/bin/mvn dependency:go-offline not fetch all dependences (Issue <ulink url='http://issues.opennms.org/browse/NMS-4304'>NMS-4304</ulink>)</para></listitem>
				<listitem><para>Jetty 503 Service Unavailable  after disabling PollerBackend (Issue <ulink url='http://issues.opennms.org/browse/NMS-4330'>NMS-4330</ulink>)</para></listitem>
				<listitem><para>JMX jrb filenames can contain spaces (Issue <ulink url='http://issues.opennms.org/browse/NMS-4612'>NMS-4612</ulink>)</para></listitem>
				<listitem><para>Can&#39;t disable all log rotation in log4j.properties (Issue <ulink url='http://issues.opennms.org/browse/NMS-4689'>NMS-4689</ulink>)</para></listitem>
				<listitem><para>DatabaseReportListController is never used? (Issue <ulink url='http://issues.opennms.org/browse/NMS-5034'>NMS-5034</ulink>)</para></listitem>
				<listitem><para>NullPointerException in DefaultParameterConversionService with IE8 (Issue <ulink url='http://issues.opennms.org/browse/NMS-5134'>NMS-5134</ulink>)</para></listitem>
				<listitem><para>Default ONMS JMX graphs broken with storeByGroup enabled (Issue <ulink url='http://issues.opennms.org/browse/NMS-5279'>NMS-5279</ulink>)</para></listitem>
				<listitem><para>redirection on cancel configuration changes for a KSC report returns to main opennms index page. (Issue <ulink url='http://issues.opennms.org/browse/NMS-5443'>NMS-5443</ulink>)</para></listitem>
				<listitem><para>manager log messages are too vague or wrong level. (Issue <ulink url='http://issues.opennms.org/browse/NMS-5467'>NMS-5467</ulink>)</para></listitem>
				<listitem><para>SNMPV3 context not working in provisiond (Issue <ulink url='http://issues.opennms.org/browse/NMS-5556'>NMS-5556</ulink>)</para></listitem>
				<listitem><para>&quot;No Data for this Entry&quot; in Serial Interface Utilization Summary report (Issue <ulink url='http://issues.opennms.org/browse/NMS-5617'>NMS-5617</ulink>)</para></listitem>
				<listitem><para>Make possible to set the interface status on the requisition through REsT and WebUI (Issue <ulink url='http://issues.opennms.org/browse/NMS-5773'>NMS-5773</ulink>)</para></listitem>
				<listitem><para>Selecting topology group doesn&#39;t filter alarm widget (Issue <ulink url='http://issues.opennms.org/browse/NMS-5787'>NMS-5787</ulink>)</para></listitem>
				<listitem><para>VMware integration not gathering statistics on VM host hardware collections such as vmware4Disk or vmware4Cpu (Issue <ulink url='http://issues.opennms.org/browse/NMS-5845'>NMS-5845</ulink>)</para></listitem>
				<listitem><para>LLDP Failure for non ifIndex references (Issue <ulink url='http://issues.opennms.org/browse/NMS-5904'>NMS-5904</ulink>)</para></listitem>
				<listitem><para>Topology Map showing non-existent links/missing valid links (Issue <ulink url='http://issues.opennms.org/browse/NMS-5906'>NMS-5906</ulink>)</para></listitem>
				<listitem><para>Prefab graph ignores properties for width and height (Issue <ulink url='http://issues.opennms.org/browse/NMS-5918'>NMS-5918</ulink>)</para></listitem>
				<listitem><para>Primary interface is not used for VMware CIM service polling and data collection (Issue <ulink url='http://issues.opennms.org/browse/NMS-5938'>NMS-5938</ulink>)</para></listitem>
				<listitem><para>Default to Provisiond handling newSuspects, disabling Capsd (Issue <ulink url='http://issues.opennms.org/browse/NMS-5943'>NMS-5943</ulink>)</para></listitem>
				<listitem><para>Alarm list and alarm details is not showing in the WebUI (Issue <ulink url='http://issues.opennms.org/browse/NMS-5947'>NMS-5947</ulink>)</para></listitem>
				<listitem><para>Duplicated parameter in notification.xml (Issue <ulink url='http://issues.opennms.org/browse/NMS-5948'>NMS-5948</ulink>)</para></listitem>
				<listitem><para>Exception when switching tabs in alarm and node browsers on map (Issue <ulink url='http://issues.opennms.org/browse/NMS-5968'>NMS-5968</ulink>)</para></listitem>
				<listitem><para>Sorting doesn&#39;t work on alarm and node browsers (Issue <ulink url='http://issues.opennms.org/browse/NMS-5969'>NMS-5969</ulink>)</para></listitem>
				<listitem><para>Node availability report wrong calculation of percentage (Issue <ulink url='http://issues.opennms.org/browse/NMS-5990'>NMS-5990</ulink>)</para></listitem>
				<listitem><para>Add foreignSource parameter to newSuspect Event (Issue <ulink url='http://issues.opennms.org/browse/NMS-5991'>NMS-5991</ulink>)</para></listitem>
				<listitem><para>&quot;Servlet with alias already registered&quot; Exception occurs on starupt in osgi container (Issue <ulink url='http://issues.opennms.org/browse/NMS-5999'>NMS-5999</ulink>)</para></listitem>
				<listitem><para>Negative filter for services in alarm list shows null (Issue <ulink url='http://issues.opennms.org/browse/NMS-6005'>NMS-6005</ulink>)</para></listitem>
				<listitem><para>Loading Vaadin parts of the WebUI needs a lot of time (Issue <ulink url='http://issues.opennms.org/browse/NMS-6043'>NMS-6043</ulink>)</para></listitem>
				<listitem><para>Database connections leak until the system cannot obtain any more connections (Issue <ulink url='http://issues.opennms.org/browse/NMS-6051'>NMS-6051</ulink>)</para></listitem>
				<listitem><para>Master doesn&#39;t start due to PollerBackend Exception (Issue <ulink url='http://issues.opennms.org/browse/NMS-6052'>NMS-6052</ulink>)</para></listitem>
				<listitem><para>The VMWare collector doesn&#39;t work properly when storeByForeignSource is enabled (Issue <ulink url='http://issues.opennms.org/browse/NMS-6060'>NMS-6060</ulink>)</para></listitem>
				<listitem><para>Make the VMWare Provisioner more useful (Issue <ulink url='http://issues.opennms.org/browse/NMS-6070'>NMS-6070</ulink>)</para></listitem>
				<listitem><para>provision.pl is not handling properly the 302 and 303 HTTP Responses. (Issue <ulink url='http://issues.opennms.org/browse/NMS-6072'>NMS-6072</ulink>)</para></listitem>
				<listitem><para>The JAR where the GpDetector is defined doesn&#39;t appear on the RPM or DEB files (Issue <ulink url='http://issues.opennms.org/browse/NMS-6074'>NMS-6074</ulink>)</para></listitem>
				<listitem><para>VmwareConfigBuilder creates too long aliases for vSphere 5.1 (Issue <ulink url='http://issues.opennms.org/browse/NMS-6082'>NMS-6082</ulink>)</para></listitem>
				<listitem><para>Syslog Northbounder is not translating the node labels (Issue <ulink url='http://issues.opennms.org/browse/NMS-6092'>NMS-6092</ulink>)</para></listitem>
				<listitem><para>Linkd throws Exception when CdpCacheIpv4Address is blank (Issue <ulink url='http://issues.opennms.org/browse/NMS-6101'>NMS-6101</ulink>)</para></listitem>
				<listitem><para>Linkd does not update properly datalinkinterface table (Issue <ulink url='http://issues.opennms.org/browse/NMS-6102'>NMS-6102</ulink>)</para></listitem>
				<listitem><para>Linkd does not manage duplicated ip addresses (Issue <ulink url='http://issues.opennms.org/browse/NMS-6103'>NMS-6103</ulink>)</para></listitem>
				<listitem><para>Can&#39;t use SNMPv3 with NoAuth-NoPriv (Issue <ulink url='http://issues.opennms.org/browse/NMS-6108'>NMS-6108</ulink>)</para></listitem>
				<listitem><para>NRTG is not working if storeByForeignSource is enabled (Issue <ulink url='http://issues.opennms.org/browse/NMS-6119'>NMS-6119</ulink>)</para></listitem>
				<listitem><para>XSS vector in admin/error.jsp (Issue <ulink url='http://issues.opennms.org/browse/NMS-6147'>NMS-6147</ulink>)</para></listitem>
				<listitem><para>LdapMonitor can leak poller threads (Issue <ulink url='http://issues.opennms.org/browse/NMS-6148'>NMS-6148</ulink>)</para></listitem>
				<listitem><para>VMware metrics for network packet statistics missing for ESX host (Issue <ulink url='http://issues.opennms.org/browse/NMS-6166'>NMS-6166</ulink>)</para></listitem>
				<listitem><para>GeoMap boundaries (Issue <ulink url='http://issues.opennms.org/browse/NMS-6172'>NMS-6172</ulink>)</para></listitem>
				<listitem><para>Unresolved constraint in bundle org.opennms.features.vaadin-node-maps (Issue <ulink url='http://issues.opennms.org/browse/NMS-6176'>NMS-6176</ulink>)</para></listitem>
				<listitem><para>Unresolved constraint in bundle org.opennms.features.jmxconfiggenerator (Issue <ulink url='http://issues.opennms.org/browse/NMS-6178'>NMS-6178</ulink>)</para></listitem>
				<listitem><para>Unresolved constraint in bundle org.opennms.features.jmxconfiggenerator.webui (Issue <ulink url='http://issues.opennms.org/browse/NMS-6179'>NMS-6179</ulink>)</para></listitem>
				<listitem><para>GeoMap doughnut markers don&#39;t reflect alarm status (Issue <ulink url='http://issues.opennms.org/browse/NMS-6214'>NMS-6214</ulink>)</para></listitem>
				<listitem><para>503 Webapp Error (Issue <ulink url='http://issues.opennms.org/browse/NMS-6217'>NMS-6217</ulink>)</para></listitem>
				<listitem><para>Exception while using topology history feature (Issue <ulink url='http://issues.opennms.org/browse/NMS-6218'>NMS-6218</ulink>)</para></listitem>
				<listitem><para>SnmpInterfaceRrdMigrator breaks with &quot;javax.xml.bind.UnmarshalException: inf&quot; (Issue <ulink url='http://issues.opennms.org/browse/NMS-6302'>NMS-6302</ulink>)</para></listitem>
				<listitem><para>send-event.pl invalid in master (Issue <ulink url='http://issues.opennms.org/browse/NMS-6304'>NMS-6304</ulink>)</para></listitem>
			</itemizedlist>
		</section>
		<section id="opennms-1.13.0-enhancement">
			<title>Enhancement</title>

<<<<<<< HEAD
			<itemizedlist>
				<listitem><para>Refactor Log Level of OpenNMS Messages (Issue <ulink url='http://issues.opennms.org/browse/NMS-1087'>NMS-1087</ulink>)</para></listitem>
				<listitem><para>distributed monitor disconnected timeout hardcoded (Issue <ulink url='http://issues.opennms.org/browse/NMS-2797'>NMS-2797</ulink>)</para></listitem>
				<listitem><para>change the log rotation to use the log4j-extras RollingFileAppender (Issue <ulink url='http://issues.opennms.org/browse/NMS-2949'>NMS-2949</ulink>)</para></listitem>
				<listitem><para>log4j enhancement to support compression (Issue <ulink url='http://issues.opennms.org/browse/NMS-4690'>NMS-4690</ulink>)</para></listitem>
				<listitem><para>eclipse maven integration (Issue <ulink url='http://issues.opennms.org/browse/NMS-4814'>NMS-4814</ulink>)</para></listitem>
				<listitem><para>Add IS-IS discovey to Linkd (Issue <ulink url='http://issues.opennms.org/browse/NMS-5582'>NMS-5582</ulink>)</para></listitem>
				<listitem><para>JRobinRrdStrategy class does not support RGBA color values (Issue <ulink url='http://issues.opennms.org/browse/NMS-5591'>NMS-5591</ulink>)</para></listitem>
				<listitem><para>Add OAuth support to microblog notification feature (Issue <ulink url='http://issues.opennms.org/browse/NMS-5691'>NMS-5691</ulink>)</para></listitem>
				<listitem><para>keep all log4j settings near their main definition. (Issue <ulink url='http://issues.opennms.org/browse/NMS-5729'>NMS-5729</ulink>)</para></listitem>
				<listitem><para>Bump maven-resources-plugin to 2.6 to avoid annoying message during build (Issue <ulink url='http://issues.opennms.org/browse/NMS-5805'>NMS-5805</ulink>)</para></listitem>
				<listitem><para>Widget Filtering based on visible vertices (Issue <ulink url='http://issues.opennms.org/browse/NMS-5869'>NMS-5869</ulink>)</para></listitem>
				<listitem><para>Topology Selection Behavior improvements (Issue <ulink url='http://issues.opennms.org/browse/NMS-5870'>NMS-5870</ulink>)</para></listitem>
				<listitem><para>Changing RRD graph size with URL parameter width and height (Issue <ulink url='http://issues.opennms.org/browse/NMS-5919'>NMS-5919</ulink>)</para></listitem>
				<listitem><para>Tool converting JRobin files to RRDtool file format (Issue <ulink url='http://issues.opennms.org/browse/NMS-5921'>NMS-5921</ulink>)</para></listitem>
				<listitem><para>Detection for VMware CIM service only if the communication is possible (Issue <ulink url='http://issues.opennms.org/browse/NMS-5941'>NMS-5941</ulink>)</para></listitem>
				<listitem><para>Add a configuration foreignSource element/attribute to a discovery range (Issue <ulink url='http://issues.opennms.org/browse/NMS-5992'>NMS-5992</ulink>)</para></listitem>
				<listitem><para>Add new sysOID to linkd (Issue <ulink url='http://issues.opennms.org/browse/NMS-6039'>NMS-6039</ulink>)</para></listitem>
				<listitem><para>Ability to disable rescanning of updated nodes during import (Issue <ulink url='http://issues.opennms.org/browse/NMS-6040'>NMS-6040</ulink>)</para></listitem>
				<listitem><para>SNMP support for Clavister security devices (Issue <ulink url='http://issues.opennms.org/browse/NMS-6107'>NMS-6107</ulink>)</para></listitem>
				<listitem><para>Split Linkd Link dicovery as per discovery Stategy (Issue <ulink url='http://issues.opennms.org/browse/NMS-6110'>NMS-6110</ulink>)</para></listitem>
				<listitem><para>add provisioning requisition column to outages list display (Issue <ulink url='http://issues.opennms.org/browse/NMS-6143'>NMS-6143</ulink>)</para></listitem>
			</itemizedlist>
		</section>
	</section>

	<!-- Start 1.12 -->
=======
	<section id="opennms-1.12.3">
		<title>Changes in OpenNMS 1.12.3</title>

		<section id="opennms-1.12.3-bug">
			<title>Bug</title>

			<itemizedlist>
				<listitem><para>SnmpInterfaceRrdMigrator breaks with &quot;javax.xml.bind.UnmarshalException: inf&quot; (Issue <ulink url='http://issues.opennms.org/browse/NMS-6302'>NMS-6302</ulink>)</para></listitem>
				<listitem><para>Upgrade Tools issue: java.io.IOException: Server returned HTTP response code: 403 for URL: http://oss.oetiker.ch/rrdtool/rrdtool.dtd (Issue <ulink url='http://issues.opennms.org/browse/NMS-6306'>NMS-6306</ulink>)</para></listitem>
			</itemizedlist>
		</section>
		<section id="opennms-1.12.3-enhancement">
			<title>Enhancement</title>

			<itemizedlist>
				<listitem><para>Add 64-bit SNMP ifXTable packet counters for unicast, multicast, broadcast (Issue <ulink url='http://issues.opennms.org/browse/NMS-6305'>NMS-6305</ulink>)</para></listitem>
			</itemizedlist>
		</section>
	</section>
>>>>>>> ef144dc4

	<section id="opennms-1.12.2">
		<title>Changes in OpenNMS 1.12.2</title>

		<section id="opennms-1.12.2-bug">
			<title>Bug</title>

			<itemizedlist>
				<listitem><para>Bean name with slashes must be escaped on jrb creation (Issue <ulink url='http://issues.opennms.org/browse/NMS-3485'>NMS-3485</ulink>)</para></listitem>
				<listitem><para>JMX Collector not stripping path separators from mbean object names when using store-by-group persisting (Issue <ulink url='http://issues.opennms.org/browse/NMS-4592'>NMS-4592</ulink>)</para></listitem>
				<listitem><para>JMX jrb filenames can contain spaces (Issue <ulink url='http://issues.opennms.org/browse/NMS-4612'>NMS-4612</ulink>)</para></listitem>
				<listitem><para>Some JMX metrics defined in the default jmx-datacollection-config.xml are not compatible with RRDtool (Issue <ulink url='http://issues.opennms.org/browse/NMS-5247'>NMS-5247</ulink>)</para></listitem>
				<listitem><para>Default ONMS JMX graphs broken with storeByGroup enabled (Issue <ulink url='http://issues.opennms.org/browse/NMS-5279'>NMS-5279</ulink>)</para></listitem>
				<listitem><para>Collectd org.apache.commons.jexl2.JexlEngine warnings in tomcat-internal.log (Issue <ulink url='http://issues.opennms.org/browse/NMS-5286'>NMS-5286</ulink>)</para></listitem>
				<listitem><para>Some monitored devices display errors when selecting to see details (Issue <ulink url='http://issues.opennms.org/browse/NMS-5553'>NMS-5553</ulink>)</para></listitem>
				<listitem><para>Make possible to set the interface status on the requisition through REsT and WebUI (Issue <ulink url='http://issues.opennms.org/browse/NMS-5773'>NMS-5773</ulink>)</para></listitem>
				<listitem><para>JMX collector mismatch ds.properties and rrd disk files (Issue <ulink url='http://issues.opennms.org/browse/NMS-5824'>NMS-5824</ulink>)</para></listitem>
				<listitem><para>Negative filter for services in alarm list shows null (Issue <ulink url='http://issues.opennms.org/browse/NMS-6005'>NMS-6005</ulink>)</para></listitem>
				<listitem><para>Bits In/Out graph is not working in NRTG graph (Issue <ulink url='http://issues.opennms.org/browse/NMS-6023'>NMS-6023</ulink>)</para></listitem>
				<listitem><para>Geo Maps don&#39;t support web proxying. (Issue <ulink url='http://issues.opennms.org/browse/NMS-6046'>NMS-6046</ulink>)</para></listitem>
				<listitem><para>SNMP Data Collection Interfaces Directory Structure (Issue <ulink url='http://issues.opennms.org/browse/NMS-6056'>NMS-6056</ulink>)</para></listitem>
				<listitem><para>changing node name doesn&#39;t work (Issue <ulink url='http://issues.opennms.org/browse/NMS-6084'>NMS-6084</ulink>)</para></listitem>
				<listitem><para>Socket error running on Solaris 11 (Issue <ulink url='http://issues.opennms.org/browse/NMS-6088'>NMS-6088</ulink>)</para></listitem>
				<listitem><para>Unable to start openNMS 1.12 on HP-UX because of lack of JNA native libs (Issue <ulink url='http://issues.opennms.org/browse/NMS-6096'>NMS-6096</ulink>)</para></listitem>
				<listitem><para>NRTG is not working if storeByForeignSource is enabled (Issue <ulink url='http://issues.opennms.org/browse/NMS-6119'>NMS-6119</ulink>)</para></listitem>
				<listitem><para>The VMWare Integration doesn&#39;t work if an ESX Server is not accessible due to access restrictions (Issue <ulink url='http://issues.opennms.org/browse/NMS-6121'>NMS-6121</ulink>)</para></listitem>
				<listitem><para>VMWare Importer: If the vmwareTopologyInfo is too big, some PostgreSQL exceptions are thrown while running the importer (Issue <ulink url='http://issues.opennms.org/browse/NMS-6124'>NMS-6124</ulink>)</para></listitem>
				<listitem><para>Alarm Details for an not existing alarm shows empty page. (Issue <ulink url='http://issues.opennms.org/browse/NMS-6125'>NMS-6125</ulink>)</para></listitem>
				<listitem><para>Google Maps API rate-limit leads to persistent (-Inf,-Inf) coordinates in DB (Issue <ulink url='http://issues.opennms.org/browse/NMS-6129'>NMS-6129</ulink>)</para></listitem>
				<listitem><para>VMWare Collector: There is no way to specify the timeout (Issue <ulink url='http://issues.opennms.org/browse/NMS-6130'>NMS-6130</ulink>)</para></listitem>
				<listitem><para>The Provisioning Rest API is not managing update-dates in requisitions properly (Issue <ulink url='http://issues.opennms.org/browse/NMS-6133'>NMS-6133</ulink>)</para></listitem>
				<listitem><para>XSS vector in admin/error.jsp (Issue <ulink url='http://issues.opennms.org/browse/NMS-6147'>NMS-6147</ulink>)</para></listitem>
				<listitem><para>LdapMonitor can leak poller threads (Issue <ulink url='http://issues.opennms.org/browse/NMS-6148'>NMS-6148</ulink>)</para></listitem>
				<listitem><para>SSLCertMonitor fails to initialise (Issue <ulink url='http://issues.opennms.org/browse/NMS-6149'>NMS-6149</ulink>)</para></listitem>
				<listitem><para>VMWare Importer - NPE while building vmwareTopologyInfo on ESX Hosts (Issue <ulink url='http://issues.opennms.org/browse/NMS-6150'>NMS-6150</ulink>)</para></listitem>
				<listitem><para>Provide backward compatibility methods for JRobinDirectoryUtils when storeByForeignSource is not required (Issue <ulink url='http://issues.opennms.org/browse/NMS-6152'>NMS-6152</ulink>)</para></listitem>
				<listitem><para>VMWare Importer - Port Groups associated with ESX Hosts are confusing the VMWare Topology (Issue <ulink url='http://issues.opennms.org/browse/NMS-6162'>NMS-6162</ulink>)</para></listitem>
				<listitem><para>Exceptions exposed on provisiond.log when the MAC address is empty (Issue <ulink url='http://issues.opennms.org/browse/NMS-6164'>NMS-6164</ulink>)</para></listitem>
				<listitem><para>Possible thread contention on Collectd due to the checking on datacollection-config changes. (Issue <ulink url='http://issues.opennms.org/browse/NMS-6165'>NMS-6165</ulink>)</para></listitem>
				<listitem><para>maint_events.sh is not working (Issue <ulink url='http://issues.opennms.org/browse/NMS-6168'>NMS-6168</ulink>)</para></listitem>
				<listitem><para>NPE on output.log due to null ifSpeed when calling PhysicalInterfaceRow.getSpeed (Issue <ulink url='http://issues.opennms.org/browse/NMS-6169'>NMS-6169</ulink>)</para></listitem>
				<listitem><para>Startup fails due to libc.so being in invalid file format (Issue <ulink url='http://issues.opennms.org/browse/NMS-6170'>NMS-6170</ulink>)</para></listitem>
				<listitem><para>Date issues in &quot;Response time by node&quot; JR report (Issue <ulink url='http://issues.opennms.org/browse/NMS-6182'>NMS-6182</ulink>)</para></listitem>
				<listitem><para>Web MIB compiler should stub imports of OBJECT-TYPE macro from RFC-1212 (Issue <ulink url='http://issues.opennms.org/browse/NMS-6183'>NMS-6183</ulink>)</para></listitem>
				<listitem><para>No way to set Google Maps geocoder API key for node geo map (Issue <ulink url='http://issues.opennms.org/browse/NMS-6184'>NMS-6184</ulink>)</para></listitem>
				<listitem><para>NullPointerException in collectd.log (Issue <ulink url='http://issues.opennms.org/browse/NMS-6186'>NMS-6186</ulink>)</para></listitem>
				<listitem><para>It is possible to override a compiled MIBs without asking (Issue <ulink url='http://issues.opennms.org/browse/NMS-6189'>NMS-6189</ulink>)</para></listitem>
				<listitem><para>The SnmpMonitor is not returning the status with the responseTime value (Issue <ulink url='http://issues.opennms.org/browse/NMS-6192'>NMS-6192</ulink>)</para></listitem>
				<listitem><para>ThresholdingSet isn&#39;t catching the exceptions thrown by the threshold evaluators (Issue <ulink url='http://issues.opennms.org/browse/NMS-6193'>NMS-6193</ulink>)</para></listitem>
				<listitem><para>Can&#39;t see changes on the resource graph page after adding/modifying a Resource Type manually or through the WebUI (Issue <ulink url='http://issues.opennms.org/browse/NMS-6198'>NMS-6198</ulink>)</para></listitem>
				<listitem><para>RTCManager does multiple Posts if URL is not reachable (Issue <ulink url='http://issues.opennms.org/browse/NMS-6199'>NMS-6199</ulink>)</para></listitem>
				<listitem><para>Provisioning Silently Clobbers Geolocation Asset Data (Issue <ulink url='http://issues.opennms.org/browse/NMS-6221'>NMS-6221</ulink>)</para></listitem>
				<listitem><para>There is no link to &quot;Resource Graphs&quot; on any page of the WebUI when storeByForeignSource is enabled (Issue <ulink url='http://issues.opennms.org/browse/NMS-6225'>NMS-6225</ulink>)</para></listitem>
				<listitem><para>Can&#39;t update asset records using provision.pl (Issue <ulink url='http://issues.opennms.org/browse/NMS-6229'>NMS-6229</ulink>)</para></listitem>
				<listitem><para>The Resource Graphs GWT Widget at the front page is not working with storeByForeignSource (Issue <ulink url='http://issues.opennms.org/browse/NMS-6231'>NMS-6231</ulink>)</para></listitem>
				<listitem><para>The Resource Graphs link from the Topology Map is not working with storeByForeignSource (Issue <ulink url='http://issues.opennms.org/browse/NMS-6232'>NMS-6232</ulink>)</para></listitem>
				<listitem><para>There is no way to know how the Thread Pool in Pollerd is behaving (Issue <ulink url='http://issues.opennms.org/browse/NMS-6252'>NMS-6252</ulink>)</para></listitem>
				<listitem><para>Jasper reports that requires accessing RRD files directly when RRDtool is enabled are not working (Issue <ulink url='http://issues.opennms.org/browse/NMS-6263'>NMS-6263</ulink>)</para></listitem>
				<listitem><para>Reserved name used as function name in opennms-webapp/src/main/webapp/admin/nodemanagement/setPathOutage.jsp (Issue <ulink url='http://issues.opennms.org/browse/NMS-6266'>NMS-6266</ulink>)</para></listitem>
				<listitem><para>Provisioner creates transient OnmsSnmpInterface on interfaces with null ifIndex (Issue <ulink url='http://issues.opennms.org/browse/NMS-6271'>NMS-6271</ulink>)</para></listitem>
				<listitem><para>thresholdFilter is ignored if value is null, despite AND condition (Issue <ulink url='http://issues.opennms.org/browse/NMS-6275'>NMS-6275</ulink>)</para></listitem>
				<listitem><para>Threshold filters based on numeric values are not working when they are not part of the expression or ds-name (Issue <ulink url='http://issues.opennms.org/browse/NMS-6278'>NMS-6278</ulink>)</para></listitem>
				<listitem><para>provision.pl is mentioning nothing about parent-foreign-source (Issue <ulink url='http://issues.opennms.org/browse/NMS-6288'>NMS-6288</ulink>)</para></listitem>
				<listitem><para>GeneralPurpose detector doesn&#39;t work with banner match (Issue <ulink url='http://issues.opennms.org/browse/NMS-6294'>NMS-6294</ulink>)</para></listitem>
				<listitem><para>OSPF-TRAP-MIB events need updating (Issue <ulink url='http://issues.opennms.org/browse/NMS-6295'>NMS-6295</ulink>)</para></listitem>
				<listitem><para>F5 trap clear-events should have severity Normal (Issue <ulink url='http://issues.opennms.org/browse/NMS-6298'>NMS-6298</ulink>)</para></listitem>
			</itemizedlist>
		</section>
		<section id="opennms-1.12.2-enhancement">
			<title>Enhancement</title>

			<itemizedlist>
				<listitem><para>JMX Configs For Database Polling (Issue <ulink url='http://issues.opennms.org/browse/NMS-1539'>NMS-1539</ulink>)</para></listitem>
				<listitem><para>Ability to add parent relationships (path outages) in provisioning WebUI (Issue <ulink url='http://issues.opennms.org/browse/NMS-3611'>NMS-3611</ulink>)</para></listitem>
				<listitem><para>Ability to define the namespace for WMI operations (Issue <ulink url='http://issues.opennms.org/browse/NMS-6094'>NMS-6094</ulink>)</para></listitem>
				<listitem><para>VMWare Importer: add a flag to ignore IPv4 or IPv6 Interfaces (Issue <ulink url='http://issues.opennms.org/browse/NMS-6138'>NMS-6138</ulink>)</para></listitem>
				<listitem><para>VMWare Importer: Merge existing services on interfaces (Issue <ulink url='http://issues.opennms.org/browse/NMS-6139'>NMS-6139</ulink>)</para></listitem>
				<listitem><para>In 1.12 the default log level is INFO instead of WARN like 1.10 (Issue <ulink url='http://issues.opennms.org/browse/NMS-6141'>NMS-6141</ulink>)</para></listitem>
				<listitem><para>VMWare Importer - Provide a way to generate the requisition from the command line for testing purposes (Issue <ulink url='http://issues.opennms.org/browse/NMS-6151'>NMS-6151</ulink>)</para></listitem>
				<listitem><para>Queries in old OutageModel.java class are O(n^2) or worse (Issue <ulink url='http://issues.opennms.org/browse/NMS-6163'>NMS-6163</ulink>)</para></listitem>
				<listitem><para>The threshold processor doesn&#39;t work well with complex JEXL Expressions (Issue <ulink url='http://issues.opennms.org/browse/NMS-6194'>NMS-6194</ulink>)</para></listitem>
				<listitem><para>Display the Resource ID on the threshold events (Issue <ulink url='http://issues.opennms.org/browse/NMS-6195'>NMS-6195</ulink>)</para></listitem>
				<listitem><para>Accept either &quot;foreignSource:foreignId&quot; or &quot;nodeId&quot; as a parameter on element/node.jsp (Issue <ulink url='http://issues.opennms.org/browse/NMS-6234'>NMS-6234</ulink>)</para></listitem>
				<listitem><para>Add alarm-data to some APC and Powerware trap events (Issue <ulink url='http://issues.opennms.org/browse/NMS-6247'>NMS-6247</ulink>)</para></listitem>
				<listitem><para>CISCO-IF-EXTENSION-MIB trap event definitions (Issue <ulink url='http://issues.opennms.org/browse/NMS-6296'>NMS-6296</ulink>)</para></listitem>
			</itemizedlist>
		</section>
	</section>

	<section id="opennms-1.12.1">
		<title>Changes in OpenNMS 1.12.1</title>

		<section id="opennms-1.12.1-bug">
			<title>Bug</title>

			<itemizedlist>
				<listitem><para>Debian init.d script wrong postgres dependency (Issue <ulink url='http://issues.opennms.org/browse/NMS-5879'>NMS-5879</ulink>)</para></listitem>
				<listitem><para>threshold filters not processed properly (Issue <ulink url='http://issues.opennms.org/browse/NMS-5880'>NMS-5880</ulink>)</para></listitem>
				<listitem><para>Prefab graph ignores properties for width and height (Issue <ulink url='http://issues.opennms.org/browse/NMS-5918'>NMS-5918</ulink>)</para></listitem>
				<listitem><para>Disable Threshd by default in service-configuration.xml (Issue <ulink url='http://issues.opennms.org/browse/NMS-6024'>NMS-6024</ulink>)</para></listitem>
				<listitem><para>Database connections leak until the system cannot obtain any more connections (Issue <ulink url='http://issues.opennms.org/browse/NMS-6051'>NMS-6051</ulink>)</para></listitem>
				<listitem><para>No login screen after update 1.10.12.1 (Issue <ulink url='http://issues.opennms.org/browse/NMS-6058'>NMS-6058</ulink>)</para></listitem>
				<listitem><para>The VMWare collector doesn&#39;t work properly when storeByForeignSource is enabled (Issue <ulink url='http://issues.opennms.org/browse/NMS-6060'>NMS-6060</ulink>)</para></listitem>
				<listitem><para>Distributed map offered when no monitoring locations defined (Issue <ulink url='http://issues.opennms.org/browse/NMS-6063'>NMS-6063</ulink>)</para></listitem>
				<listitem><para>Mail Transport Monitor exception in 1.12.0 (Issue <ulink url='http://issues.opennms.org/browse/NMS-6067'>NMS-6067</ulink>)</para></listitem>
				<listitem><para>Make the VMWare Provisioner more useful (Issue <ulink url='http://issues.opennms.org/browse/NMS-6070'>NMS-6070</ulink>)</para></listitem>
				<listitem><para>provision.pl is not handling properly the 302 and 303 HTTP Responses. (Issue <ulink url='http://issues.opennms.org/browse/NMS-6072'>NMS-6072</ulink>)</para></listitem>
				<listitem><para>OpenNMS web UI has encountered an error (Issue <ulink url='http://issues.opennms.org/browse/NMS-6073'>NMS-6073</ulink>)</para></listitem>
				<listitem><para>The JAR where the GpDetector is defined doesn&#39;t appear on the RPM or DEB files (Issue <ulink url='http://issues.opennms.org/browse/NMS-6074'>NMS-6074</ulink>)</para></listitem>
				<listitem><para>The jasper report templates doesn&#39;t work after enabling storeByForeignSource (Issue <ulink url='http://issues.opennms.org/browse/NMS-6075'>NMS-6075</ulink>)</para></listitem>
				<listitem><para>JNA code does not work if tmpdir is mounted noexec (Issue <ulink url='http://issues.opennms.org/browse/NMS-6076'>NMS-6076</ulink>)</para></listitem>
				<listitem><para>config-tester exception in clean 1.12 installation (Issue <ulink url='http://issues.opennms.org/browse/NMS-6077'>NMS-6077</ulink>)</para></listitem>
				<listitem><para>Remove sample-report, trivial-report and parameter-test from database-reports.xml (Issue <ulink url='http://issues.opennms.org/browse/NMS-6080'>NMS-6080</ulink>)</para></listitem>
				<listitem><para>VmwareConfigBuilder is not generating a valid graph templates file. (Issue <ulink url='http://issues.opennms.org/browse/NMS-6081'>NMS-6081</ulink>)</para></listitem>
				<listitem><para>VmwareConfigBuilder creates too long aliases for vSphere 5.1 (Issue <ulink url='http://issues.opennms.org/browse/NMS-6082'>NMS-6082</ulink>)</para></listitem>
				<listitem><para>parent-foreign-source is not working anymore (Issue <ulink url='http://issues.opennms.org/browse/NMS-6083'>NMS-6083</ulink>)</para></listitem>
				<listitem><para>Syslog Northbounder is not translating the node labels (Issue <ulink url='http://issues.opennms.org/browse/NMS-6092'>NMS-6092</ulink>)</para></listitem>
				<listitem><para>Requisition ReST Caching Does Not Flush On Shutdown (Issue <ulink url='http://issues.opennms.org/browse/NMS-6093'>NMS-6093</ulink>)</para></listitem>
				<listitem><para>Can&#39;t use SNMPv3 with NoAuth-NoPriv (Issue <ulink url='http://issues.opennms.org/browse/NMS-6108'>NMS-6108</ulink>)</para></listitem>
				<listitem><para>Cron-triggered reports in Reportd do not work (Issue <ulink url='http://issues.opennms.org/browse/NMS-6113'>NMS-6113</ulink>)</para></listitem>
				<listitem><para>alarmidnotfound.jsp went missing (Issue <ulink url='http://issues.opennms.org/browse/NMS-6114'>NMS-6114</ulink>)</para></listitem>
			</itemizedlist>
		</section>
		<section id="opennms-1.12.1-enhancement">
			<title>Enhancement</title>

			<itemizedlist>
				<listitem><para>Changing RRD graph size with URL parameter width and height (Issue <ulink url='http://issues.opennms.org/browse/NMS-5919'>NMS-5919</ulink>)</para></listitem>
				<listitem><para>Ability to disable rescanning of updated nodes during import (Issue <ulink url='http://issues.opennms.org/browse/NMS-6040'>NMS-6040</ulink>)</para></listitem>
				<listitem><para>PostgreSQL / JDBC data collection config (Issue <ulink url='http://issues.opennms.org/browse/NMS-6062'>NMS-6062</ulink>)</para></listitem>
				<listitem><para>SNMP support for Clavister security devices (Issue <ulink url='http://issues.opennms.org/browse/NMS-6107'>NMS-6107</ulink>)</para></listitem>
			</itemizedlist>
		</section>
	</section>

	<section id="opennms-1.12.0">
		<title>Changes in OpenNMS 1.12.0</title>

		<section id="opennms-1.12.0-bug">
			<title>Bug</title>

			<itemizedlist>
				<listitem><para>ERROR: insert or update on table &quot;notifications&quot; violates foreign key constraint &quot;fk_eventid3&quot; (Issue <ulink url='http://issues.opennms.org/browse/NMS-1668'>NMS-1668</ulink>)</para></listitem>
				<listitem><para>Provisiond never generates nodeCategoryMembershipChanged events (Issue <ulink url='http://issues.opennms.org/browse/NMS-4951'>NMS-4951</ulink>)</para></listitem>
				<listitem><para>Provisiond Error : org.hibernate.exception.SQLGrammarException: could not execute query (Issue <ulink url='http://issues.opennms.org/browse/NMS-5348'>NMS-5348</ulink>)</para></listitem>
				<listitem><para>SNMPV3 context not working in provisiond (Issue <ulink url='http://issues.opennms.org/browse/NMS-5556'>NMS-5556</ulink>)</para></listitem>
				<listitem><para>&quot;No Data for this Entry&quot; in Serial Interface Utilization Summary report (Issue <ulink url='http://issues.opennms.org/browse/NMS-5617'>NMS-5617</ulink>)</para></listitem>
				<listitem><para>OpenNMS 1.11.91 requres a JDK to be installed for Jetty to display the login page (Issue <ulink url='http://issues.opennms.org/browse/NMS-5835'>NMS-5835</ulink>)</para></listitem>
				<listitem><para>Duplicated parameter in notification.xml (Issue <ulink url='http://issues.opennms.org/browse/NMS-5948'>NMS-5948</ulink>)</para></listitem>
				<listitem><para>OpenNMS Menu is sometimes left justified (Issue <ulink url='http://issues.opennms.org/browse/NMS-5988'>NMS-5988</ulink>)</para></listitem>
				<listitem><para>Node availability report wrong calculation of percentage (Issue <ulink url='http://issues.opennms.org/browse/NMS-5990'>NMS-5990</ulink>)</para></listitem>
				<listitem><para>Node selection dumps to exception error (Issue <ulink url='http://issues.opennms.org/browse/NMS-6002'>NMS-6002</ulink>)</para></listitem>
				<listitem><para>Topology and Geographical Maps Fail to Load (Issue <ulink url='http://issues.opennms.org/browse/NMS-6003'>NMS-6003</ulink>)</para></listitem>
				<listitem><para>Alarm Inserts failing with PostgreSQL Exception (Issue <ulink url='http://issues.opennms.org/browse/NMS-6011'>NMS-6011</ulink>)</para></listitem>
				<listitem><para>Poll Outages &quot;day of week&quot; configuration not working (Issue <ulink url='http://issues.opennms.org/browse/NMS-6013'>NMS-6013</ulink>)</para></listitem>
				<listitem><para>GWT Errors on Asset Page (Issue <ulink url='http://issues.opennms.org/browse/NMS-6015'>NMS-6015</ulink>)</para></listitem>
				<listitem><para>Missing HTTP content-type in response of the data export API (Issue <ulink url='http://issues.opennms.org/browse/NMS-6016'>NMS-6016</ulink>)</para></listitem>
				<listitem><para>Windows CPU graph doesn&#39;t work with JRobin (Issue <ulink url='http://issues.opennms.org/browse/NMS-6017'>NMS-6017</ulink>)</para></listitem>
				<listitem><para>Concurrent modification exception in NRTG nrt.broker (Issue <ulink url='http://issues.opennms.org/browse/NMS-6019'>NMS-6019</ulink>)</para></listitem>
				<listitem><para>Can&#39;t add more than one item to any table while editing Events or Data Collection elements through the UI (Issue <ulink url='http://issues.opennms.org/browse/NMS-6020'>NMS-6020</ulink>)</para></listitem>
				<listitem><para>NRTG Realtime link does not show up for Storage (MIB-2 Host Resources) (Issue <ulink url='http://issues.opennms.org/browse/NMS-6021'>NMS-6021</ulink>)</para></listitem>
				<listitem><para>Statistic Reports shows an empty page (Issue <ulink url='http://issues.opennms.org/browse/NMS-6028'>NMS-6028</ulink>)</para></listitem>
				<listitem><para>Can&#39;t log in after creating a new user (Issue <ulink url='http://issues.opennms.org/browse/NMS-6030'>NMS-6030</ulink>)</para></listitem>
			</itemizedlist>
		</section>
	</section>

	<!-- Start 1.11 -->

	<section id="opennms-1.11.94">
		<title>Changes in OpenNMS 1.11.94</title>

		<section id="opennms-1.11.94-bug">
			<title>Bug</title>

			<itemizedlist>
				<listitem><para>Bluecat / Adonis graph definition fixes and enhancements (Issue <ulink url='http://issues.opennms.org/browse/NMS-4767'>NMS-4767</ulink>)</para></listitem>
				<listitem><para>It is possible to define an OnmsServiceType twice and that can hurt some features. (Issue <ulink url='http://issues.opennms.org/browse/NMS-5914'>NMS-5914</ulink>)</para></listitem>
				<listitem><para>Alarm list and alarm details is not showing in the WebUI (Issue <ulink url='http://issues.opennms.org/browse/NMS-5947'>NMS-5947</ulink>)</para></listitem>
				<listitem><para>.meta files are re-written on every poll (Issue <ulink url='http://issues.opennms.org/browse/NMS-5967'>NMS-5967</ulink>)</para></listitem>
				<listitem><para>JDBC jasperreports not working with JniRrdStrategy configured  (Issue <ulink url='http://issues.opennms.org/browse/NMS-5975'>NMS-5975</ulink>)</para></listitem>
				<listitem><para>The report SerialInterfaceUtilizationSummary  is showing duplicated data. (Issue <ulink url='http://issues.opennms.org/browse/NMS-5978'>NMS-5978</ulink>)</para></listitem>
				<listitem><para>NCS configuration file found in 1.12 branch (Issue <ulink url='http://issues.opennms.org/browse/NMS-5982'>NMS-5982</ulink>)</para></listitem>
			</itemizedlist>
		</section>
		<section id="opennms-1.11.94-enhancement">
			<title>Enhancement</title>

			<itemizedlist>
				<listitem><para>Changed unmarshalling integration test to use parametrized unit tests and a separate coverage test (Issue <ulink url='http://issues.opennms.org/browse/NMS-5966'>NMS-5966</ulink>)</para></listitem>
			</itemizedlist>
		</section>
	</section>

	<section id="opennms-1.11.93">
		<title>Changes in OpenNMS 1.11.93</title>

		<section id="opennms-1.11.93-bug">
			<title>Bug</title>

			<itemizedlist>
				<listitem><para>Java compiler warnings (Issue <ulink url='http://issues.opennms.org/browse/NMS-2340'>NMS-2340</ulink>)</para></listitem>
				<listitem><para>Ensure that each newly created thread has an uncaught exception handler (Issue <ulink url='http://issues.opennms.org/browse/NMS-2636'>NMS-2636</ulink>)</para></listitem>
				<listitem><para>Foundry switches do not get identified as having multiple VLANs (Issue <ulink url='http://issues.opennms.org/browse/NMS-3303'>NMS-3303</ulink>)</para></listitem>
				<listitem><para>Javamail file type overrides Database Report file type for CSV files (Issue <ulink url='http://issues.opennms.org/browse/NMS-5020'>NMS-5020</ulink>)</para></listitem>
				<listitem><para>no 404 handler found (Issue <ulink url='http://issues.opennms.org/browse/NMS-5374'>NMS-5374</ulink>)</para></listitem>
				<listitem><para>Searching for interface that returns exactly 1 match does not work (Issue <ulink url='http://issues.opennms.org/browse/NMS-5388'>NMS-5388</ulink>)</para></listitem>
				<listitem><para>reclassify a collectd.log entry severity (Issue <ulink url='http://issues.opennms.org/browse/NMS-5454'>NMS-5454</ulink>)</para></listitem>
				<listitem><para>Need to change log level for provisiond node scan completion (Issue <ulink url='http://issues.opennms.org/browse/NMS-5629'>NMS-5629</ulink>)</para></listitem>
				<listitem><para>liebert.sitenet.bypass43* reports reference column names over rrd datasource name limit (Issue <ulink url='http://issues.opennms.org/browse/NMS-5651'>NMS-5651</ulink>)</para></listitem>
				<listitem><para>Duty schedule editor defaults to identical start and end time  (Issue <ulink url='http://issues.opennms.org/browse/NMS-5741'>NMS-5741</ulink>)</para></listitem>
				<listitem><para>Karaf deadlock during features:uninstall, features:install (Issue <ulink url='http://issues.opennms.org/browse/NMS-5786'>NMS-5786</ulink>)</para></listitem>
				<listitem><para>too terse log message in JDBCMonitor (Issue <ulink url='http://issues.opennms.org/browse/NMS-5825'>NMS-5825</ulink>)</para></listitem>
				<listitem><para>The SnmpPoller is sending the interfaceOperDown events every time a requisition is synched or a single node is rescanned. (Issue <ulink url='http://issues.opennms.org/browse/NMS-5841'>NMS-5841</ulink>)</para></listitem>
				<listitem><para>incorrect null tests in DefaultAdminCategoryService.java (Issue <ulink url='http://issues.opennms.org/browse/NMS-5897'>NMS-5897</ulink>)</para></listitem>
				<listitem><para>Primary interface is not used for VMware CIM service polling and data collection (Issue <ulink url='http://issues.opennms.org/browse/NMS-5938'>NMS-5938</ulink>)</para></listitem>
				<listitem><para>Several plugins not being built as RPMS (Issue <ulink url='http://issues.opennms.org/browse/NMS-5939'>NMS-5939</ulink>)</para></listitem>
				<listitem><para>AsteriskGateway daemon should not start by default (Issue <ulink url='http://issues.opennms.org/browse/NMS-5940'>NMS-5940</ulink>)</para></listitem>
				<listitem><para>maclike search fails for non-ip interfaces (Issue <ulink url='http://issues.opennms.org/browse/NMS-5949'>NMS-5949</ulink>)</para></listitem>
				<listitem><para>Provsioning does not synchronize to database (Issue <ulink url='http://issues.opennms.org/browse/NMS-5965'>NMS-5965</ulink>)</para></listitem>
			</itemizedlist>
		</section>
		<section id="opennms-1.11.93-enhancement">
			<title>Enhancement</title>

			<itemizedlist>
				<listitem><para>SNMP GET HEX Values from SAN switch (Issue <ulink url='http://issues.opennms.org/browse/NMS-5423'>NMS-5423</ulink>)</para></listitem>
				<listitem><para>implement a json collector (Issue <ulink url='http://issues.opennms.org/browse/NMS-5435'>NMS-5435</ulink>)</para></listitem>
				<listitem><para>XmlCollector enhancements (Issue <ulink url='http://issues.opennms.org/browse/NMS-5466'>NMS-5466</ulink>)</para></listitem>
				<listitem><para>Detection for VMware CIM service only if the communication is possible (Issue <ulink url='http://issues.opennms.org/browse/NMS-5941'>NMS-5941</ulink>)</para></listitem>
				<listitem><para>Fix non-well formatted HTML in order to process it with the XML Collector (Issue <ulink url='http://issues.opennms.org/browse/NMS-5962'>NMS-5962</ulink>)</para></listitem>
				<listitem><para>Apply a XSLT transformation to source XML/HTML/TEXT page before processing it with the XML Collector (Issue <ulink url='http://issues.opennms.org/browse/NMS-5963'>NMS-5963</ulink>)</para></listitem>
			</itemizedlist>
		</section>
	</section>

	<section id="opennms-1.11.92">
		<title>Changes in OpenNMS 1.11.92</title>

		<section id="opennms-1.11.92-bug">
			<title>Bug</title>

			<itemizedlist>
				<listitem><para>Regression: New EventConfDao won&#39;t unmarshal eventconf.xml files without an XML namespace (Issue <ulink url='http://issues.opennms.org/browse/NMS-5935'>NMS-5935</ulink>)</para></listitem>
			</itemizedlist>
		</section>
	</section>

	<section id="opennms-1.11.91">
		<title>Changes in OpenNMS 1.11.91</title>

		<section id="opennms-1.11.91-bug">
			<title>Bug</title>

			<itemizedlist>
				<listitem><para>Release notes says Gentoo is not maintained (Issue <ulink url='http://issues.opennms.org/browse/NMS-4338'>NMS-4338</ulink>)</para></listitem>
				<listitem><para>incorrectly translated trap contents (Issue <ulink url='http://issues.opennms.org/browse/NMS-5281'>NMS-5281</ulink>)</para></listitem>
				<listitem><para>Password Encryption Method Needs Improvement (Issue <ulink url='http://issues.opennms.org/browse/NMS-5313'>NMS-5313</ulink>)</para></listitem>
				<listitem><para>Linkd should persist the discovery strategy (Issue <ulink url='http://issues.opennms.org/browse/NMS-5550'>NMS-5550</ulink>)</para></listitem>
				<listitem><para>Serial Interface Report has Incorrect Title (Issue <ulink url='http://issues.opennms.org/browse/NMS-5616'>NMS-5616</ulink>)</para></listitem>
				<listitem><para>Invalid Delete Group Menu Option Wacks the Topology App (Issue <ulink url='http://issues.opennms.org/browse/NMS-5671'>NMS-5671</ulink>)</para></listitem>
				<listitem><para>Bits of event-acknowledgement UI still showing (Issue <ulink url='http://issues.opennms.org/browse/NMS-5733'>NMS-5733</ulink>)</para></listitem>
				<listitem><para>Updates on strings.properties are not propagated when using the WebUI on a different server (Issue <ulink url='http://issues.opennms.org/browse/NMS-5806'>NMS-5806</ulink>)</para></listitem>
				<listitem><para>Change &quot;Last Capsd Poll&quot; to &quot;Last Capabilities Scan&quot; in topology map node browser (Issue <ulink url='http://issues.opennms.org/browse/NMS-5811'>NMS-5811</ulink>)</para></listitem>
				<listitem><para>Deprecated provision requisition attributes carried over to 1.11+ will cause requisitions to show empty (Issue <ulink url='http://issues.opennms.org/browse/NMS-5814'>NMS-5814</ulink>)</para></listitem>
				<listitem><para>Startup fails when pending foreign-source exists with no pending requisition (Issue <ulink url='http://issues.opennms.org/browse/NMS-5818'>NMS-5818</ulink>)</para></listitem>
				<listitem><para>Current event definitions for Aruba Controllers are wrong (Issue <ulink url='http://issues.opennms.org/browse/NMS-5830'>NMS-5830</ulink>)</para></listitem>
				<listitem><para>Get details from a specific alarmId is redirecting to the wrong page. (Issue <ulink url='http://issues.opennms.org/browse/NMS-5838'>NMS-5838</ulink>)</para></listitem>
				<listitem><para>VMware integration not gathering statistics on VM host hardware collections such as vmware4Disk or vmware4Cpu (Issue <ulink url='http://issues.opennms.org/browse/NMS-5845'>NMS-5845</ulink>)</para></listitem>
				<listitem><para>Uncaught exception in HostResourceSwRunMonitor when handling empty strings (Issue <ulink url='http://issues.opennms.org/browse/NMS-5852'>NMS-5852</ulink>)</para></listitem>
				<listitem><para>Stylesheet Broken for Normal Alarms (Issue <ulink url='http://issues.opennms.org/browse/NMS-5865'>NMS-5865</ulink>)</para></listitem>
				<listitem><para>30 second outages caused by ArrayOutOfBoundException in JNI-Ping implementation (Issue <ulink url='http://issues.opennms.org/browse/NMS-5874'>NMS-5874</ulink>)</para></listitem>
				<listitem><para>Distributed map popup &quot;unknown map implementation:&quot; on new install (Issue <ulink url='http://issues.opennms.org/browse/NMS-5886'>NMS-5886</ulink>)</para></listitem>
				<listitem><para>System report not working with RPMs (ClassNotFoundException on ServiceRegistry) (Issue <ulink url='http://issues.opennms.org/browse/NMS-5889'>NMS-5889</ulink>)</para></listitem>
				<listitem><para>Outages appears to be not sorted on service.jsp (and probably interface.jsp) (Issue <ulink url='http://issues.opennms.org/browse/NMS-5892'>NMS-5892</ulink>)</para></listitem>
				<listitem><para>LLDP Failure for non ifIndex references (Issue <ulink url='http://issues.opennms.org/browse/NMS-5904'>NMS-5904</ulink>)</para></listitem>
				<listitem><para>Topology Map showing non-existent links/missing valid links (Issue <ulink url='http://issues.opennms.org/browse/NMS-5906'>NMS-5906</ulink>)</para></listitem>
				<listitem><para>Remove deprecated per-instance SNMP-Informant graph definitions (Issue <ulink url='http://issues.opennms.org/browse/NMS-5924'>NMS-5924</ulink>)</para></listitem>
				<listitem><para>Uncaught exception in webapp when viewing non-existent alarm: &quot;Missing alarm request attribute&quot; (Issue <ulink url='http://issues.opennms.org/browse/NMS-5930'>NMS-5930</ulink>)</para></listitem>
			</itemizedlist>
		</section>
		<section id="opennms-1.11.91-enhancement">
			<title>Enhancement</title>

			<itemizedlist>
				<listitem><para>SSH button on node information screen (Issue <ulink url='http://issues.opennms.org/browse/NMS-699'>NMS-699</ulink>)</para></listitem>
				<listitem><para>favicon in webui? (Issue <ulink url='http://issues.opennms.org/browse/NMS-3369'>NMS-3369</ulink>)</para></listitem>
				<listitem><para>Add nodeID to title field on element/node.jsp (Issue <ulink url='http://issues.opennms.org/browse/NMS-3398'>NMS-3398</ulink>)</para></listitem>
				<listitem><para>add a new capsd plugin and poller plugin to monitor the SSL Certification Expiration (Issue <ulink url='http://issues.opennms.org/browse/NMS-4142'>NMS-4142</ulink>)</para></listitem>
				<listitem><para>Add HWg-STE SNMP Temperature Probe Info to OpenNMS (Issue <ulink url='http://issues.opennms.org/browse/NMS-5859'>NMS-5859</ulink>)</para></listitem>
				<listitem><para>Display the Package Name and Service Parameters on the Service Page (Issue <ulink url='http://issues.opennms.org/browse/NMS-5876'>NMS-5876</ulink>)</para></listitem>
				<listitem><para>Make optional the addition of default ports to HTTP Host Header on the PSM. (Issue <ulink url='http://issues.opennms.org/browse/NMS-5884'>NMS-5884</ulink>)</para></listitem>
				<listitem><para>How can I know which poller packages are actively being used for the services on a given interface? (Issue <ulink url='http://issues.opennms.org/browse/NMS-5893'>NMS-5893</ulink>)</para></listitem>
				<listitem><para>Rename MIBs after successfully compile them to minimize error with dependencies (Issue <ulink url='http://issues.opennms.org/browse/NMS-5933'>NMS-5933</ulink>)</para></listitem>
			</itemizedlist>
		</section>
		<section id="opennms-1.11.91-task">
			<title>Task</title>

			<itemizedlist>
				<listitem><para>Persist Ipv6 routing table in Linkd (Issue <ulink url='http://issues.opennms.org/browse/NMS-5579'>NMS-5579</ulink>)</para></listitem>
			</itemizedlist>
		</section>
	</section>

	<section id="opennms-1.11.90">
		<title>Changes in OpenNMS 1.11.90</title>

		<section id="opennms-1.11.90-sub-task">
			<title>Sub-task</title>

			<itemizedlist>
				<listitem><para>Use Path Outage with Schedule Outage (Issue <ulink url='http://issues.opennms.org/browse/NMS-5119'>NMS-5119</ulink>)</para></listitem>
				<listitem><para>Remedy ITSM Trouble Ticket Integration (Issue <ulink url='http://issues.opennms.org/browse/NMS-5545'>NMS-5545</ulink>)</para></listitem>
				<listitem><para>Add the ack user in alarm list (Issue <ulink url='http://issues.opennms.org/browse/NMS-5546'>NMS-5546</ulink>)</para></listitem>
				<listitem><para>Enabler Filter for LDAP (Issue <ulink url='http://issues.opennms.org/browse/NMS-5547'>NMS-5547</ulink>)</para></listitem>
			</itemizedlist>
		</section>
		<section id="opennms-1.11.90-bug">
			<title>Bug</title>

			<itemizedlist>
				<listitem><para>HRULE not working in JRobin graphs (Issue <ulink url='http://issues.opennms.org/browse/NMS-2793'>NMS-2793</ulink>)</para></listitem>
				<listitem><para>two groovy versions installed in $OPENNMS_HOME/lib (Issue <ulink url='http://issues.opennms.org/browse/NMS-5196'>NMS-5196</ulink>)</para></listitem>
				<listitem><para>snmp4j implementation of opennms not usable inside OSGI-Container (Issue <ulink url='http://issues.opennms.org/browse/NMS-5462'>NMS-5462</ulink>)</para></listitem>
				<listitem><para>XmlCollector data collection failures (Issue <ulink url='http://issues.opennms.org/browse/NMS-5464'>NMS-5464</ulink>)</para></listitem>
				<listitem><para>Remove jaxb-dependencies module since we now require jdk 1.6 (Issue <ulink url='http://issues.opennms.org/browse/NMS-5482'>NMS-5482</ulink>)</para></listitem>
				<listitem><para>Deleting many nodes at one time through REST API cause error (Issue <ulink url='http://issues.opennms.org/browse/NMS-5524'>NMS-5524</ulink>)</para></listitem>
				<listitem><para>OpenNMS start-up error -  javax.jmdns.impl.tasks.state.DNSStateTask (Issue <ulink url='http://issues.opennms.org/browse/NMS-5535'>NMS-5535</ulink>)</para></listitem>
				<listitem><para>No decode for nodelabel in nodeUp/nodeDown event (Issue <ulink url='http://issues.opennms.org/browse/NMS-5548'>NMS-5548</ulink>)</para></listitem>
				<listitem><para>SnmpMonitor is not able to manage &quot;OCTET STRING&quot; (Issue <ulink url='http://issues.opennms.org/browse/NMS-5563'>NMS-5563</ulink>)</para></listitem>
				<listitem><para>WebMonitor Broken (Issue <ulink url='http://issues.opennms.org/browse/NMS-5567'>NMS-5567</ulink>)</para></listitem>
				<listitem><para>verbose messages about old import formats should be removed (Issue <ulink url='http://issues.opennms.org/browse/NMS-5571'>NMS-5571</ulink>)</para></listitem>
				<listitem><para>Linkd identifies SRT bridges as valid bridge (Issue <ulink url='http://issues.opennms.org/browse/NMS-5573'>NMS-5573</ulink>)</para></listitem>
				<listitem><para>After provisioning a node getting error after scan. (Issue <ulink url='http://issues.opennms.org/browse/NMS-5584'>NMS-5584</ulink>)</para></listitem>
				<listitem><para>Modify requisition&#39;s policies/detectors is not working (Issue <ulink url='http://issues.opennms.org/browse/NMS-5596'>NMS-5596</ulink>)</para></listitem>
				<listitem><para>Latency thresholding fails for StrafePing, perhaps others when nulls exist in PollStatus properties (Issue <ulink url='http://issues.opennms.org/browse/NMS-5600'>NMS-5600</ulink>)</para></listitem>
				<listitem><para>ReST service redirects on PUT and POST are broken (Issue <ulink url='http://issues.opennms.org/browse/NMS-5608'>NMS-5608</ulink>)</para></listitem>
				<listitem><para>Ability to disable the scheduling for rescan existing nodes when Provisiond starts (Issue <ulink url='http://issues.opennms.org/browse/NMS-5622'>NMS-5622</ulink>)</para></listitem>
				<listitem><para>Can&#39;t hide a single widget from dashboard.jsp (Issue <ulink url='http://issues.opennms.org/browse/NMS-5638'>NMS-5638</ulink>)</para></listitem>
				<listitem><para>JRobinRrdStrategy in master has bogus import of antlr.StringUtils (Issue <ulink url='http://issues.opennms.org/browse/NMS-5646'>NMS-5646</ulink>)</para></listitem>
				<listitem><para>JavaSendMailer throws NPE when no e-mail address configured for report (Issue <ulink url='http://issues.opennms.org/browse/NMS-5665'>NMS-5665</ulink>)</para></listitem>
				<listitem><para>The search page is not displaying the services correctly if Capsd is disabled (Issue <ulink url='http://issues.opennms.org/browse/NMS-5669'>NMS-5669</ulink>)</para></listitem>
				<listitem><para>NPE in StrafePing (Issue <ulink url='http://issues.opennms.org/browse/NMS-5670'>NMS-5670</ulink>)</para></listitem>
				<listitem><para>The MIB Compiler UI is not catching the exceptions thrown by the jsmiparser library. (Issue <ulink url='http://issues.opennms.org/browse/NMS-5674'>NMS-5674</ulink>)</para></listitem>
				<listitem><para>The NTP Detector is broken (Issue <ulink url='http://issues.opennms.org/browse/NMS-5677'>NMS-5677</ulink>)</para></listitem>
				<listitem><para>dependencies/liquibase/pom.xml contains repository configuration (Issue <ulink url='http://issues.opennms.org/browse/NMS-5678'>NMS-5678</ulink>)</para></listitem>
				<listitem><para>The remote poller is not working when using HTTP, but it works with RMI (Issue <ulink url='http://issues.opennms.org/browse/NMS-5681'>NMS-5681</ulink>)</para></listitem>
				<listitem><para>Add a way to use the IP address when building criteria selections for the SNMP interfaces on the SNMP Poller&#39;s configuration file. (Issue <ulink url='http://issues.opennms.org/browse/NMS-5683'>NMS-5683</ulink>)</para></listitem>
				<listitem><para>The JRobin Converter doesn&#39;t work when the RRD Step is different than 5 minutes (Issue <ulink url='http://issues.opennms.org/browse/NMS-5685'>NMS-5685</ulink>)</para></listitem>
				<listitem><para>The hover icon of the delete button from the Surveillance Categories Page is wrong. (Issue <ulink url='http://issues.opennms.org/browse/NMS-5693'>NMS-5693</ulink>)</para></listitem>
				<listitem><para>Categories with spaces or non alphanumeric characters breaks the delete operation on the WebUI. (Issue <ulink url='http://issues.opennms.org/browse/NMS-5694'>NMS-5694</ulink>)</para></listitem>
				<listitem><para>Default poller-configuration.xml specifies timeout, retry, port for SNMP-based services (Issue <ulink url='http://issues.opennms.org/browse/NMS-5703'>NMS-5703</ulink>)</para></listitem>
				<listitem><para>NullPointerException in auto-action code path (Issue <ulink url='http://issues.opennms.org/browse/NMS-5708'>NMS-5708</ulink>)</para></listitem>
				<listitem><para>Wrong redirect after clicking on any ticket related button from the alarm details page (Issue <ulink url='http://issues.opennms.org/browse/NMS-5713'>NMS-5713</ulink>)</para></listitem>
				<listitem><para>AssetRecordDao.findByNodeId is not working (Issue <ulink url='http://issues.opennms.org/browse/NMS-5714'>NMS-5714</ulink>)</para></listitem>
				<listitem><para>Service Registration Strategy Runs up CPU on Mac OS 10.8 (Issue <ulink url='http://issues.opennms.org/browse/NMS-5730'>NMS-5730</ulink>)</para></listitem>
				<listitem><para>Monitoring big file system using hrStorageTable with Net-SNMP breaks Collectd  (Issue <ulink url='http://issues.opennms.org/browse/NMS-5747'>NMS-5747</ulink>)</para></listitem>
				<listitem><para>JdbcEventUtil should not set distPoller to &quot;undefined&quot; (Issue <ulink url='http://issues.opennms.org/browse/NMS-5750'>NMS-5750</ulink>)</para></listitem>
				<listitem><para>promoteQueueData should not be stored on the events table. (Issue <ulink url='http://issues.opennms.org/browse/NMS-5752'>NMS-5752</ulink>)</para></listitem>
				<listitem><para>Allow ILR to output durations in milliseconds (Issue <ulink url='http://issues.opennms.org/browse/NMS-5755'>NMS-5755</ulink>)</para></listitem>
				<listitem><para>Live threshold merging fails if threshold with new ds-type added to existing group (Issue <ulink url='http://issues.opennms.org/browse/NMS-5764'>NMS-5764</ulink>)</para></listitem>
				<listitem><para>Page Sequence Monitor fails with Unsupported Operation Exception (Issue <ulink url='http://issues.opennms.org/browse/NMS-5801'>NMS-5801</ulink>)</para></listitem>
				<listitem><para>Geo-coding for new node-maps requires unnecessary assets (Issue <ulink url='http://issues.opennms.org/browse/NMS-5804'>NMS-5804</ulink>)</para></listitem>
			</itemizedlist>
		</section>
		<section id="opennms-1.11.90-enhancement">
			<title>Enhancement</title>

			<itemizedlist>
				<listitem><para>split snmp-graph.properties (Issue <ulink url='http://issues.opennms.org/browse/NMS-850'>NMS-850</ulink>)</para></listitem>
				<listitem><para>[PATCH] - Microsoft IIS report definitions (Issue <ulink url='http://issues.opennms.org/browse/NMS-1305'>NMS-1305</ulink>)</para></listitem>
				<listitem><para>reportd persistant-reports aren&#39;t listed. (Issue <ulink url='http://issues.opennms.org/browse/NMS-4056'>NMS-4056</ulink>)</para></listitem>
				<listitem><para>Need ability to hand-edit service and category names in requisition web editor (Issue <ulink url='http://issues.opennms.org/browse/NMS-4858'>NMS-4858</ulink>)</para></listitem>
				<listitem><para>refactored snmp-graph.properties into it&#39;s component files (Issue <ulink url='http://issues.opennms.org/browse/NMS-5495'>NMS-5495</ulink>)</para></listitem>
				<listitem><para>web ui send-event (Issue <ulink url='http://issues.opennms.org/browse/NMS-5516'>NMS-5516</ulink>)</para></listitem>
				<listitem><para>New Access Monitor Daemon (Issue <ulink url='http://issues.opennms.org/browse/NMS-5601'>NMS-5601</ulink>)</para></listitem>
				<listitem><para>New Ticket Notification Strategy (Issue <ulink url='http://issues.opennms.org/browse/NMS-5612'>NMS-5612</ulink>)</para></listitem>
				<listitem><para>Order of threshold groups (Issue <ulink url='http://issues.opennms.org/browse/NMS-5647'>NMS-5647</ulink>)</para></listitem>
				<listitem><para>Dividing snmp graph report configuration for Microsoft SNMP informant (Issue <ulink url='http://issues.opennms.org/browse/NMS-5653'>NMS-5653</ulink>)</para></listitem>
				<listitem><para>Dividing snmp graph report configuration for f5 Big-IP devices (Issue <ulink url='http://issues.opennms.org/browse/NMS-5654'>NMS-5654</ulink>)</para></listitem>
				<listitem><para>Add ability to specify certificate alias for Jetty SSL (Issue <ulink url='http://issues.opennms.org/browse/NMS-5680'>NMS-5680</ulink>)</para></listitem>
				<listitem><para>Improve the ticketer API in order to access more information about the ticket&#39;s originator. (Issue <ulink url='http://issues.opennms.org/browse/NMS-5705'>NMS-5705</ulink>)</para></listitem>
				<listitem><para>Nodes with &quot;Most Recent Outages&quot; list (Issue <ulink url='http://issues.opennms.org/browse/NMS-5754'>NMS-5754</ulink>)</para></listitem>
				<listitem><para>Add support to Syslog Northbound Interface for parameters and first alarm occurrence only (Issue <ulink url='http://issues.opennms.org/browse/NMS-5798'>NMS-5798</ulink>)</para></listitem>
			</itemizedlist>
		</section>
		<section id="opennms-1.11.90-new feature">
			<title>New Feature</title>

			<itemizedlist>
				<listitem><para>Syslog Implementation of Northbound Interface (Issue <ulink url='http://issues.opennms.org/browse/NMS-5796'>NMS-5796</ulink>)</para></listitem>
			</itemizedlist>
		</section>
		<section id="opennms-1.11.90-task">
			<title>Task</title>

			<itemizedlist>
				<listitem><para>Merge features/TN branch to master (Issue <ulink url='http://issues.opennms.org/browse/NMS-5723'>NMS-5723</ulink>)</para></listitem>
			</itemizedlist>
		</section>
	</section>

	<section id="opennms-1.11.3">
		<title>Changes in OpenNMS 1.11.3</title>

		<section id="opennms-1.11.3-bug">
			<title>Bug</title>

			<itemizedlist>
				<listitem><para>garbage collection vacuumd automation entries can be safely removed (Issue <ulink url='http://issues.opennms.org/browse/NMS-5411'>NMS-5411</ulink>)</para></listitem>
				<listitem><para>notification text message is not treated as plain text in UI (Issue <ulink url='http://issues.opennms.org/browse/NMS-5477'>NMS-5477</ulink>)</para></listitem>
				<listitem><para>sched-outage page needs boundary limits for cell content heights. (Issue <ulink url='http://issues.opennms.org/browse/NMS-5497'>NMS-5497</ulink>)</para></listitem>
				<listitem><para>Thresholding on HTTP collections is broken (Issue <ulink url='http://issues.opennms.org/browse/NMS-5504'>NMS-5504</ulink>)</para></listitem>
			</itemizedlist>
		</section>
		<section id="opennms-1.11.3-enhancement">
			<title>Enhancement</title>

			<itemizedlist>
				<listitem><para>Added support for dynamic responses to the Mock SNMP Agent (Issue <ulink url='http://issues.opennms.org/browse/NMS-5412'>NMS-5412</ulink>)</para></listitem>
				<listitem><para>Linkd use obsolete ip route table to get ip route data  (Issue <ulink url='http://issues.opennms.org/browse/NMS-5429'>NMS-5429</ulink>)</para></listitem>
				<listitem><para>Dns Reverse provisioning Adapter   (Issue <ulink url='http://issues.opennms.org/browse/NMS-5514'>NMS-5514</ulink>)</para></listitem>
				<listitem><para>add nodeid and foreign source to node list page (Issue <ulink url='http://issues.opennms.org/browse/NMS-5523'>NMS-5523</ulink>)</para></listitem>
				<listitem><para>add date format translation mapping for prefab graph command (Issue <ulink url='http://issues.opennms.org/browse/NMS-5533'>NMS-5533</ulink>)</para></listitem>
			</itemizedlist>
		</section>
	</section>

	<section id="opennms-1.11.2">
		<title>Changes in OpenNMS 1.11.2</title>

		<section id="opennms-1.11.2-bug">
			<title>Bug</title>

			<itemizedlist>
				<listitem><para>Get release artifact for com.atlassian.jira.rpc.soap.client:jira-ws-client (Issue <ulink url='http://issues.opennms.org/browse/NMS-2181'>NMS-2181</ulink>)</para></listitem>
				<listitem><para>Memcached graph definitions left out of default configuration (Issue <ulink url='http://issues.opennms.org/browse/NMS-4208'>NMS-4208</ulink>)</para></listitem>
				<listitem><para>System Report tool should ignore .git/index and other binary files (Issue <ulink url='http://issues.opennms.org/browse/NMS-4441'>NMS-4441</ulink>)</para></listitem>
				<listitem><para>linkd needs to &quot;upsert&quot; entries in the ipRouteInterface, atinterface, vlan tables (Issue <ulink url='http://issues.opennms.org/browse/NMS-5029'>NMS-5029</ulink>)</para></listitem>
				<listitem><para>Null Pointer Exception after session timeout and then editing a path target (Issue <ulink url='http://issues.opennms.org/browse/NMS-5269'>NMS-5269</ulink>)</para></listitem>
				<listitem><para>Duplicate Links (Issue <ulink url='http://issues.opennms.org/browse/NMS-5270'>NMS-5270</ulink>)</para></listitem>
				<listitem><para>Extremely intermittent failure to detect services with TcpDetector in unit tests (Issue <ulink url='http://issues.opennms.org/browse/NMS-5311'>NMS-5311</ulink>)</para></listitem>
				<listitem><para>opening web map fails with java.lang.NumberFormatException (Issue <ulink url='http://issues.opennms.org/browse/NMS-5327'>NMS-5327</ulink>)</para></listitem>
				<listitem><para>Problems using &quot;offset&quot; parameter on events REST Service (Issue <ulink url='http://issues.opennms.org/browse/NMS-5381'>NMS-5381</ulink>)</para></listitem>
				<listitem><para>Exception in Linkd (Issue <ulink url='http://issues.opennms.org/browse/NMS-5440'>NMS-5440</ulink>)</para></listitem>
				<listitem><para>build modifies versioned file in src (Issue <ulink url='http://issues.opennms.org/browse/NMS-5460'>NMS-5460</ulink>)</para></listitem>
				<listitem><para>Problem creating notifications for syslogd events (Issue <ulink url='http://issues.opennms.org/browse/NMS-5475'>NMS-5475</ulink>)</para></listitem>
			</itemizedlist>
		</section>
		<section id="opennms-1.11.2-enhancement">
			<title>Enhancement</title>

			<itemizedlist>
				<listitem><para>Linkd Refactoring (Issue <ulink url='http://issues.opennms.org/browse/NMS-4524'>NMS-4524</ulink>)</para></listitem>
				<listitem><para>Alphabetize group names in the Users/Groups list (Issue <ulink url='http://issues.opennms.org/browse/NMS-4776'>NMS-4776</ulink>)</para></listitem>
				<listitem><para>Default netsnmp group ns-dskPercentNode high threshold raises alerts for devices that are not real physical devices that always report 100% inode utilization (Issue <ulink url='http://issues.opennms.org/browse/NMS-5116'>NMS-5116</ulink>)</para></listitem>
				<listitem><para>Datacollection Config for Isilon Storage Arrays (Issue <ulink url='http://issues.opennms.org/browse/NMS-5330'>NMS-5330</ulink>)</para></listitem>
				<listitem><para>varbind based notification filtering doesn&#39;t support regular expression (Issue <ulink url='http://issues.opennms.org/browse/NMS-5399'>NMS-5399</ulink>)</para></listitem>
				<listitem><para>Greater flexibility in RelativeTime for Statistics Reports (Issue <ulink url='http://issues.opennms.org/browse/NMS-5422'>NMS-5422</ulink>)</para></listitem>
			</itemizedlist>
		</section>
		<section id="opennms-1.11.2-sub-task">
			<title>Sub-task</title>

			<itemizedlist>
				<listitem><para>OSPF nbr discovery  (Issue <ulink url='http://issues.opennms.org/browse/NMS-5503'>NMS-5503</ulink>)</para></listitem>
			</itemizedlist>
		</section>
	</section>

	<section id="opennms-1.11.1">
		<title>Changes in OpenNMS 1.11.1</title>

		<section id="opennms-1.11.1-bug">
			<title>Bug</title>

			<itemizedlist>
				<listitem><para>Passwords Cannot Contain non-ASCII Characters (Issue <ulink url='http://issues.opennms.org/browse/NMS-5312'>NMS-5312</ulink>)</para></listitem>
				<listitem><para>IpAddressTableEntry: Unable to determine IP address type (4)  (Issue <ulink url='http://issues.opennms.org/browse/NMS-5414'>NMS-5414</ulink>)</para></listitem>
				<listitem><para>MockSnmpAgent does not parse properly STRING with quotes &quot;&quot; (Issue <ulink url='http://issues.opennms.org/browse/NMS-5415'>NMS-5415</ulink>)</para></listitem>
				<listitem><para>Provision service does not persist ifPhysAddress for snmp interfaces without a corresponding ip interface (Issue <ulink url='http://issues.opennms.org/browse/NMS-5418'>NMS-5418</ulink>)</para></listitem>
				<listitem><para>The Poll Snmp Interface Policy is overwritten if the interface has a valid ip address (Issue <ulink url='http://issues.opennms.org/browse/NMS-5425'>NMS-5425</ulink>)</para></listitem>
			</itemizedlist>
		</section>
		<section id="opennms-1.11.1-enhancement">
			<title>Enhancement</title>

			<itemizedlist>
				<listitem><para>Snmp Monitor reports Down when the Agent is not responding (Issue <ulink url='http://issues.opennms.org/browse/NMS-4632'>NMS-4632</ulink>)</para></listitem>
				<listitem><para>Modify the remote poller to make it friendlier to run multiple instances on the same machine (Issue <ulink url='http://issues.opennms.org/browse/NMS-5072'>NMS-5072</ulink>)</para></listitem>
			</itemizedlist>
		</section>
	</section>

	<section id="opennms-1.11.0">
		<title>Changes in OpenNMS 1.11.0</title>

		<section id="opennms-1.11.0-bug">
			<title>Bug</title>

			<itemizedlist>
				<listitem><para>threshd,log shows wrong nodeId in certain circumstances (Issue <ulink url='http://issues.opennms.org/browse/NMS-1121'>NMS-1121</ulink>)</para></listitem>
				<listitem><para>Collectd collects for deleted node (Issue <ulink url='http://issues.opennms.org/browse/NMS-1996'>NMS-1996</ulink>)</para></listitem>
				<listitem><para>More reduction keys for APC events (Issue <ulink url='http://issues.opennms.org/browse/NMS-2907'>NMS-2907</ulink>)</para></listitem>
				<listitem><para>Link with parentifindex -1 are not displayed in jsp pages (Issue <ulink url='http://issues.opennms.org/browse/NMS-3722'>NMS-3722</ulink>)</para></listitem>
				<listitem><para>translated events are displayed like the original event (Issue <ulink url='http://issues.opennms.org/browse/NMS-4038'>NMS-4038</ulink>)</para></listitem>
				<listitem><para>Support relativetime in graph URL (Issue <ulink url='http://issues.opennms.org/browse/NMS-4114'>NMS-4114</ulink>)</para></listitem>
				<listitem><para>threshd process wrong counter-type SNMP data after SNMP data collection failed or restored (Issue <ulink url='http://issues.opennms.org/browse/NMS-4244'>NMS-4244</ulink>)</para></listitem>
				<listitem><para>Policy Rule using ipAddress with Match Snmp Policy does not work (Issue <ulink url='http://issues.opennms.org/browse/NMS-4568'>NMS-4568</ulink>)</para></listitem>
				<listitem><para>ipinterface.jsp and snmpinterface.jsp does not show snmp poller data (Issue <ulink url='http://issues.opennms.org/browse/NMS-4569'>NMS-4569</ulink>)</para></listitem>
				<listitem><para>link.jsp does not show interface details for some entries (Issue <ulink url='http://issues.opennms.org/browse/NMS-4570'>NMS-4570</ulink>)</para></listitem>
				<listitem><para>race condition in Provisiond IPv6 scanning (Issue <ulink url='http://issues.opennms.org/browse/NMS-4717'>NMS-4717</ulink>)</para></listitem>
				<listitem><para>When using the GoogleMaps remote poller interface, unchecked markers are visible on initialization (Issue <ulink url='http://issues.opennms.org/browse/NMS-4734'>NMS-4734</ulink>)</para></listitem>
				<listitem><para>Event Analysis report is missing in default configuration (Issue <ulink url='http://issues.opennms.org/browse/NMS-4753'>NMS-4753</ulink>)</para></listitem>
				<listitem><para>nodeList page fails to pass the foreignSource when &quot;show interfaces&quot; is selected (Issue <ulink url='http://issues.opennms.org/browse/NMS-4777'>NMS-4777</ulink>)</para></listitem>
				<listitem><para>Test Failure using Italian IT_it language (Issue <ulink url='http://issues.opennms.org/browse/NMS-4810'>NMS-4810</ulink>)</para></listitem>
				<listitem><para>Null (\0) characters in logmsg field of events causes org.postgresql.util.PSQLException: ERROR: invalid byte sequence for encoding &quot;UTF8&quot;: 0x00 (Issue <ulink url='http://issues.opennms.org/browse/NMS-4817'>NMS-4817</ulink>)</para></listitem>
				<listitem><para>MSExchangeDetectorClient is too verbose on exceptions (Issue <ulink url='http://issues.opennms.org/browse/NMS-4856'>NMS-4856</ulink>)</para></listitem>
				<listitem><para>Upgrade bug when Linkd tables contain data (Issue <ulink url='http://issues.opennms.org/browse/NMS-4873'>NMS-4873</ulink>)</para></listitem>
				<listitem><para>Resource graphs picker widget disappears when clicked in the wrong place (Issue <ulink url='http://issues.opennms.org/browse/NMS-4915'>NMS-4915</ulink>)</para></listitem>
				<listitem><para>update ksc page (Issue <ulink url='http://issues.opennms.org/browse/NMS-4917'>NMS-4917</ulink>)</para></listitem>
				<listitem><para>Errors in master pom.xml (Issue <ulink url='http://issues.opennms.org/browse/NMS-4950'>NMS-4950</ulink>)</para></listitem>
				<listitem><para>JmxConfigTool fails to generate Jmx configuration file (Issue <ulink url='http://issues.opennms.org/browse/NMS-5260'>NMS-5260</ulink>)</para></listitem>
			</itemizedlist>
		</section>
		<section id="opennms-1.11.0-enhancement">
			<title>Enhancement</title>

			<itemizedlist>
				<listitem><para>small patch to add regex filtering of eventparms (Issue <ulink url='http://issues.opennms.org/browse/NMS-2052'>NMS-2052</ulink>)</para></listitem>
				<listitem><para>Enhancement - Assets with clean date input (Issue <ulink url='http://issues.opennms.org/browse/NMS-2834'>NMS-2834</ulink>)</para></listitem>
				<listitem><para>Review The SnmpPoller (Issue <ulink url='http://issues.opennms.org/browse/NMS-4646'>NMS-4646</ulink>)</para></listitem>
				<listitem><para>Better provisiond debugging (Issue <ulink url='http://issues.opennms.org/browse/NMS-4694'>NMS-4694</ulink>)</para></listitem>
				<listitem><para>DbHelper class should use dao&#39;s (Issue <ulink url='http://issues.opennms.org/browse/NMS-4721'>NMS-4721</ulink>)</para></listitem>
				<listitem><para>Add new opennms mib events definition  (Issue <ulink url='http://issues.opennms.org/browse/NMS-4722'>NMS-4722</ulink>)</para></listitem>
				<listitem><para>Event Analysis Report should be usable on postgres older than 8.4 (Issue <ulink url='http://issues.opennms.org/browse/NMS-4752'>NMS-4752</ulink>)</para></listitem>
				<listitem><para>Add support for matching syslog messages by process name, severity, facility in ueiMatch (Issue <ulink url='http://issues.opennms.org/browse/NMS-4772'>NMS-4772</ulink>)</para></listitem>
				<listitem><para>Convert Linkd to use Hibernate (Issue <ulink url='http://issues.opennms.org/browse/NMS-4850'>NMS-4850</ulink>)</para></listitem>
				<listitem><para>Add PostgreSQL 9.1 support (Issue <ulink url='http://issues.opennms.org/browse/NMS-4923'>NMS-4923</ulink>)</para></listitem>
				<listitem><para>Make sure we add -XX:+HeapDumpOnOutOfMemoryError to default runtime arguments (Issue <ulink url='http://issues.opennms.org/browse/NMS-4953'>NMS-4953</ulink>)</para></listitem>
				<listitem><para>Asset-page shows rancid password readable. Change to password fields. (Issue <ulink url='http://issues.opennms.org/browse/NMS-4961'>NMS-4961</ulink>)</para></listitem>
				<listitem><para>Asset-page categorie fields validation. (Issue <ulink url='http://issues.opennms.org/browse/NMS-4963'>NMS-4963</ulink>)</para></listitem>
				<listitem><para>ICMP Monitor packet-size parameter to set the packet size (Issue <ulink url='http://issues.opennms.org/browse/NMS-5121'>NMS-5121</ulink>)</para></listitem>
				<listitem><para>Events file for websense appliance (Issue <ulink url='http://issues.opennms.org/browse/NMS-5314'>NMS-5314</ulink>)</para></listitem>
			</itemizedlist>
		</section>
		<section id="opennms-1.11.0-task">
			<title>Task</title>

			<itemizedlist>
				<listitem><para>Standardize the time zone format reports (Issue <ulink url='http://issues.opennms.org/browse/NMS-4785'>NMS-4785</ulink>)</para></listitem>
			</itemizedlist>
		</section>
		<section id="opennms-1.11.0-sub-task">
			<title>Sub-task</title>

			<itemizedlist>
				<listitem><para>The Snmp Poller send oper Down event the first time it runs if admin status is up (Issue <ulink url='http://issues.opennms.org/browse/NMS-4781'>NMS-4781</ulink>)</para></listitem>
				<listitem><para>Let the provisiong system set if an interface should be polled via policy rules (Issue <ulink url='http://issues.opennms.org/browse/NMS-4782'>NMS-4782</ulink>)</para></listitem>
				<listitem><para>AvailabilitySummary (Issue <ulink url='http://issues.opennms.org/browse/NMS-4786'>NMS-4786</ulink>)</para></listitem>
				<listitem><para>AvailabilitySummary_LastMonth (Issue <ulink url='http://issues.opennms.org/browse/NMS-4787'>NMS-4787</ulink>)</para></listitem>
				<listitem><para>AvailabilitySummary_ThisMonth (Issue <ulink url='http://issues.opennms.org/browse/NMS-4788'>NMS-4788</ulink>)</para></listitem>
				<listitem><para>AvailabilitySummary_LastYear (Issue <ulink url='http://issues.opennms.org/browse/NMS-4789'>NMS-4789</ulink>)</para></listitem>
				<listitem><para>NodeAvailabilityReport_ThisMonth (Issue <ulink url='http://issues.opennms.org/browse/NMS-4791'>NMS-4791</ulink>)</para></listitem>
				<listitem><para>NodeAvailabilityReport_ThisYear (Issue <ulink url='http://issues.opennms.org/browse/NMS-4792'>NMS-4792</ulink>)</para></listitem>
				<listitem><para>SnmpInterfaceUtilizationSummary (Issue <ulink url='http://issues.opennms.org/browse/NMS-4793'>NMS-4793</ulink>)</para></listitem>
				<listitem><para>ResponseTimeSummary_Availability_Offenders_subreport (Issue <ulink url='http://issues.opennms.org/browse/NMS-4794'>NMS-4794</ulink>)</para></listitem>
				<listitem><para>ResponseTimeSummary_Availability_subreport (Issue <ulink url='http://issues.opennms.org/browse/NMS-4795'>NMS-4795</ulink>)</para></listitem>
				<listitem><para>Top25PercentDown_subreport (Issue <ulink url='http://issues.opennms.org/browse/NMS-4796'>NMS-4796</ulink>)</para></listitem>
			</itemizedlist>
		</section>
	</section>

	<!-- Start 1.10 -->

	<section id="opennms-1.10.13">
		<title>Changes in OpenNMS 1.10.13</title>

		<section id="opennms-1.10.13-bug">
			<title>Bug</title>

			<itemizedlist>
				<listitem><para>ERROR: insert or update on table &quot;notifications&quot; violates foreign key constraint &quot;fk_eventid3&quot; (Issue <ulink url='http://issues.opennms.org/browse/NMS-1668'>NMS-1668</ulink>)</para></listitem>
				<listitem><para>Provisiond Error : org.hibernate.exception.SQLGrammarException: could not execute query (Issue <ulink url='http://issues.opennms.org/browse/NMS-5348'>NMS-5348</ulink>)</para></listitem>
				<listitem><para>&quot;No Data for this Entry&quot; in Serial Interface Utilization Summary report (Issue <ulink url='http://issues.opennms.org/browse/NMS-5617'>NMS-5617</ulink>)</para></listitem>
				<listitem><para>Debian init.d script wrong postgres dependency (Issue <ulink url='http://issues.opennms.org/browse/NMS-5879'>NMS-5879</ulink>)</para></listitem>
				<listitem><para>threshold filters not processed properly (Issue <ulink url='http://issues.opennms.org/browse/NMS-5880'>NMS-5880</ulink>)</para></listitem>
				<listitem><para>It is possible to define an OnmsServiceType twice and that can hurt some features. (Issue <ulink url='http://issues.opennms.org/browse/NMS-5914'>NMS-5914</ulink>)</para></listitem>
				<listitem><para>Duplicated parameter in notification.xml (Issue <ulink url='http://issues.opennms.org/browse/NMS-5948'>NMS-5948</ulink>)</para></listitem>
				<listitem><para>Node availability report wrong calculation of percentage (Issue <ulink url='http://issues.opennms.org/browse/NMS-5990'>NMS-5990</ulink>)</para></listitem>
				<listitem><para>Database connections leak until the system cannot obtain any more connections (Issue <ulink url='http://issues.opennms.org/browse/NMS-6051'>NMS-6051</ulink>)</para></listitem>
				<listitem><para>`opennms status` should return 3 when unconfigured, not 6 (Issue <ulink url='http://issues.opennms.org/browse/NMS-6068'>NMS-6068</ulink>)</para></listitem>
				<listitem><para>The JAR where the GpDetector is defined doesn&#39;t appear on the RPM or DEB files (Issue <ulink url='http://issues.opennms.org/browse/NMS-6074'>NMS-6074</ulink>)</para></listitem>
				<listitem><para>parent-foreign-source is not working anymore (Issue <ulink url='http://issues.opennms.org/browse/NMS-6083'>NMS-6083</ulink>)</para></listitem>
			</itemizedlist>
		</section>
		<section id="opennms-1.10.13-enhancement">
			<title>Enhancement</title>

			<itemizedlist>
				<listitem><para>Add new sysOID to linkd (Issue <ulink url='http://issues.opennms.org/browse/NMS-6034'>NMS-6034</ulink>)</para></listitem>
				<listitem><para>SNMP support for Clavister security devices (Issue <ulink url='http://issues.opennms.org/browse/NMS-6107'>NMS-6107</ulink>)</para></listitem>
			</itemizedlist>
		</section>
	</section>

	<section id="opennms-1.10.12">
		<title>Changes in OpenNMS 1.10.12</title>

		<section id="opennms-1.10.12-bug">
			<title>Bug</title>

			<itemizedlist>
				<listitem><para>Alarm list and alarm details is not showing in the WebUI (Issue <ulink url='http://issues.opennms.org/browse/NMS-5947'>NMS-5947</ulink>)</para></listitem>
				<listitem><para>The report SerialInterfaceUtilizationSummary  is showing duplicated data. (Issue <ulink url='http://issues.opennms.org/browse/NMS-5978'>NMS-5978</ulink>)</para></listitem>
				<listitem><para>Serial Interface Utilization Report is displaying the wrong start date on the report. (Issue <ulink url='http://issues.opennms.org/browse/NMS-5985'>NMS-5985</ulink>)</para></listitem>
			</itemizedlist>
		</section>
	</section>

	<section id="opennms-1.10.11">
		<title>Changes in OpenNMS 1.10.11</title>

		<section id="opennms-1.10.11-bug">
			<title>Bug</title>

			<itemizedlist>
				<listitem><para>Release notes says Gentoo is not maintained (Issue <ulink url='http://issues.opennms.org/browse/NMS-4338'>NMS-4338</ulink>)</para></listitem>
				<listitem><para>Javamail file type overrides Database Report file type for CSV files (Issue <ulink url='http://issues.opennms.org/browse/NMS-5020'>NMS-5020</ulink>)</para></listitem>
				<listitem><para>Events shows interface 127.0.0.1 (Issue <ulink url='http://issues.opennms.org/browse/NMS-5232'>NMS-5232</ulink>)</para></listitem>
				<listitem><para>Serial Interface Report has Incorrect Title (Issue <ulink url='http://issues.opennms.org/browse/NMS-5616'>NMS-5616</ulink>)</para></listitem>
				<listitem><para>Duty schedule editor defaults to identical start and end time  (Issue <ulink url='http://issues.opennms.org/browse/NMS-5741'>NMS-5741</ulink>)</para></listitem>
				<listitem><para>The SnmpPoller is sending the interfaceOperDown events every time a requisition is synched or a single node is rescanned. (Issue <ulink url='http://issues.opennms.org/browse/NMS-5841'>NMS-5841</ulink>)</para></listitem>
				<listitem><para>Provisiond fails with java.lang.NullPointerException (Issue <ulink url='http://issues.opennms.org/browse/NMS-5922'>NMS-5922</ulink>)</para></listitem>
				<listitem><para>Uncaught exception in webapp when viewing non-existent alarm: &quot;Missing alarm request attribute&quot; (Issue <ulink url='http://issues.opennms.org/browse/NMS-5930'>NMS-5930</ulink>)</para></listitem>
			</itemizedlist>
		</section>
	</section>

	<section id="opennms-1.10.10">
		<title>Changes in OpenNMS 1.10.10</title>

		<section id="opennms-1.10.10-bug">
			<title>Bug</title>

			<itemizedlist>
				<listitem><para>Bits of event-acknowledgement UI still showing (Issue <ulink url='http://issues.opennms.org/browse/NMS-5733'>NMS-5733</ulink>)</para></listitem>
				<listitem><para>Updates on strings.properties are not propagated when using the WebUI on a different server (Issue <ulink url='http://issues.opennms.org/browse/NMS-5806'>NMS-5806</ulink>)</para></listitem>
				<listitem><para>Current event definitions for Aruba Controllers are wrong (Issue <ulink url='http://issues.opennms.org/browse/NMS-5830'>NMS-5830</ulink>)</para></listitem>
				<listitem><para>Get details from a specific alarmId is redirecting to the wrong page. (Issue <ulink url='http://issues.opennms.org/browse/NMS-5838'>NMS-5838</ulink>)</para></listitem>
				<listitem><para>Uncaught exception in HostResourceSwRunMonitor when handling empty strings (Issue <ulink url='http://issues.opennms.org/browse/NMS-5852'>NMS-5852</ulink>)</para></listitem>
				<listitem><para>Outages appears to be not sorted on service.jsp (and probably interface.jsp) (Issue <ulink url='http://issues.opennms.org/browse/NMS-5892'>NMS-5892</ulink>)</para></listitem>
				<listitem><para>SmbMonitor no longer effective, needs fixing (Issue <ulink url='http://issues.opennms.org/browse/NMS-5894'>NMS-5894</ulink>)</para></listitem>
			</itemizedlist>
		</section>
		<section id="opennms-1.10.10-enhancement">
			<title>Enhancement</title>

			<itemizedlist>
				<listitem><para>SSH button on node information screen (Issue <ulink url='http://issues.opennms.org/browse/NMS-699'>NMS-699</ulink>)</para></listitem>
				<listitem><para>favicon in webui? (Issue <ulink url='http://issues.opennms.org/browse/NMS-3369'>NMS-3369</ulink>)</para></listitem>
				<listitem><para>Add nodeID to title field on element/node.jsp (Issue <ulink url='http://issues.opennms.org/browse/NMS-3398'>NMS-3398</ulink>)</para></listitem>
				<listitem><para>Display the Package Name and Service Parameters on the Service Page (Issue <ulink url='http://issues.opennms.org/browse/NMS-5876'>NMS-5876</ulink>)</para></listitem>
				<listitem><para>Make optional the addition of default ports to HTTP Host Header on the PSM. (Issue <ulink url='http://issues.opennms.org/browse/NMS-5884'>NMS-5884</ulink>)</para></listitem>
				<listitem><para>How can I know which poller packages are actively being used for the services on a given interface? (Issue <ulink url='http://issues.opennms.org/browse/NMS-5893'>NMS-5893</ulink>)</para></listitem>
			</itemizedlist>
		</section>
	</section>

	<section id="opennms-1.10.9">
		<title>Changes in OpenNMS 1.10.9</title>

		<section id="opennms-1.10.9-sub-task">
			<title>Sub-task</title>

			<itemizedlist>
				<listitem><para>Add the ack user in alarm list (Issue <ulink url='http://issues.opennms.org/browse/NMS-5546'>NMS-5546</ulink>)</para></listitem>
				<listitem><para>Enabler Filter for LDAP (Issue <ulink url='http://issues.opennms.org/browse/NMS-5547'>NMS-5547</ulink>)</para></listitem>
			</itemizedlist>
		</section>
		<section id="opennms-1.10.9-bug">
			<title>Bug</title>

			<itemizedlist>
				<listitem><para>HRULE not working in JRobin graphs (Issue <ulink url='http://issues.opennms.org/browse/NMS-2793'>NMS-2793</ulink>)</para></listitem>
				<listitem><para>Event acknowledgement button, checkboxes, description should be hidden (Issue <ulink url='http://issues.opennms.org/browse/NMS-3923'>NMS-3923</ulink>)</para></listitem>
				<listitem><para>XmlCollector data collection failures (Issue <ulink url='http://issues.opennms.org/browse/NMS-5464'>NMS-5464</ulink>)</para></listitem>
				<listitem><para>OpenNMS start-up error -  javax.jmdns.impl.tasks.state.DNSStateTask (Issue <ulink url='http://issues.opennms.org/browse/NMS-5535'>NMS-5535</ulink>)</para></listitem>
				<listitem><para>Ifspeed displayed is not right (Issue <ulink url='http://issues.opennms.org/browse/NMS-5536'>NMS-5536</ulink>)</para></listitem>
				<listitem><para>No decode for nodelabel in nodeUp/nodeDown event (Issue <ulink url='http://issues.opennms.org/browse/NMS-5548'>NMS-5548</ulink>)</para></listitem>
				<listitem><para>Error save and restart Discovery (Issue <ulink url='http://issues.opennms.org/browse/NMS-5606'>NMS-5606</ulink>)</para></listitem>
				<listitem><para>XmlCollector &amp; thresholding exception (Issue <ulink url='http://issues.opennms.org/browse/NMS-5642'>NMS-5642</ulink>)</para></listitem>
				<listitem><para>NullPointerException in auto-action code path (Issue <ulink url='http://issues.opennms.org/browse/NMS-5708'>NMS-5708</ulink>)</para></listitem>
				<listitem><para>HostResourceSwRunMonitor doesn&#39;t work well with processes like cron (with many forks) (Issue <ulink url='http://issues.opennms.org/browse/NMS-5710'>NMS-5710</ulink>)</para></listitem>
				<listitem><para>Missing isSnmpPrimary in NetworkElementFactory for Interface objects. (Issue <ulink url='http://issues.opennms.org/browse/NMS-5720'>NMS-5720</ulink>)</para></listitem>
				<listitem><para>Service Registration Strategy Runs up CPU on Mac OS 10.8 (Issue <ulink url='http://issues.opennms.org/browse/NMS-5730'>NMS-5730</ulink>)</para></listitem>
				<listitem><para>Bits of event-acknowledgement UI still showing (Issue <ulink url='http://issues.opennms.org/browse/NMS-5733'>NMS-5733</ulink>)</para></listitem>
				<listitem><para>Monitoring big file system using hrStorageTable with Net-SNMP breaks Collectd  (Issue <ulink url='http://issues.opennms.org/browse/NMS-5747'>NMS-5747</ulink>)</para></listitem>
				<listitem><para>promoteQueueData should not be stored on the events table. (Issue <ulink url='http://issues.opennms.org/browse/NMS-5752'>NMS-5752</ulink>)</para></listitem>
				<listitem><para>Allow ILR to output durations in milliseconds (Issue <ulink url='http://issues.opennms.org/browse/NMS-5755'>NMS-5755</ulink>)</para></listitem>
				<listitem><para>Live threshold merging fails if threshold with new ds-type added to existing group (Issue <ulink url='http://issues.opennms.org/browse/NMS-5764'>NMS-5764</ulink>)</para></listitem>
				<listitem><para>Remote poller dies on startup if LDAP, RADIUS, NSClient present in poller configuration (Issue <ulink url='http://issues.opennms.org/browse/NMS-5777'>NMS-5777</ulink>)</para></listitem>
			</itemizedlist>
		</section>
		<section id="opennms-1.10.9-enhancement">
			<title>Enhancement</title>

			<itemizedlist>
				<listitem><para>reportd persistant-reports aren&#39;t listed. (Issue <ulink url='http://issues.opennms.org/browse/NMS-4056'>NMS-4056</ulink>)</para></listitem>
				<listitem><para>Need ability to hand-edit service and category names in requisition web editor (Issue <ulink url='http://issues.opennms.org/browse/NMS-4858'>NMS-4858</ulink>)</para></listitem>
				<listitem><para>varbind based notification filtering doesn&#39;t support regular expression (Issue <ulink url='http://issues.opennms.org/browse/NMS-5399'>NMS-5399</ulink>)</para></listitem>
				<listitem><para>Enhance poller with CIFS file and folder monitor (Issue <ulink url='http://issues.opennms.org/browse/NMS-5725'>NMS-5725</ulink>)</para></listitem>
				<listitem><para>Nodes with &quot;Most Recent Outages&quot; list (Issue <ulink url='http://issues.opennms.org/browse/NMS-5754'>NMS-5754</ulink>)</para></listitem>
				<listitem><para>Add a shell wrapper for the ILR (Issue <ulink url='http://issues.opennms.org/browse/NMS-5766'>NMS-5766</ulink>)</para></listitem>
				<listitem><para>"Nodes w/Active Problems" : A new box for the home page based on alarms similar to the Outages Box (Issue <ulink url='http://issues.opennms.org/browse/NMS-5807'>NMS-5807</ulink>)</para></listitem>
			</itemizedlist>
		</section>
	</section>

	<section id="opennms-1.10.8">
		<title>Changes in OpenNMS 1.10.8</title>

		<section id="opennms-1.10.8-bug">
			<title>Bug</title>

			<itemizedlist>
				<listitem><para>NodeAvailabilityReport.jrxml doesn&#39;t work: PSQLException caused by date string in french locale (Issue <ulink url='http://issues.opennms.org/browse/NMS-5379'>NMS-5379</ulink>)</para></listitem>
				<listitem><para>subreports/InterfaceAvailabilityReport_subreport1.jrxml doesn&#39;t work on my locale (Issue <ulink url='http://issues.opennms.org/browse/NMS-5457'>NMS-5457</ulink>)</para></listitem>
				<listitem><para>SnmpMonitor is not able to manage &quot;OCTET STRING&quot; (Issue <ulink url='http://issues.opennms.org/browse/NMS-5563'>NMS-5563</ulink>)</para></listitem>
				<listitem><para>Selecting Surveillance Categories Per Node Broken (Issue <ulink url='http://issues.opennms.org/browse/NMS-5609'>NMS-5609</ulink>)</para></listitem>
				<listitem><para>Nodes with the same IP show up in the wrong categories (availability table on the index page) (Issue <ulink url='http://issues.opennms.org/browse/NMS-5611'>NMS-5611</ulink>)</para></listitem>
				<listitem><para>JavaSendMailer throws NPE when no e-mail address configured for report (Issue <ulink url='http://issues.opennms.org/browse/NMS-5665'>NMS-5665</ulink>)</para></listitem>
				<listitem><para>The search page is not displaying the services correctly if Capsd is disabled (Issue <ulink url='http://issues.opennms.org/browse/NMS-5669'>NMS-5669</ulink>)</para></listitem>
				<listitem><para>The NTP Detector is broken (Issue <ulink url='http://issues.opennms.org/browse/NMS-5677'>NMS-5677</ulink>)</para></listitem>
				<listitem><para>Add a way to use the IP address when building criteria selections for the SNMP interfaces on the SNMP Poller&#39;s configuration file. (Issue <ulink url='http://issues.opennms.org/browse/NMS-5683'>NMS-5683</ulink>)</para></listitem>
				<listitem><para>The JRobin Converter doesn&#39;t work when the RRD Step is different than 5 minutes (Issue <ulink url='http://issues.opennms.org/browse/NMS-5685'>NMS-5685</ulink>)</para></listitem>
				<listitem><para>The hover icon of the delete button from the Surveillance Categories Page is wrong. (Issue <ulink url='http://issues.opennms.org/browse/NMS-5693'>NMS-5693</ulink>)</para></listitem>
				<listitem><para>Categories with spaces or non alphanumeric characters breaks the delete operation on the WebUI. (Issue <ulink url='http://issues.opennms.org/browse/NMS-5694'>NMS-5694</ulink>)</para></listitem>
				<listitem><para>google-collections has been replaced with guava (Issue <ulink url='http://issues.opennms.org/browse/NMS-5695'>NMS-5695</ulink>)</para></listitem>
				<listitem><para>HttpCollector doesn&#39;t detect response locale (PATCH INCLUDED) (Issue <ulink url='http://issues.opennms.org/browse/NMS-5701'>NMS-5701</ulink>)</para></listitem>
				<listitem><para>Default poller-configuration.xml specifies timeout, retry, port for SNMP-based services (Issue <ulink url='http://issues.opennms.org/browse/NMS-5703'>NMS-5703</ulink>)</para></listitem>
				<listitem><para>WMI Capsd plugin mixes up username, domain, and password (Issue <ulink url='http://issues.opennms.org/browse/NMS-5707'>NMS-5707</ulink>)</para></listitem>
				<listitem><para>Wrong redirect after clicking on any ticket related button from the alarm details page (Issue <ulink url='http://issues.opennms.org/browse/NMS-5713'>NMS-5713</ulink>)</para></listitem>
				<listitem><para>AssetRecordDao.findByNodeId is not working (Issue <ulink url='http://issues.opennms.org/browse/NMS-5714'>NMS-5714</ulink>)</para></listitem>
			</itemizedlist>
		</section>
		<section id="opennms-1.10.8-enhancement">
			<title>Enhancement</title>

			<itemizedlist>
				<listitem><para>Improve the ticketer API in order to access more information about the ticket&#39;s originator. (Issue <ulink url='http://issues.opennms.org/browse/NMS-5705'>NMS-5705</ulink>)</para></listitem>
			</itemizedlist>
		</section>
	</section>

	<section id="opennms-1.10.7">
		<title>Changes in OpenNMS 1.10.7</title>

		<section id="opennms-1.10.7-bug">
			<title>Bug</title>

			<itemizedlist>
				<listitem><para>Missing IP interfaces in node.jsp list (Issue <ulink url='http://issues.opennms.org/browse/NMS-5261'>NMS-5261</ulink>)</para></listitem>
				<listitem><para>datacollection stops after making changes in &quot;Schedules Outages&quot; (Issue <ulink url='http://issues.opennms.org/browse/NMS-5491'>NMS-5491</ulink>)</para></listitem>
				<listitem><para>vague provisiond.log DEBUG verbage (and misspelling)  (Issue <ulink url='http://issues.opennms.org/browse/NMS-5518'>NMS-5518</ulink>)</para></listitem>
				<listitem><para>DnsDetector logs an error message when attempting to detect the DNS service (Issue <ulink url='http://issues.opennms.org/browse/NMS-5565'>NMS-5565</ulink>)</para></listitem>
				<listitem><para>verbose messages about old import formats should be removed (Issue <ulink url='http://issues.opennms.org/browse/NMS-5571'>NMS-5571</ulink>)</para></listitem>
				<listitem><para>Latency thresholding fails for StrafePing, perhaps others when nulls exist in PollStatus properties (Issue <ulink url='http://issues.opennms.org/browse/NMS-5600'>NMS-5600</ulink>)</para></listitem>
				<listitem><para>Ability to disable the scheduling for rescan existing nodes when Provisiond starts (Issue <ulink url='http://issues.opennms.org/browse/NMS-5622'>NMS-5622</ulink>)</para></listitem>
				<listitem><para>Can&#39;t hide a single widget from dashboard.jsp (Issue <ulink url='http://issues.opennms.org/browse/NMS-5638'>NMS-5638</ulink>)</para></listitem>
				<listitem><para>missing \ in report.mikrotik.temp.command in snmp-graphs.properties (Issue <ulink url='http://issues.opennms.org/browse/NMS-5648'>NMS-5648</ulink>)</para></listitem>
				<listitem><para>nortel.kerneltasks report uses incorrect column name (Issue <ulink url='http://issues.opennms.org/browse/NMS-5649'>NMS-5649</ulink>)</para></listitem>
				<listitem><para>typo in property name for novell report (Issue <ulink url='http://issues.opennms.org/browse/NMS-5650'>NMS-5650</ulink>)</para></listitem>
			</itemizedlist>
		</section>
		<section id="opennms-1.10.7-enhancement">
			<title>Enhancement</title>

			<itemizedlist>
				<listitem><para>Allow user documentation on alarms and a class of alarms (Issue <ulink url='http://issues.opennms.org/browse/NMS-5632'>NMS-5632</ulink>)</para></listitem>
				<listitem><para>Order of threshold groups (Issue <ulink url='http://issues.opennms.org/browse/NMS-5647'>NMS-5647</ulink>)</para></listitem>
			</itemizedlist>
		</section>
	</section>

	<section id="opennms-1.10.6">
		<title>Changes in OpenNMS 1.10.6</title>

		<section id="opennms-1.10.6-bug">
			<title>Bug</title>

			<itemizedlist>
				<listitem><para>1.10 Removed IP Hostname Field During Provisioning Scans (Issue <ulink url='http://issues.opennms.org/browse/NMS-5233'>NMS-5233</ulink>)</para></listitem>
				<listitem><para>send-event.pl changes system hostname on Solaris systems (Issue <ulink url='http://issues.opennms.org/browse/NMS-5351'>NMS-5351</ulink>)</para></listitem>
				<listitem><para>The &quot;finished&quot; logging statement is never called for CollectableService:doCollection() (Issue <ulink url='http://issues.opennms.org/browse/NMS-5441'>NMS-5441</ulink>)</para></listitem>
				<listitem><para>provisioning problem for simple services java.net.SocketException (Issue <ulink url='http://issues.opennms.org/browse/NMS-5469'>NMS-5469</ulink>)</para></listitem>
				<listitem><para>Thresholding on HTTP collections is broken (Issue <ulink url='http://issues.opennms.org/browse/NMS-5504'>NMS-5504</ulink>)</para></listitem>
				<listitem><para>Fedora 17 Packages (Issue <ulink url='http://issues.opennms.org/browse/NMS-5538'>NMS-5538</ulink>)</para></listitem>
				<listitem><para>CollectionResourceWrapper cache takes up large amounts of RAM (Issue <ulink url='http://issues.opennms.org/browse/NMS-5557'>NMS-5557</ulink>)</para></listitem>
				<listitem><para>Update RRD datasources to have a step field (Issue <ulink url='http://issues.opennms.org/browse/NMS-5570'>NMS-5570</ulink>)</para></listitem>
			</itemizedlist>
		</section>
		<section id="opennms-1.10.6-enhancement">
			<title>Enhancement</title>

			<itemizedlist>
				<listitem><para>Add UEI to the notification configuration UI (Issue <ulink url='http://issues.opennms.org/browse/NMS-5559'>NMS-5559</ulink>)</para></listitem>
			</itemizedlist>
		</section>
	</section>

	<section id="opennms-1.10.5">
		<title>Changes in OpenNMS 1.10.5</title>

		<section id="opennms-1.10.5-bug">
			<title>Bug</title>

			<itemizedlist>
				<listitem><para>Arithmetic Exception in QueuedStrategy (Issue <ulink url='http://issues.opennms.org/browse/NMS-4437'>NMS-4437</ulink>)</para></listitem>
				<listitem><para>Installer fails when using the &quot;EnterpriseDB&quot; PostgreSQL database. (Issue <ulink url='http://issues.opennms.org/browse/NMS-5431'>NMS-5431</ulink>)</para></listitem>
				<listitem><para>WebStart (JNLP) remote poller is missing ConfigurationGui and other Groovy bits (Issue <ulink url='http://issues.opennms.org/browse/NMS-5447'>NMS-5447</ulink>)</para></listitem>
				<listitem><para>Include/Exclude range (Issue <ulink url='http://issues.opennms.org/browse/NMS-5465'>NMS-5465</ulink>)</para></listitem>
				<listitem><para>Fix ReST &quot;count&quot; requests, refactor PUT/POST to use Post/Redirect/Get pattern (Issue <ulink url='http://issues.opennms.org/browse/NMS-5489'>NMS-5489</ulink>)</para></listitem>
				<listitem><para>Debian package misses postgresql requirement for dependency-based booting (Issue <ulink url='http://issues.opennms.org/browse/NMS-5490'>NMS-5490</ulink>)</para></listitem>
			</itemizedlist>
		</section>
		<section id="opennms-1.10.5-enhancement">
			<title>Enhancement</title>

			<itemizedlist>
				<listitem><para>No packaging for mib2events, mibparser, and Provisioning Adapters (Issue <ulink url='http://issues.opennms.org/browse/NMS-3183'>NMS-3183</ulink>)</para></listitem>
				<listitem><para>Greater flexibility in RelativeTime for Statistics Reports (Issue <ulink url='http://issues.opennms.org/browse/NMS-5422'>NMS-5422</ulink>)</para></listitem>
			</itemizedlist>
		</section>
	</section>

	<section id="opennms-1.10.4">
		<title>Changes in OpenNMS 1.10.4</title>

		<section id="opennms-1.10.4-bug">
			<title>Bug</title>

			<itemizedlist>
				<listitem><para>Collectd collects for deleted node (Issue <ulink url='http://issues.opennms.org/browse/NMS-1996'>NMS-1996</ulink>)</para></listitem>
				<listitem><para>No working breadcrumb on System Report List Page (Issue <ulink url='http://issues.opennms.org/browse/NMS-4943'>NMS-4943</ulink>)</para></listitem>
				<listitem><para>Services not deleted when removed from provisioning requisition (Issue <ulink url='http://issues.opennms.org/browse/NMS-5198'>NMS-5198</ulink>)</para></listitem>
				<listitem><para>An exception is thrown if a notification is configured to have a subject with more than 256 characters (Issue <ulink url='http://issues.opennms.org/browse/NMS-5375'>NMS-5375</ulink>)</para></listitem>
				<listitem><para>There are some NPE when trying to collect data from nodes managed by Capsd (Issue <ulink url='http://issues.opennms.org/browse/NMS-5400'>NMS-5400</ulink>)</para></listitem>
				<listitem><para>IpAddressTableEntry: Unable to determine IP address type (4)  (Issue <ulink url='http://issues.opennms.org/browse/NMS-5414'>NMS-5414</ulink>)</para></listitem>
				<listitem><para>MockSnmpAgent does not parse properly STRING with quotes &quot;&quot; (Issue <ulink url='http://issues.opennms.org/browse/NMS-5415'>NMS-5415</ulink>)</para></listitem>
				<listitem><para>HttpCollector fails to parse numeric values in locales that use different decimal notation (Issue <ulink url='http://issues.opennms.org/browse/NMS-5426'>NMS-5426</ulink>)</para></listitem>
				<listitem><para>NullPointerException when printing errors in the JNI6 code (Issue <ulink url='http://issues.opennms.org/browse/NMS-5428'>NMS-5428</ulink>)</para></listitem>
			</itemizedlist>
		</section>
		<section id="opennms-1.10.4-enhancement">
			<title>Enhancement</title>

			<itemizedlist>
				<listitem><para>Add logmsg support to send-event.pl (Issue <ulink url='http://issues.opennms.org/browse/NMS-5373'>NMS-5373</ulink>)</para></listitem>
				<listitem><para>Add notification ID to NotificationTask.toString() (Issue <ulink url='http://issues.opennms.org/browse/NMS-5377'>NMS-5377</ulink>)</para></listitem>
				<listitem><para>Add SNMP data collection and resource graph definitions for pfSense firewall / router (Issue <ulink url='http://issues.opennms.org/browse/NMS-5378'>NMS-5378</ulink>)</para></listitem>
			</itemizedlist>
		</section>
	</section>

	<section id="opennms-1.10.3">
		<title>Changes in OpenNMS 1.10.3</title>

		<section id="opennms-1.10.3-bug">
			<title>Bug</title>

			<itemizedlist>
				<listitem><para>Path-Outage: parent-foreign-id is not recognized when defined in another requisition (Issue <ulink url='http://issues.opennms.org/browse/NMS-4109'>NMS-4109</ulink>)</para></listitem>
				<listitem><para>JRobinRrdStrategy: JRobin: Unrecognized graph argument: (Issue <ulink url='http://issues.opennms.org/browse/NMS-4757'>NMS-4757</ulink>)</para></listitem>
				<listitem><para>Provisiond leaks file handles, eventually causing &quot;Too many open files&quot; crashes (Issue <ulink url='http://issues.opennms.org/browse/NMS-4846'>NMS-4846</ulink>)</para></listitem>
				<listitem><para>Scheduled outages applied on latency thresholds are ignored by Pollerd. (Issue <ulink url='http://issues.opennms.org/browse/NMS-5357'>NMS-5357</ulink>)</para></listitem>
				<listitem><para>Unable to create reports after upgrade from 1.10.1 to 1.10.2 (Issue <ulink url='http://issues.opennms.org/browse/NMS-5359'>NMS-5359</ulink>)</para></listitem>
			</itemizedlist>
		</section>
	</section>

	<section id="opennms-1.10.2">
		<title>Changes in OpenNMS 1.10.2</title>

		<section id="opennms-1.10.2-bug">
			<title>Bug</title>

			<itemizedlist>
				<listitem><para>Path-Outage: parent-foreign-id is not recognized when defined in another requisition (Issue <ulink url='http://issues.opennms.org/browse/NMS-4109'>NMS-4109</ulink>)</para></listitem>
				<listitem><para>nodeAdded event create when POSTing to REST api does not include nodeLabel (Issue <ulink url='http://issues.opennms.org/browse/NMS-4891'>NMS-4891</ulink>)</para></listitem>
				<listitem><para>POST for node/&lt;nodeId&gt;/ipinterface creates interface does not returns its data  (Issue <ulink url='http://issues.opennms.org/browse/NMS-4892'>NMS-4892</ulink>)</para></listitem>
				<listitem><para>Unable to add custom poller with capsd disabled. (Issue <ulink url='http://issues.opennms.org/browse/NMS-4924'>NMS-4924</ulink>)</para></listitem>
				<listitem><para>Deletion of surveillance categories via WebUI is broken (Issue <ulink url='http://issues.opennms.org/browse/NMS-4927'>NMS-4927</ulink>)</para></listitem>
				<listitem><para>handle bad SNMP ranges gracefully (Issue <ulink url='http://issues.opennms.org/browse/NMS-4947'>NMS-4947</ulink>)</para></listitem>
				<listitem><para>collectd does not unschedule deleted nodes (Issue <ulink url='http://issues.opennms.org/browse/NMS-5105'>NMS-5105</ulink>)</para></listitem>
				<listitem><para>Graphing Fails on Windows (Issue <ulink url='http://issues.opennms.org/browse/NMS-5139'>NMS-5139</ulink>)</para></listitem>
				<listitem><para>DO_NOT_PERSIST fails on explicitly defined interface when matching any IP address (Issue <ulink url='http://issues.opennms.org/browse/NMS-5154'>NMS-5154</ulink>)</para></listitem>
				<listitem><para>Some XSDs are missing after installing opennms-core (Issue <ulink url='http://issues.opennms.org/browse/NMS-5220'>NMS-5220</ulink>)</para></listitem>
				<listitem><para>Show interfaces at search for nodes causes crash (Issue <ulink url='http://issues.opennms.org/browse/NMS-5230'>NMS-5230</ulink>)</para></listitem>
				<listitem><para>Correlator lacks its own log appender (Issue <ulink url='http://issues.opennms.org/browse/NMS-5250'>NMS-5250</ulink>)</para></listitem>
				<listitem><para>OpenNMS can&#39;t load JICMP and/or JICMP6 (Issue <ulink url='http://issues.opennms.org/browse/NMS-5253'>NMS-5253</ulink>)</para></listitem>
				<listitem><para>OpenNMS-remote-poller debian package requires sun-java6-jre (Issue <ulink url='http://issues.opennms.org/browse/NMS-5295'>NMS-5295</ulink>)</para></listitem>
				<listitem><para>You cannot start OpenNMS with a configured Selenium-Monitor (Issue <ulink url='http://issues.opennms.org/browse/NMS-5299'>NMS-5299</ulink>)</para></listitem>
				<listitem><para>[Main] C3P0ConnectionFactory: C3P0 has no equivalent to setMaxSize.  Ignoring. (Issue <ulink url='http://issues.opennms.org/browse/NMS-5300'>NMS-5300</ulink>)</para></listitem>
				<listitem><para>Copy of jdhcp-1.1.1.jar Not Included in the opennms-plugin-protocol-dhcp Debian Package (Issue <ulink url='http://issues.opennms.org/browse/NMS-5305'>NMS-5305</ulink>)</para></listitem>
				<listitem><para>Exception when installing OpenNMS 1.10.1 on Windows 2008 Server (Issue <ulink url='http://issues.opennms.org/browse/NMS-5306'>NMS-5306</ulink>)</para></listitem>
				<listitem><para>Debian package libopennms-java does not depend on libpostgresql-jdbc-java (Issue <ulink url='http://issues.opennms.org/browse/NMS-5308'>NMS-5308</ulink>)</para></listitem>
				<listitem><para>clicking on Nodelist throws an error  (Issue <ulink url='http://issues.opennms.org/browse/NMS-5316'>NMS-5316</ulink>)</para></listitem>
				<listitem><para>Threshold Groups page &quot;Request a reload threshold packages configuration&quot; button produces 404 error on IE9 (Issue <ulink url='http://issues.opennms.org/browse/NMS-5323'>NMS-5323</ulink>)</para></listitem>
				<listitem><para>log messages show up in wrong log file (Issue <ulink url='http://issues.opennms.org/browse/NMS-5331'>NMS-5331</ulink>)</para></listitem>
				<listitem><para>Automatically created threshold event description missing % at %parm[all]% (Issue <ulink url='http://issues.opennms.org/browse/NMS-5336'>NMS-5336</ulink>)</para></listitem>
			</itemizedlist>
		</section>
		<section id="opennms-1.10.2-enhancement">
			<title>Enhancement</title>

			<itemizedlist>
				<listitem><para>Default netsnmp group memAvailSwap / memTotalSwap threshold raises alerts for devices that have no swap space allocated (Issue <ulink url='http://issues.opennms.org/browse/NMS-5115'>NMS-5115</ulink>)</para></listitem>
				<listitem><para>Events file for websense appliance (Issue <ulink url='http://issues.opennms.org/browse/NMS-5314'>NMS-5314</ulink>)</para></listitem>
				<listitem><para>Add the ability to apply the SiblingColumnStorageStrategy to resource&#39;s instance (Issue <ulink url='http://issues.opennms.org/browse/NMS-5339'>NMS-5339</ulink>)</para></listitem>
			</itemizedlist>
		</section>
	</section>

	<section id="opennms-1.10.1">
		<title>Changes in OpenNMS 1.10.1</title>

		<section id="opennms-1.10.1-bug">
			<title>Bug</title>

			<itemizedlist>
				<listitem><para>ONMS in &quot;fr&quot; and &quot;de&quot; locales: all event times end in hh:mm:00 (no seconds) (Issue <ulink url='http://issues.opennms.org/browse/NMS-3111'>NMS-3111</ulink>)</para></listitem>
				<listitem><para>Model importer can silently fail and report importSuccessful when given badly formed XML (Issue <ulink url='http://issues.opennms.org/browse/NMS-4205'>NMS-4205</ulink>)</para></listitem>
				<listitem><para>Errors in master pom.xml (Issue <ulink url='http://issues.opennms.org/browse/NMS-4950'>NMS-4950</ulink>)</para></listitem>
				<listitem><para>KSC Child Resource List is not in alphabetical order (Issue <ulink url='http://issues.opennms.org/browse/NMS-4957'>NMS-4957</ulink>)</para></listitem>
				<listitem><para>Excluded IP ranges are ignored in discovery (Issue <ulink url='http://issues.opennms.org/browse/NMS-5045'>NMS-5045</ulink>)</para></listitem>
				<listitem><para>Clicking the search button on the Node Interfaces Gizmo causes strange 128 Interface to appear (Issue <ulink url='http://issues.opennms.org/browse/NMS-5054'>NMS-5054</ulink>)</para></listitem>
				<listitem><para>missing interfaces on node page -&gt; physical interface list (Issue <ulink url='http://issues.opennms.org/browse/NMS-5127'>NMS-5127</ulink>)</para></listitem>
				<listitem><para>Asset CSV import will not import new asset fields. (Issue <ulink url='http://issues.opennms.org/browse/NMS-5146'>NMS-5146</ulink>)</para></listitem>
				<listitem><para>Reload KSC Report Configuration - Button fails (Issue <ulink url='http://issues.opennms.org/browse/NMS-5148'>NMS-5148</ulink>)</para></listitem>
				<listitem><para>Linkd generates undefined event (Issue <ulink url='http://issues.opennms.org/browse/NMS-5149'>NMS-5149</ulink>)</para></listitem>
				<listitem><para>Errors inside the Event Analysis Report related with &quot;Top 25 events by node&quot; (Issue <ulink url='http://issues.opennms.org/browse/NMS-5161'>NMS-5161</ulink>)</para></listitem>
				<listitem><para>opennms-core RPM is huge - war files packaged in /opt/opennms/lib (Issue <ulink url='http://issues.opennms.org/browse/NMS-5166'>NMS-5166</ulink>)</para></listitem>
				<listitem><para>Exceptions thrown by one provisioning adapter block further adapters from invocation (Issue <ulink url='http://issues.opennms.org/browse/NMS-5167'>NMS-5167</ulink>)</para></listitem>
				<listitem><para>etc-pristine in opennms-core contains configuration files from optional packages like the XML Collector (Issue <ulink url='http://issues.opennms.org/browse/NMS-5168'>NMS-5168</ulink>)</para></listitem>
				<listitem><para>malformed snmp-config.xml entry could cause config to not be read (Issue <ulink url='http://issues.opennms.org/browse/NMS-5172'>NMS-5172</ulink>)</para></listitem>
				<listitem><para>Only 20 interfaces shown (Issue <ulink url='http://issues.opennms.org/browse/NMS-5176'>NMS-5176</ulink>)</para></listitem>
				<listitem><para>database report input date wrong (Issue <ulink url='http://issues.opennms.org/browse/NMS-5177'>NMS-5177</ulink>)</para></listitem>
				<listitem><para>Unable to manually provision service via GUI without first defining detector (Issue <ulink url='http://issues.opennms.org/browse/NMS-5178'>NMS-5178</ulink>)</para></listitem>
				<listitem><para>Any authenticated user can use the snmpConfig ReST service (Issue <ulink url='http://issues.opennms.org/browse/NMS-5184'>NMS-5184</ulink>)</para></listitem>
				<listitem><para>Default Provisiond config contains a dns://localhost/localhost URL requisition-def  (Issue <ulink url='http://issues.opennms.org/browse/NMS-5188'>NMS-5188</ulink>)</para></listitem>
				<listitem><para>Old asset field &quot;maintContractNumber&quot; in legacy requisitions breaks provisioning after uprading to 1.10 (Issue <ulink url='http://issues.opennms.org/browse/NMS-5191'>NMS-5191</ulink>)</para></listitem>
				<listitem><para>reparenting of snmp interfaces fails (Issue <ulink url='http://issues.opennms.org/browse/NMS-5195'>NMS-5195</ulink>)</para></listitem>
				<listitem><para>Custom initial-delay not preserved in destination path web editor (Issue <ulink url='http://issues.opennms.org/browse/NMS-5197'>NMS-5197</ulink>)</para></listitem>
				<listitem><para>Delete an outage through the REST API is not working (Issue <ulink url='http://issues.opennms.org/browse/NMS-5200'>NMS-5200</ulink>)</para></listitem>
				<listitem><para>The provisioning GUI in the webapp presents the wrong services to add to an interface when creating requisitions (Issue <ulink url='http://issues.opennms.org/browse/NMS-5211'>NMS-5211</ulink>)</para></listitem>
				<listitem><para>Notifications cannot contain non-ASCII characters and will cause NPEs (Issue <ulink url='http://issues.opennms.org/browse/NMS-5216'>NMS-5216</ulink>)</para></listitem>
				<listitem><para>TcpHandler in eventd times out too soon (Issue <ulink url='http://issues.opennms.org/browse/NMS-5224'>NMS-5224</ulink>)</para></listitem>
				<listitem><para>upgrade from 1.8.11 to 1.10.0 breaks provisioning groups and discovery (Issue <ulink url='http://issues.opennms.org/browse/NMS-5229'>NMS-5229</ulink>)</para></listitem>
				<listitem><para>Nodes marked as deleted in the database still appear in the output of REST calls. (Issue <ulink url='http://issues.opennms.org/browse/NMS-5231'>NMS-5231</ulink>)</para></listitem>
				<listitem><para>output.log reports java.net.ConnectException error while starting (Issue <ulink url='http://issues.opennms.org/browse/NMS-5238'>NMS-5238</ulink>)</para></listitem>
				<listitem><para>syslog date parsing fails in non-English locales (Issue <ulink url='http://issues.opennms.org/browse/NMS-5242'>NMS-5242</ulink>)</para></listitem>
				<listitem><para>The Tcp Exporter cannot process a null Rrd value (Issue <ulink url='http://issues.opennms.org/browse/NMS-5248'>NMS-5248</ulink>)</para></listitem>
				<listitem><para>A restart is required after changing the resource filter of a threshold (Issue <ulink url='http://issues.opennms.org/browse/NMS-5258'>NMS-5258</ulink>)</para></listitem>
				<listitem><para>A restart is required after adding a new threshold package. (Issue <ulink url='http://issues.opennms.org/browse/NMS-5259'>NMS-5259</ulink>)</para></listitem>
				<listitem><para>Resource Types are not ordered on Choose Resources Page (Issue <ulink url='http://issues.opennms.org/browse/NMS-5265'>NMS-5265</ulink>)</para></listitem>
				<listitem><para>HostResourceSwRunPlugin is not working (Issue <ulink url='http://issues.opennms.org/browse/NMS-5274'>NMS-5274</ulink>)</para></listitem>
				<listitem><para>Data Export throws an exception when trying to process a &#39;-nan&#39; value. (Issue <ulink url='http://issues.opennms.org/browse/NMS-5275'>NMS-5275</ulink>)</para></listitem>
				<listitem><para>Small cosmetic problem with the feature &quot;Add to KSC Report&quot; (Issue <ulink url='http://issues.opennms.org/browse/NMS-5287'>NMS-5287</ulink>)</para></listitem>
				<listitem><para>Provisioning Groups WebUI error (Issue <ulink url='http://issues.opennms.org/browse/NMS-5290'>NMS-5290</ulink>)</para></listitem>
			</itemizedlist>
		</section>
		<section id="opennms-1.10.1-enhancement">
			<title>Enhancement</title>

			<itemizedlist>
				<listitem><para>Mib2opennms : replace the unreadable html entities by  CDATA sections (Issue <ulink url='http://issues.opennms.org/browse/NMS-5142'>NMS-5142</ulink>)</para></listitem>
				<listitem><para>import update ArsDigita eclipse code formatter xml (Issue <ulink url='http://issues.opennms.org/browse/NMS-5156'>NMS-5156</ulink>)</para></listitem>
				<listitem><para>Increase Group Name Size (Issue <ulink url='http://issues.opennms.org/browse/NMS-5181'>NMS-5181</ulink>)</para></listitem>
				<listitem><para>Handle numbers with units when configuring the XML Collector (Issue <ulink url='http://issues.opennms.org/browse/NMS-5185'>NMS-5185</ulink>)</para></listitem>
				<listitem><para>Use multiples XPath for the resource identifier (resource key). (Issue <ulink url='http://issues.opennms.org/browse/NMS-5186'>NMS-5186</ulink>)</para></listitem>
				<listitem><para>Enhance JMXSecureCollector with RMI protocol support (Issue <ulink url='http://issues.opennms.org/browse/NMS-5205'>NMS-5205</ulink>)</para></listitem>
				<listitem><para>Split jmx-datacollection-config.xml (Issue <ulink url='http://issues.opennms.org/browse/NMS-5213'>NMS-5213</ulink>)</para></listitem>
				<listitem><para>Be able to control the filterOperator attribute from the WebUI (Issue <ulink url='http://issues.opennms.org/browse/NMS-5239'>NMS-5239</ulink>)</para></listitem>
				<listitem><para>Add any resource graph to a KSC report (Issue <ulink url='http://issues.opennms.org/browse/NMS-5268'>NMS-5268</ulink>)</para></listitem>
			</itemizedlist>
		</section>
	</section>

	<section id="opennms-1.10.0">
		<title>Changes in OpenNMS 1.10.0</title>

		<section id="opennms-1.10.0-bug">
			<title>Bug</title>

			<itemizedlist>
				<listitem><para>OpenNMS does not keep track of changes that effect the psk map key (Issue <ulink url='http://issues.opennms.org/browse/NMS-2384'>NMS-2384</ulink>)</para></listitem>
				<listitem><para>VMware traps not recognized (Issue <ulink url='http://issues.opennms.org/browse/NMS-2566'>NMS-2566</ulink>)</para></listitem>
				<listitem><para>Cisco temperature threshold too low (Issue <ulink url='http://issues.opennms.org/browse/NMS-3574'>NMS-3574</ulink>)</para></listitem>
				<listitem><para>Link discovery gets confused by Cisco HSRP Mac Addresses (Issue <ulink url='http://issues.opennms.org/browse/NMS-3626'>NMS-3626</ulink>)</para></listitem>
				<listitem><para>Reasons Missing From nodeLostService events (Issue <ulink url='http://issues.opennms.org/browse/NMS-3848'>NMS-3848</ulink>)</para></listitem>
				<listitem><para>Opennms silently fails to detect SNMP on Dlink Switches (Issue <ulink url='http://issues.opennms.org/browse/NMS-3961'>NMS-3961</ulink>)</para></listitem>
				<listitem><para>Standard OpenNMS Solaris SMF manifest creates an insane multi-user-server dependency (Issue <ulink url='http://issues.opennms.org/browse/NMS-4543'>NMS-4543</ulink>)</para></listitem>
				<listitem><para>Linkd can`t collect QBridgeDot1dTpFdbTable from D-link switches (Issue <ulink url='http://issues.opennms.org/browse/NMS-4930'>NMS-4930</ulink>)</para></listitem>
				<listitem><para>KSC Overall Report Menu Formatted Strangely (Issue <ulink url='http://issues.opennms.org/browse/NMS-4956'>NMS-4956</ulink>)</para></listitem>
				<listitem><para>The opennms startup script doesn&#39;t work in Solaris on a fresh installation (Issue <ulink url='http://issues.opennms.org/browse/NMS-4971'>NMS-4971</ulink>)</para></listitem>
				<listitem><para>Resource graph code is forming bad URLs (Issue <ulink url='http://issues.opennms.org/browse/NMS-4981'>NMS-4981</ulink>)</para></listitem>
				<listitem><para>Invalid characters on MibObj&#39;s alias prevent their usage on thresholds expressions (Issue <ulink url='http://issues.opennms.org/browse/NMS-5019'>NMS-5019</ulink>)</para></listitem>
				<listitem><para>No Reason Code on IPv6 HTTPS outage (Issue <ulink url='http://issues.opennms.org/browse/NMS-5028'>NMS-5028</ulink>)</para></listitem>
				<listitem><para>linkd needs to &quot;upsert&quot; entries in the ipRouteInterface, atinterface, vlan tables (Issue <ulink url='http://issues.opennms.org/browse/NMS-5029'>NMS-5029</ulink>)</para></listitem>
				<listitem><para>Broken support for net-snmp (Issue <ulink url='http://issues.opennms.org/browse/NMS-5036'>NMS-5036</ulink>)</para></listitem>
				<listitem><para>CIDR-notation IP address in linkd causes exception (Issue <ulink url='http://issues.opennms.org/browse/NMS-5050'>NMS-5050</ulink>)</para></listitem>
				<listitem><para>dateParser in Rfc5424SyslogParser (Issue <ulink url='http://issues.opennms.org/browse/NMS-5051'>NMS-5051</ulink>)</para></listitem>
				<listitem><para>Map appears to show duplicate links (Issue <ulink url='http://issues.opennms.org/browse/NMS-5052'>NMS-5052</ulink>)</para></listitem>
				<listitem><para>Terminology around provisioning considered confusing (Issue <ulink url='http://issues.opennms.org/browse/NMS-5056'>NMS-5056</ulink>)</para></listitem>
				<listitem><para>Enabling DEBUG for Collectd, breaks SiblingColumnStorageStrategy (Issue <ulink url='http://issues.opennms.org/browse/NMS-5062'>NMS-5062</ulink>)</para></listitem>
				<listitem><para>The placeholders added to sample configuration files are not replaced when generating RPMs (Issue <ulink url='http://issues.opennms.org/browse/NMS-5070'>NMS-5070</ulink>)</para></listitem>
				<listitem><para>Field reference to script engine appears to cause memory bloat (Issue <ulink url='http://issues.opennms.org/browse/NMS-5076'>NMS-5076</ulink>)</para></listitem>
				<listitem><para>Change in hrStorage jrb directory naming usage breaks snmp graphs (Issue <ulink url='http://issues.opennms.org/browse/NMS-5078'>NMS-5078</ulink>)</para></listitem>
				<listitem><para>Notification names cannot contain an apostrophe it breaks the Java script (Issue <ulink url='http://issues.opennms.org/browse/NMS-5090'>NMS-5090</ulink>)</para></listitem>
				<listitem><para>1.8-compatible CustomSyslogParser is not actually 1.8-compatible  ;) (Issue <ulink url='http://issues.opennms.org/browse/NMS-5091'>NMS-5091</ulink>)</para></listitem>
				<listitem><para>SyslogNG parser can&#39;t handle older Syslog messages (Issue <ulink url='http://issues.opennms.org/browse/NMS-5092'>NMS-5092</ulink>)</para></listitem>
				<listitem><para>Spike hunter throws an exception that prevents to scan all RRAs. (Issue <ulink url='http://issues.opennms.org/browse/NMS-5096'>NMS-5096</ulink>)</para></listitem>
				<listitem><para>If a threshold configuration contains invalid data from evaluators point of view a silent exception is thrown. (Issue <ulink url='http://issues.opennms.org/browse/NMS-5102'>NMS-5102</ulink>)</para></listitem>
				<listitem><para>Security Roles seem to be busted (Issue <ulink url='http://issues.opennms.org/browse/NMS-5108'>NMS-5108</ulink>)</para></listitem>
				<listitem><para>Batch reports under database reports GUI seems to be broken (Issue <ulink url='http://issues.opennms.org/browse/NMS-5111'>NMS-5111</ulink>)</para></listitem>
				<listitem><para>Radius (potentially all) Detector logging incomplete (Issue <ulink url='http://issues.opennms.org/browse/NMS-5122'>NMS-5122</ulink>)</para></listitem>
				<listitem><para>XSS vulnerability in OpenNMS web UI (Issue <ulink url='http://issues.opennms.org/browse/NMS-5128'>NMS-5128</ulink>)</para></listitem>
				<listitem><para>provision.pl not working &quot;set&quot; (Issue <ulink url='http://issues.opennms.org/browse/NMS-5130'>NMS-5130</ulink>)</para></listitem>
				<listitem><para>Outage ReST Interface outputs invalid XML (multiple &lt;ipAddress/&gt; fields) (Issue <ulink url='http://issues.opennms.org/browse/NMS-5138'>NMS-5138</ulink>)</para></listitem>
				<listitem><para>Capsd should exit if org.opennms.provisiond.enableDiscovery is true (Issue <ulink url='http://issues.opennms.org/browse/NMS-5157'>NMS-5157</ulink>)</para></listitem>
			</itemizedlist>
		</section>
		<section id="opennms-1.10.0-enhancement">
			<title>Enhancement</title>

			<itemizedlist>
				<listitem><para>Making logging from linkd more readable (Issue <ulink url='http://issues.opennms.org/browse/NMS-5081'>NMS-5081</ulink>)</para></listitem>
				<listitem><para>Change of log level for certain messages from linkd (Issue <ulink url='http://issues.opennms.org/browse/NMS-5087'>NMS-5087</ulink>)</para></listitem>
				<listitem><para>Convert OPENNMS-MIB to SMIv2 (Issue <ulink url='http://issues.opennms.org/browse/NMS-5099'>NMS-5099</ulink>)</para></listitem>
			</itemizedlist>
		</section>
	</section>

	<!-- Start 1.9 -->

	<section id="opennms-1.9.93">
		<title>Changes in OpenNMS 1.9.93</title>

		<section id="opennms-1.9.93-bug">
			<title>Bug</title>

			<itemizedlist>
				<listitem><para>HttpMonitor marks service down when response-text matches first line of server response (Issue <ulink url='http://issues.opennms.org/browse/NMS-2702'>NMS-2702</ulink>)</para></listitem>
				<listitem><para>linkd not working (Issue <ulink url='http://issues.opennms.org/browse/NMS-4005'>NMS-4005</ulink>)</para></listitem>
				<listitem><para>events written to DB although dest=suppress (Issue <ulink url='http://issues.opennms.org/browse/NMS-4006'>NMS-4006</ulink>)</para></listitem>
				<listitem><para>linkd ignores &lt;specific&gt; in &lt;iproutes&gt; section of config file (Issue <ulink url='http://issues.opennms.org/browse/NMS-4326'>NMS-4326</ulink>)</para></listitem>
				<listitem><para>JDBCCollector Appears to Be Broken - stores last value only (Issue <ulink url='http://issues.opennms.org/browse/NMS-4512'>NMS-4512</ulink>)</para></listitem>
				<listitem><para>Outages crossing report time boundary counted fully in SNMP Interface Availability Report (Issue <ulink url='http://issues.opennms.org/browse/NMS-4699'>NMS-4699</ulink>)</para></listitem>
				<listitem><para>Interface MAC addresses don&#39;t display (and are missing from the DB) on some SNMP-capable nodes (Issue <ulink url='http://issues.opennms.org/browse/NMS-4902'>NMS-4902</ulink>)</para></listitem>
				<listitem><para>Configuring SNMP broken for biggish IPv4 ranges (Issue <ulink url='http://issues.opennms.org/browse/NMS-4972'>NMS-4972</ulink>)</para></listitem>
				<listitem><para>Bubble-up submap status (not severity) (Issue <ulink url='http://issues.opennms.org/browse/NMS-4976'>NMS-4976</ulink>)</para></listitem>
				<listitem><para>rrd.usetcp crashing on startup (Issue <ulink url='http://issues.opennms.org/browse/NMS-4989'>NMS-4989</ulink>)</para></listitem>
				<listitem><para>DHCP plugins changed (Java) package, old configs are no longer compatible (Issue <ulink url='http://issues.opennms.org/browse/NMS-5011'>NMS-5011</ulink>)</para></listitem>
				<listitem><para>ClassCastException when using complex threshold expressions. (Issue <ulink url='http://issues.opennms.org/browse/NMS-5014'>NMS-5014</ulink>)</para></listitem>
				<listitem><para>OnmsAlarm class incorrectly references the alarm_attributes table as alarm_details (Issue <ulink url='http://issues.opennms.org/browse/NMS-5027'>NMS-5027</ulink>)</para></listitem>
				<listitem><para>NPE in linkd with two Linux nodes (Issue <ulink url='http://issues.opennms.org/browse/NMS-5030'>NMS-5030</ulink>)</para></listitem>
				<listitem><para>interfaceOperDown events are sent every time a node with down interfaces is rescanned. (Issue <ulink url='http://issues.opennms.org/browse/NMS-5040'>NMS-5040</ulink>)</para></listitem>
			</itemizedlist>
		</section>
		<section id="opennms-1.9.93-enhancement">
			<title>Enhancement</title>

			<itemizedlist>
				<listitem><para>Event definition for Juniper Chassis Cluster SNMP trap (Issue <ulink url='http://issues.opennms.org/browse/NMS-4986'>NMS-4986</ulink>)</para></listitem>
				<listitem><para>Events definition for Juniper access authentication related SNMP traps (Issue <ulink url='http://issues.opennms.org/browse/NMS-4987'>NMS-4987</ulink>)</para></listitem>
				<listitem><para>Separate out RADIUS implementation (Issue <ulink url='http://issues.opennms.org/browse/NMS-4992'>NMS-4992</ulink>)</para></listitem>
				<listitem><para>Split Syslogd configuration across multiple files, add useful definitions and matching events (Issue <ulink url='http://issues.opennms.org/browse/NMS-5024'>NMS-5024</ulink>)</para></listitem>
				<listitem><para>Missing OID in linkd&#39;s config for VLAN classes (Issue <ulink url='http://issues.opennms.org/browse/NMS-5031'>NMS-5031</ulink>)</para></listitem>
			</itemizedlist>
		</section>
	</section>

	<section id="opennms-1.9.92">
		<title>Changes in OpenNMS 1.9.92</title>

		<section id="opennms-1.9.92-bug">
			<title>Bug</title>

			<itemizedlist>
				<listitem><para>Selected more than 56 things in an add hoc resource graph returns no data (Issue <ulink url='http://issues.opennms.org/browse/NMS-2205'>NMS-2205</ulink>)</para></listitem>
				<listitem><para>Statsd Database Deadlock (Issue <ulink url='http://issues.opennms.org/browse/NMS-2390'>NMS-2390</ulink>)</para></listitem>
				<listitem><para>normalize radius code (Issue <ulink url='http://issues.opennms.org/browse/NMS-2812'>NMS-2812</ulink>)</para></listitem>
				<listitem><para>Deleted node appear in KSC report creation (Issue <ulink url='http://issues.opennms.org/browse/NMS-2977'>NMS-2977</ulink>)</para></listitem>
				<listitem><para>Provisioning issues with Primary Interface (Issue <ulink url='http://issues.opennms.org/browse/NMS-3324'>NMS-3324</ulink>)</para></listitem>
				<listitem><para>Unable provisioned node when SNMP Agent is down (Issue <ulink url='http://issues.opennms.org/browse/NMS-3470'>NMS-3470</ulink>)</para></listitem>
				<listitem><para>provisiond does not create nodelabelchanged event (Issue <ulink url='http://issues.opennms.org/browse/NMS-3594'>NMS-3594</ulink>)</para></listitem>
				<listitem><para>webUI shows 100% availability although service is not monitored (Issue <ulink url='http://issues.opennms.org/browse/NMS-3887'>NMS-3887</ulink>)</para></listitem>
				<listitem><para>WebUI shows &quot;rescan to suspend&quot; for &quot;forced unmanaged&quot; services (Issue <ulink url='http://issues.opennms.org/browse/NMS-3906'>NMS-3906</ulink>)</para></listitem>
				<listitem><para>Thresholding - Absolutechange stored as floating-point value (Issue <ulink url='http://issues.opennms.org/browse/NMS-4028'>NMS-4028</ulink>)</para></listitem>
				<listitem><para>Poll failure reasons pooched in 1.9.1 Snapshot again (Issue <ulink url='http://issues.opennms.org/browse/NMS-4073'>NMS-4073</ulink>)</para></listitem>
				<listitem><para>XMPP Failure on empty XMPP addresses (Issue <ulink url='http://issues.opennms.org/browse/NMS-4123'>NMS-4123</ulink>)</para></listitem>
				<listitem><para>No nodeid found for next hop ip/0.0.0.0 (Issue <ulink url='http://issues.opennms.org/browse/NMS-4185'>NMS-4185</ulink>)</para></listitem>
				<listitem><para>Sending notifications causes exception in javamailer if user is missing smtp adress (Issue <ulink url='http://issues.opennms.org/browse/NMS-4367'>NMS-4367</ulink>)</para></listitem>
				<listitem><para>When an IP is configured on an interface, the interface name is no longer visible in Node Link Detailed Info (Issue <ulink url='http://issues.opennms.org/browse/NMS-4412'>NMS-4412</ulink>)</para></listitem>
				<listitem><para>Provisiond NodeCategorySettingPolicy. Nodes lose categorization in subsequent Synchronizations (Issue <ulink url='http://issues.opennms.org/browse/NMS-4423'>NMS-4423</ulink>)</para></listitem>
				<listitem><para>404 NOT_FOUND after generating a system report using FTP (Issue <ulink url='http://issues.opennms.org/browse/NMS-4674'>NMS-4674</ulink>)</para></listitem>
				<listitem><para>Provisiond allows duplicate nodes (Issue <ulink url='http://issues.opennms.org/browse/NMS-4695'>NMS-4695</ulink>)</para></listitem>
				<listitem><para>Service monitored with 100% availability instead of Not Monitored (Issue <ulink url='http://issues.opennms.org/browse/NMS-4704'>NMS-4704</ulink>)</para></listitem>
				<listitem><para>Requisition REST Service allows duplicate nodes (Issue <ulink url='http://issues.opennms.org/browse/NMS-4749'>NMS-4749</ulink>)</para></listitem>
				<listitem><para>WMI datacollection stops after changes in Schedules Outages (Issue <ulink url='http://issues.opennms.org/browse/NMS-4830'>NMS-4830</ulink>)</para></listitem>
				<listitem><para>Remote Poller state changes from Paused to Running (Issue <ulink url='http://issues.opennms.org/browse/NMS-4834'>NMS-4834</ulink>)</para></listitem>
				<listitem><para>InterfaceFilter does not normalize IP addresses (Issue <ulink url='http://issues.opennms.org/browse/NMS-4881'>NMS-4881</ulink>)</para></listitem>
				<listitem><para>HttpCollector ignores &quot;port&quot; parameter from Collectd config (Issue <ulink url='http://issues.opennms.org/browse/NMS-4886'>NMS-4886</ulink>)</para></listitem>
				<listitem><para>base-url not used when viewing resource graphs (Issue <ulink url='http://issues.opennms.org/browse/NMS-4903'>NMS-4903</ulink>)</para></listitem>
				<listitem><para>Provisiond NodeScan aborted scanning IP address tables (Issue <ulink url='http://issues.opennms.org/browse/NMS-4904'>NMS-4904</ulink>)</para></listitem>
				<listitem><para>wrong implementation of org.opennms.netmgt.correlation.Correlator$EngineAdapter.getName() ? (Issue <ulink url='http://issues.opennms.org/browse/NMS-4914'>NMS-4914</ulink>)</para></listitem>
				<listitem><para>Resource Graphs selector  - doesn&#39;t indicate stale graph data (Issue <ulink url='http://issues.opennms.org/browse/NMS-4918'>NMS-4918</ulink>)</para></listitem>
				<listitem><para>Resource Graphs selector - &quot;Show more&quot; to infinity and beyond! and other quirks (Issue <ulink url='http://issues.opennms.org/browse/NMS-4919'>NMS-4919</ulink>)</para></listitem>
				<listitem><para>KSC Reports search box on home page is case sensitive (Issue <ulink url='http://issues.opennms.org/browse/NMS-4922'>NMS-4922</ulink>)</para></listitem>
				<listitem><para>RadiusAuthenticationProvider.java Tests against wrong variable. (Issue <ulink url='http://issues.opennms.org/browse/NMS-4928'>NMS-4928</ulink>)</para></listitem>
				<listitem><para>Availability Miscalculated in NodeAvailabilityReport.jrxml (and others) (Issue <ulink url='http://issues.opennms.org/browse/NMS-4931'>NMS-4931</ulink>)</para></listitem>
				<listitem><para>KSC Reports fails due to  Missing Parameter: report (Issue <ulink url='http://issues.opennms.org/browse/NMS-4934'>NMS-4934</ulink>)</para></listitem>
				<listitem><para>The Snmp Poller does not follow the maxVarBindPerPDU statement (Issue <ulink url='http://issues.opennms.org/browse/NMS-4935'>NMS-4935</ulink>)</para></listitem>
				<listitem><para>Hung threads causing 100% CPU usage (possibly Jetty + HTTPS/SSL related) (Issue <ulink url='http://issues.opennms.org/browse/NMS-4940'>NMS-4940</ulink>)</para></listitem>
				<listitem><para>All SNMP Interfaces marked as &quot;no collect&quot; by default on any provisioned node (Issue <ulink url='http://issues.opennms.org/browse/NMS-4965'>NMS-4965</ulink>)</para></listitem>
				<listitem><para>ReinitializePrimarySNMPInterface event causes SNMP interfaces manually marked as &quot;Collect&quot; to revert to &quot;No collect&quot; (Issue <ulink url='http://issues.opennms.org/browse/NMS-4967'>NMS-4967</ulink>)</para></listitem>
				<listitem><para>Exception with ldapAuthoritiesPopulator with LDAP and / or Radius integration (Issue <ulink url='http://issues.opennms.org/browse/NMS-4975'>NMS-4975</ulink>)</para></listitem>
				<listitem><para>Notifications Fail with IPv6 Addresses (Issue <ulink url='http://issues.opennms.org/browse/NMS-4977'>NMS-4977</ulink>)</para></listitem>
			</itemizedlist>
		</section>
		<section id="opennms-1.9.92-enhancement">
			<title>Enhancement</title>

			<itemizedlist>
				<listitem><para>DELL DRAC/CMC power stats collection and graphs (Issue <ulink url='http://issues.opennms.org/browse/NMS-3299'>NMS-3299</ulink>)</para></listitem>
				<listitem><para>Default support AKCP SecurityProbe x20 (Issue <ulink url='http://issues.opennms.org/browse/NMS-4156'>NMS-4156</ulink>)</para></listitem>
				<listitem><para>New Cisco OIDs for linkd (Issue <ulink url='http://issues.opennms.org/browse/NMS-4670'>NMS-4670</ulink>)</para></listitem>
				<listitem><para>Report on Windows Servers disk usage (Issue <ulink url='http://issues.opennms.org/browse/NMS-4948'>NMS-4948</ulink>)</para></listitem>
				<listitem><para>Asset-page categorie fields validation. (Issue <ulink url='http://issues.opennms.org/browse/NMS-4963'>NMS-4963</ulink>)</para></listitem>
				<listitem><para>HostResourceSwRunMonitor: define the service-name parameter as a regular expression (Issue <ulink url='http://issues.opennms.org/browse/NMS-4978'>NMS-4978</ulink>)</para></listitem>
			</itemizedlist>
		</section>
		<section id="opennms-1.9.92-task">
			<title>Task</title>

			<itemizedlist>
				<listitem><para>Make sure we add -XX:+HeapDumpOnOutOfMemoryError to default runtime arguments (Issue <ulink url='http://issues.opennms.org/browse/NMS-4953'>NMS-4953</ulink>)</para></listitem>
			</itemizedlist>
		</section>
	</section>

	<section id="opennms-1.9.91">
		<title>Changes in OpenNMS 1.9.91</title>

		<section id="opennms-1.9.91-bug">
			<title>Bug</title>

			<itemizedlist>
				<listitem><para>HTTP monitor nits (Issue <ulink url='http://issues.opennms.org/browse/NMS-1802'>NMS-1802</ulink>)</para></listitem>
				<listitem><para>When running the database checker rethrow any exceptions with details (e.g.: database URL) (Issue <ulink url='http://issues.opennms.org/browse/NMS-2374'>NMS-2374</ulink>)</para></listitem>
				<listitem><para>Make the severity element in event configuration an enumeration and fix our default config files (Issue <ulink url='http://issues.opennms.org/browse/NMS-2375'>NMS-2375</ulink>)</para></listitem>
				<listitem><para>Node when deleted remains in performance report list (Issue <ulink url='http://issues.opennms.org/browse/NMS-2893'>NMS-2893</ulink>)</para></listitem>
				<listitem><para>GUI error if we remove Switches from Surveillance (Issue <ulink url='http://issues.opennms.org/browse/NMS-3143'>NMS-3143</ulink>)</para></listitem>
				<listitem><para>Reporting is truncated by URL length limitation (Issue <ulink url='http://issues.opennms.org/browse/NMS-3194'>NMS-3194</ulink>)</para></listitem>
				<listitem><para>Broken paged grid in Select SNMP Interfaces (Issue <ulink url='http://issues.opennms.org/browse/NMS-3515'>NMS-3515</ulink>)</para></listitem>
				<listitem><para>WMI/WQL Poller - Wrong text in event (Issue <ulink url='http://issues.opennms.org/browse/NMS-3606'>NMS-3606</ulink>)</para></listitem>
				<listitem><para>Create detectors for all protocol plugins (Issue <ulink url='http://issues.opennms.org/browse/NMS-3651'>NMS-3651</ulink>)</para></listitem>
				<listitem><para>reload of Threshold configuration does not work - only after restart OpenNMS new threshold are applied (Issue <ulink url='http://issues.opennms.org/browse/NMS-3905'>NMS-3905</ulink>)</para></listitem>
				<listitem><para>Alarm Description in Dashboard not formatted (Issue <ulink url='http://issues.opennms.org/browse/NMS-3912'>NMS-3912</ulink>)</para></listitem>
				<listitem><para>SNMPPoller is the cause of loss of snmpinterfaces during the re-import / synchronization Provision Groups. (Issue <ulink url='http://issues.opennms.org/browse/NMS-4040'>NMS-4040</ulink>)</para></listitem>
				<listitem><para>Can&#39;t provision a node with one IP address and a policy to avoid all IP address (Issue <ulink url='http://issues.opennms.org/browse/NMS-4049'>NMS-4049</ulink>)</para></listitem>
				<listitem><para>spring/beanfactory issue Java 1.7.0 - pointcut issues (Issue <ulink url='http://issues.opennms.org/browse/NMS-4350'>NMS-4350</ulink>)</para></listitem>
				<listitem><para>Provisiond fails with a Unable to return specified BeanFactory instance exception at startup (Issue <ulink url='http://issues.opennms.org/browse/NMS-4475'>NMS-4475</ulink>)</para></listitem>
				<listitem><para>[patch] Show correct values in net-snmp CPU Usage graph (Issue <ulink url='http://issues.opennms.org/browse/NMS-4502'>NMS-4502</ulink>)</para></listitem>
				<listitem><para>Remote Poller implodes with lack of WMI classes (Issue <ulink url='http://issues.opennms.org/browse/NMS-4526'>NMS-4526</ulink>)</para></listitem>
				<listitem><para>Provisiond HOST-RESOURCES process detector  (Issue <ulink url='http://issues.opennms.org/browse/NMS-4544'>NMS-4544</ulink>)</para></listitem>
				<listitem><para>Report Issue - Surveillance Category Not Correctly Chosen (Issue <ulink url='http://issues.opennms.org/browse/NMS-4593'>NMS-4593</ulink>)</para></listitem>
				<listitem><para>Resource Graph Resources - limited to 55 Resources or less (Issue <ulink url='http://issues.opennms.org/browse/NMS-4675'>NMS-4675</ulink>)</para></listitem>
				<listitem><para>Various linkd issues (Issue <ulink url='http://issues.opennms.org/browse/NMS-4684'>NMS-4684</ulink>)</para></listitem>
				<listitem><para>LDAP authorization fails - group to role mapping does not work (Issue <ulink url='http://issues.opennms.org/browse/NMS-4725'>NMS-4725</ulink>)</para></listitem>
				<listitem><para>Events generated from trapd are not associated with any node (Issue <ulink url='http://issues.opennms.org/browse/NMS-4799'>NMS-4799</ulink>)</para></listitem>
				<listitem><para>Node.jsp - double clicking physical interfaces goes to interface.jsp instead of snmpinterface.jsp (Issue <ulink url='http://issues.opennms.org/browse/NMS-4800'>NMS-4800</ulink>)</para></listitem>
				<listitem><para>Null (\0) characters in logmsg field of events causes org.postgresql.util.PSQLException: ERROR: invalid byte sequence for encoding &quot;UTF8&quot;: 0x00 (Issue <ulink url='http://issues.opennms.org/browse/NMS-4817'>NMS-4817</ulink>)</para></listitem>
				<listitem><para>RrdUtils.createRRD log message is unclear (Issue <ulink url='http://issues.opennms.org/browse/NMS-4845'>NMS-4845</ulink>)</para></listitem>
				<listitem><para>Notification not being sent event if status=&quot;on&quot;, looks like notifd is not using the status in the config file properly (Issue <ulink url='http://issues.opennms.org/browse/NMS-4851'>NMS-4851</ulink>)</para></listitem>
				<listitem><para>unit tests on windows creates directories outside of temp directory (Issue <ulink url='http://issues.opennms.org/browse/NMS-4853'>NMS-4853</ulink>)</para></listitem>
				<listitem><para>StorageStrategy documentation does not match API in code (Issue <ulink url='http://issues.opennms.org/browse/NMS-4857'>NMS-4857</ulink>)</para></listitem>
				<listitem><para>Runaway threads consuming CPU when rendering certain graphs (Issue <ulink url='http://issues.opennms.org/browse/NMS-4861'>NMS-4861</ulink>)</para></listitem>
				<listitem><para>With Jetty + HTTPS, certain Web UI actions prompt browser to &quot;Save As&quot; JSP and HTML files (Issue <ulink url='http://issues.opennms.org/browse/NMS-4871'>NMS-4871</ulink>)</para></listitem>
				<listitem><para>Show all nodes with asset info not working (Issue <ulink url='http://issues.opennms.org/browse/NMS-4872'>NMS-4872</ulink>)</para></listitem>
				<listitem><para>Upgrade bug when Linkd tables contain data (Issue <ulink url='http://issues.opennms.org/browse/NMS-4873'>NMS-4873</ulink>)</para></listitem>
				<listitem><para>Typo in datacollection-config.xml (Issue <ulink url='http://issues.opennms.org/browse/NMS-4877'>NMS-4877</ulink>)</para></listitem>
				<listitem><para>java.lang.ClassCastException when building an event notification with a category filter (Issue <ulink url='http://issues.opennms.org/browse/NMS-4880'>NMS-4880</ulink>)</para></listitem>
				<listitem><para>IP address formatting does not match (Issue <ulink url='http://issues.opennms.org/browse/NMS-4882'>NMS-4882</ulink>)</para></listitem>
				<listitem><para>1.9.90 newer graphics display inconsistency - node.jsp (Issue <ulink url='http://issues.opennms.org/browse/NMS-4895'>NMS-4895</ulink>)</para></listitem>
				<listitem><para>notifd DEBUG message &quot;supress&quot; mispelling (Issue <ulink url='http://issues.opennms.org/browse/NMS-4899'>NMS-4899</ulink>)</para></listitem>
				<listitem><para>Change StorageStrategy to throw an IllegalArgumentException when the arguments (or parameters) are not properly configured on datacollection-config.xml (Issue <ulink url='http://issues.opennms.org/browse/NMS-4913'>NMS-4913</ulink>)</para></listitem>
			</itemizedlist>
		</section>
		<section id="opennms-1.9.91-enhancement">
			<title>Enhancement</title>

			<itemizedlist>
				<listitem><para>Allow HttpCollector and PageSequenceMonitor to accept all SSL certificates (Issue <ulink url='http://issues.opennms.org/browse/NMS-3622'>NMS-3622</ulink>)</para></listitem>
				<listitem><para>Configure scheduling outages via RESTful Web Service (Issue <ulink url='http://issues.opennms.org/browse/NMS-4232'>NMS-4232</ulink>)</para></listitem>
				<listitem><para>Make Jetty headerBufferSize property configurable (Issue <ulink url='http://issues.opennms.org/browse/NMS-4815'>NMS-4815</ulink>)</para></listitem>
				<listitem><para>notifd.log - Info if message was send (Issue <ulink url='http://issues.opennms.org/browse/NMS-4831'>NMS-4831</ulink>)</para></listitem>
				<listitem><para>Poorly used INFO log message (Issue <ulink url='http://issues.opennms.org/browse/NMS-4833'>NMS-4833</ulink>)</para></listitem>
				<listitem><para>jmx collector does direct db lookup of nodeid (Issue <ulink url='http://issues.opennms.org/browse/NMS-4838'>NMS-4838</ulink>)</para></listitem>
				<listitem><para>Check if a node is currently covered by a scheduled outage using Rest (Issue <ulink url='http://issues.opennms.org/browse/NMS-4839'>NMS-4839</ulink>)</para></listitem>
				<listitem><para>Add PostgreSQL 9.1 support (Issue <ulink url='http://issues.opennms.org/browse/NMS-4923'>NMS-4923</ulink>)</para></listitem>
			</itemizedlist>
		</section>
	</section>

	<section id="opennms-1.9.90">
		<title>Changes in OpenNMS 1.9.90</title>

		<section id="opennms-1.9.90-bug">
			<title>Bug</title>

			<itemizedlist>
				<listitem><para>threshd,log shows wrong nodeId in certain circumstances (Issue <ulink url='http://issues.opennms.org/browse/NMS-1121'>NMS-1121</ulink>)</para></listitem>
				<listitem><para>columnName argument to AssetModel.searchAssets allows SQL injection (Issue <ulink url='http://issues.opennms.org/browse/NMS-1769'>NMS-1769</ulink>)</para></listitem>
				<listitem><para>Trapd is not able to process SNMPv3 traps (Issue <ulink url='http://issues.opennms.org/browse/NMS-2995'>NMS-2995</ulink>)</para></listitem>
				<listitem><para>XMPPNotificationStrategy (or JavaMailNotificationStrategy) does not utilise the &quot;Numeric Message&quot; field -nm (Issue <ulink url='http://issues.opennms.org/browse/NMS-3322'>NMS-3322</ulink>)</para></listitem>
				<listitem><para>reportd missing ability to select mailer from javamail-configuration.xml (Issue <ulink url='http://issues.opennms.org/browse/NMS-3771'>NMS-3771</ulink>)</para></listitem>
				<listitem><para>Interface Deleted with SNMP supported and no ipAddrTable (Issue <ulink url='http://issues.opennms.org/browse/NMS-3982'>NMS-3982</ulink>)</para></listitem>
				<listitem><para>SNAPSHOT installer scripts are faulty (Issue <ulink url='http://issues.opennms.org/browse/NMS-4034'>NMS-4034</ulink>)</para></listitem>
				<listitem><para>translated events are displayed like the original event (Issue <ulink url='http://issues.opennms.org/browse/NMS-4038'>NMS-4038</ulink>)</para></listitem>
				<listitem><para>provisioning node with NodeCategorySettingPolicy policy in foreign source does not work if node has no SNMP available (Issue <ulink url='http://issues.opennms.org/browse/NMS-4039'>NMS-4039</ulink>)</para></listitem>
				<listitem><para>Win32ServiceDetector fails to detect services (Issue <ulink url='http://issues.opennms.org/browse/NMS-4047'>NMS-4047</ulink>)</para></listitem>
				<listitem><para>We need a WmiDetector (Issue <ulink url='http://issues.opennms.org/browse/NMS-4106'>NMS-4106</ulink>)</para></listitem>
				<listitem><para>Support relativetime in graph URL (Issue <ulink url='http://issues.opennms.org/browse/NMS-4114'>NMS-4114</ulink>)</para></listitem>
				<listitem><para>Thresholdvalue in scientific notation not displayed/stored correctly (Issue <ulink url='http://issues.opennms.org/browse/NMS-4126'>NMS-4126</ulink>)</para></listitem>
				<listitem><para>threshd process wrong counter-type SNMP data after SNMP data collection failed or restored (Issue <ulink url='http://issues.opennms.org/browse/NMS-4244'>NMS-4244</ulink>)</para></listitem>
				<listitem><para>In-line thresholder ignores scheduled outages (Issue <ulink url='http://issues.opennms.org/browse/NMS-4261'>NMS-4261</ulink>)</para></listitem>
				<listitem><para>Update Copyright Notice to include 2011 (Issue <ulink url='http://issues.opennms.org/browse/NMS-4339'>NMS-4339</ulink>)</para></listitem>
				<listitem><para>jetty allows directory listings (Issue <ulink url='http://issues.opennms.org/browse/NMS-4375'>NMS-4375</ulink>)</para></listitem>
				<listitem><para>Problems adding nodes during discovery (Issue <ulink url='http://issues.opennms.org/browse/NMS-4376'>NMS-4376</ulink>)</para></listitem>
				<listitem><para>Provisiond NodeCategorySettingPolicy. Nodes lose categorization in subsequent Synchronizations (Issue <ulink url='http://issues.opennms.org/browse/NMS-4423'>NMS-4423</ulink>)</para></listitem>
				<listitem><para>SnmpAsset Adapter has dependency on Trapd (Issue <ulink url='http://issues.opennms.org/browse/NMS-4463'>NMS-4463</ulink>)</para></listitem>
				<listitem><para>Services drop down list not alphabatized (Issue <ulink url='http://issues.opennms.org/browse/NMS-4483'>NMS-4483</ulink>)</para></listitem>
				<listitem><para>SiblingIndexStorageStrategy does SNMP Queries and makes collection VERY slow (Issue <ulink url='http://issues.opennms.org/browse/NMS-4494'>NMS-4494</ulink>)</para></listitem>
				<listitem><para>Collectd&#39;s ServiceCollector class was erroneously changed to take Map&lt;String, String&gt; (Issue <ulink url='http://issues.opennms.org/browse/NMS-4500'>NMS-4500</ulink>)</para></listitem>
				<listitem><para>IPAddress class overrides equals but not hashCode (Issue <ulink url='http://issues.opennms.org/browse/NMS-4530'>NMS-4530</ulink>)</para></listitem>
				<listitem><para>Provisiond silently fails to import an invalid model importer file but reports importSuccessful anyway. (Issue <ulink url='http://issues.opennms.org/browse/NMS-4546'>NMS-4546</ulink>)</para></listitem>
				<listitem><para>[patch] hardware asset fields need more space and one more field (Issue <ulink url='http://issues.opennms.org/browse/NMS-4585'>NMS-4585</ulink>)</para></listitem>
				<listitem><para>Node label changes ourside requisition editor on nodes with a foreign-source ID (Issue <ulink url='http://issues.opennms.org/browse/NMS-4590'>NMS-4590</ulink>)</para></listitem>
				<listitem><para>Brocade resource-type and fcTable collection could be nicer (Issue <ulink url='http://issues.opennms.org/browse/NMS-4661'>NMS-4661</ulink>)</para></listitem>
				<listitem><para>Default JDBC data collection config does not work (Issue <ulink url='http://issues.opennms.org/browse/NMS-4662'>NMS-4662</ulink>)</para></listitem>
				<listitem><para>Capsd may reparent duplicate interfaces from requisitioned nodes (Issue <ulink url='http://issues.opennms.org/browse/NMS-4663'>NMS-4663</ulink>)</para></listitem>
				<listitem><para>c-ping fails to configure (Issue <ulink url='http://issues.opennms.org/browse/NMS-4677'>NMS-4677</ulink>)</para></listitem>
				<listitem><para>Permissions on multiple files/directories are poor (allow world-write, have setuid) (Issue <ulink url='http://issues.opennms.org/browse/NMS-4682'>NMS-4682</ulink>)</para></listitem>
				<listitem><para>OpenNMS GoogleMaps geo-enocder no longer functioning and creates a 503 error in UI (Issue <ulink url='http://issues.opennms.org/browse/NMS-4691'>NMS-4691</ulink>)</para></listitem>
				<listitem><para>Email Notifications are not properly encoded when the message contains non us-ascii characters. (Issue <ulink url='http://issues.opennms.org/browse/NMS-4692'>NMS-4692</ulink>)</para></listitem>
				<listitem><para>Provisiond allows duplicate nodes (Issue <ulink url='http://issues.opennms.org/browse/NMS-4695'>NMS-4695</ulink>)</para></listitem>
				<listitem><para>Path not filtered correctly during build, etc/response-graph.properties (Issue <ulink url='http://issues.opennms.org/browse/NMS-4697'>NMS-4697</ulink>)</para></listitem>
				<listitem><para>Surveilance part of WEB GUI crashes after all default categories were removed and custom ones were created (Issue <ulink url='http://issues.opennms.org/browse/NMS-4698'>NMS-4698</ulink>)</para></listitem>
				<listitem><para>snmpStorageFlag=&quot;all&quot; is being ignored by the threshold procesing (Issue <ulink url='http://issues.opennms.org/browse/NMS-4700'>NMS-4700</ulink>)</para></listitem>
				<listitem><para>Unable to add IPv6 address for discovery via web UI (Issue <ulink url='http://issues.opennms.org/browse/NMS-4701'>NMS-4701</ulink>)</para></listitem>
				<listitem><para>Data Collection Broken for some nodes in testing (Issue <ulink url='http://issues.opennms.org/browse/NMS-4703'>NMS-4703</ulink>)</para></listitem>
				<listitem><para>race condition in Provisiond IPv6 scanning (Issue <ulink url='http://issues.opennms.org/browse/NMS-4717'>NMS-4717</ulink>)</para></listitem>
				<listitem><para>When using the GoogleMaps remote poller interface, unchecked markers are visible on initialization (Issue <ulink url='http://issues.opennms.org/browse/NMS-4734'>NMS-4734</ulink>)</para></listitem>
				<listitem><para>Event Analysis report is missing in default configuration (Issue <ulink url='http://issues.opennms.org/browse/NMS-4753'>NMS-4753</ulink>)</para></listitem>
				<listitem><para>nodeList page fails to pass the foreignSource when &quot;show interfaces&quot; is selected (Issue <ulink url='http://issues.opennms.org/browse/NMS-4777'>NMS-4777</ulink>)</para></listitem>
				<listitem><para>DNS provisioning expression matching matches hostname but not record data (Issue <ulink url='http://issues.opennms.org/browse/NMS-4783'>NMS-4783</ulink>)</para></listitem>
				<listitem><para>DNS provisioning needs to allow foreign ID to be a hash of IP address instead of nodeLabel if administrator so chooses (Issue <ulink url='http://issues.opennms.org/browse/NMS-4801'>NMS-4801</ulink>)</para></listitem>
				<listitem><para>Word spelled wrong on log message (Issue <ulink url='http://issues.opennms.org/browse/NMS-4804'>NMS-4804</ulink>)</para></listitem>
				<listitem><para>SELECT tag not closed in asset/modify.jsp (Issue <ulink url='http://issues.opennms.org/browse/NMS-4819'>NMS-4819</ulink>)</para></listitem>
				<listitem><para>Reportd JavaMailDeliveryService always copies address in sendmail-message &quot;to&quot; attribute or root@localhost (Issue <ulink url='http://issues.opennms.org/browse/NMS-4820'>NMS-4820</ulink>)</para></listitem>
				<listitem><para>Trapd node-matching should prefer SNMP primary ifaces (Issue <ulink url='http://issues.opennms.org/browse/NMS-4822'>NMS-4822</ulink>)</para></listitem>
				<listitem><para>AttributeGroup and SiblingColumnStorageStrategy are producing a StackOverflowError (Issue <ulink url='http://issues.opennms.org/browse/NMS-4832'>NMS-4832</ulink>)</para></listitem>
				<listitem><para>Provisiond leaks file handles, eventually causing &quot;Too many open files&quot; crashes (Issue <ulink url='http://issues.opennms.org/browse/NMS-4846'>NMS-4846</ulink>)</para></listitem>
				<listitem><para>MSExchangeDetectorClient is too verbose on exceptions (Issue <ulink url='http://issues.opennms.org/browse/NMS-4856'>NMS-4856</ulink>)</para></listitem>
			</itemizedlist>
		</section>
		<section id="opennms-1.9.90-enhancement">
			<title>Enhancement</title>

			<itemizedlist>
				<listitem><para>Add IPv6 Support to OpenNMS (Issue <ulink url='http://issues.opennms.org/browse/NMS-1094'>NMS-1094</ulink>)</para></listitem>
				<listitem><para>Enhancement - Assets with clean date input (Issue <ulink url='http://issues.opennms.org/browse/NMS-2834'>NMS-2834</ulink>)</para></listitem>
				<listitem><para>Implement PersistenceSelectorStrategy framework (Issue <ulink url='http://issues.opennms.org/browse/NMS-3164'>NMS-3164</ulink>)</para></listitem>
				<listitem><para>allow trapd to bind to specific address (Issue <ulink url='http://issues.opennms.org/browse/NMS-3956'>NMS-3956</ulink>)</para></listitem>
				<listitem><para>Enhance default JVM Monitoring configurations (Issue <ulink url='http://issues.opennms.org/browse/NMS-4363'>NMS-4363</ulink>)</para></listitem>
				<listitem><para>Create a poller monitor to &quot;proxy&quot; pings via the CISCO-PING-MIB (Issue <ulink url='http://issues.opennms.org/browse/NMS-4668'>NMS-4668</ulink>)</para></listitem>
				<listitem><para>Add alarm-data annotation for Powerware upsDischarged trap event (Issue <ulink url='http://issues.opennms.org/browse/NMS-4679'>NMS-4679</ulink>)</para></listitem>
				<listitem><para>Better provisiond debugging (Issue <ulink url='http://issues.opennms.org/browse/NMS-4694'>NMS-4694</ulink>)</para></listitem>
				<listitem><para>Add time it takes to persist the data to the ILR (Issue <ulink url='http://issues.opennms.org/browse/NMS-4705'>NMS-4705</ulink>)</para></listitem>
				<listitem><para>Enable support for filtering the displayed data (Issue <ulink url='http://issues.opennms.org/browse/NMS-4706'>NMS-4706</ulink>)</para></listitem>
				<listitem><para>Add ability for HttpMonitor to use node label as virtual host for HTTP polls (Issue <ulink url='http://issues.opennms.org/browse/NMS-4707'>NMS-4707</ulink>)</para></listitem>
				<listitem><para>MicroBlog doesn&#39;t support -nm (Issue <ulink url='http://issues.opennms.org/browse/NMS-4708'>NMS-4708</ulink>)</para></listitem>
				<listitem><para>Add the possibility to modify eventparms (as text) from Vacuumd (Issue <ulink url='http://issues.opennms.org/browse/NMS-4712'>NMS-4712</ulink>)</para></listitem>
				<listitem><para>DbHelper class should use dao&#39;s (Issue <ulink url='http://issues.opennms.org/browse/NMS-4721'>NMS-4721</ulink>)</para></listitem>
				<listitem><para>Add new opennms mib events definition  (Issue <ulink url='http://issues.opennms.org/browse/NMS-4722'>NMS-4722</ulink>)</para></listitem>
				<listitem><para>Sort by Stat (Issue <ulink url='http://issues.opennms.org/browse/NMS-4728'>NMS-4728</ulink>)</para></listitem>
				<listitem><para>Add Label to thresholds for display on &quot;Edit Group&quot; page (Issue <ulink url='http://issues.opennms.org/browse/NMS-4742'>NMS-4742</ulink>)</para></listitem>
				<listitem><para>Event Analysis Report should be usable on postgres older than 8.4 (Issue <ulink url='http://issues.opennms.org/browse/NMS-4752'>NMS-4752</ulink>)</para></listitem>
				<listitem><para>Add support for matching syslog messages by process name, severity, facility in ueiMatch (Issue <ulink url='http://issues.opennms.org/browse/NMS-4772'>NMS-4772</ulink>)</para></listitem>
				<listitem><para>Alphabetize group names in the Users/Groups list (Issue <ulink url='http://issues.opennms.org/browse/NMS-4776'>NMS-4776</ulink>)</para></listitem>
				<listitem><para>Split syslogd-configuration.xml (Issue <ulink url='http://issues.opennms.org/browse/NMS-4779'>NMS-4779</ulink>)</para></listitem>
				<listitem><para>Standardize the time zone format reports (Issue <ulink url='http://issues.opennms.org/browse/NMS-4785'>NMS-4785</ulink>)</para></listitem>
				<listitem><para>collectd log entries could be enhanced (Issue <ulink url='http://issues.opennms.org/browse/NMS-4809'>NMS-4809</ulink>)</para></listitem>
				<listitem><para>Add a BSF (bean scripting framework) notification strategy (Issue <ulink url='http://issues.opennms.org/browse/NMS-4837'>NMS-4837</ulink>)</para></listitem>
				<listitem><para>Convert Linkd to use Hibernate (Issue <ulink url='http://issues.opennms.org/browse/NMS-4850'>NMS-4850</ulink>)</para></listitem>
				<listitem><para>Add command option to NRPE in provisiond (Issue <ulink url='http://issues.opennms.org/browse/NMS-4862'>NMS-4862</ulink>)</para></listitem>
			</itemizedlist>
		</section>
	</section>

	<section id="opennms-1.9.8">
		<title>Changes in OpenNMS 1.9.8</title>

		<section id="opennms-1.9.8-bug">
			<title>Bug</title>

			<itemizedlist>
				<listitem><para>deleted interfaces are included in polling package ip lists (Issue <ulink url='http://issues.opennms.org/browse/NMS-1158'>NMS-1158</ulink>)</para></listitem>
				<listitem><para>nsclient-datacollection-config.xml only collects on 1st attribute in wpm group (Issue <ulink url='http://issues.opennms.org/browse/NMS-2692'>NMS-2692</ulink>)</para></listitem>
				<listitem><para>DemoUI - Leaving the search field blank causes an &quot;Unexpected Error&quot; (Issue <ulink url='http://issues.opennms.org/browse/NMS-3500'>NMS-3500</ulink>)</para></listitem>
				<listitem><para>Cpu Usage graph missing when using rrdtool (Issue <ulink url='http://issues.opennms.org/browse/NMS-3703'>NMS-3703</ulink>)</para></listitem>
				<listitem><para>Unexpected error (Issue <ulink url='http://issues.opennms.org/browse/NMS-3902'>NMS-3902</ulink>)</para></listitem>
				<listitem><para>archive_events.sh still uses the old lib/scripts/* style initialization (Issue <ulink url='http://issues.opennms.org/browse/NMS-3933'>NMS-3933</ulink>)</para></listitem>
				<listitem><para>outage editor problems (Issue <ulink url='http://issues.opennms.org/browse/NMS-4093'>NMS-4093</ulink>)</para></listitem>
				<listitem><para>prevent automatic start after installation / upgrade (Issue <ulink url='http://issues.opennms.org/browse/NMS-4110'>NMS-4110</ulink>)</para></listitem>
				<listitem><para>null pointer exception from Admin ? Instrumentation Log Reader jsp page (Issue <ulink url='http://issues.opennms.org/browse/NMS-4118'>NMS-4118</ulink>)</para></listitem>
				<listitem><para>&#39;some&#39; matchType for WMI Poller matches 2 or more, not 1 or more as docuemented (Issue <ulink url='http://issues.opennms.org/browse/NMS-4172'>NMS-4172</ulink>)</para></listitem>
				<listitem><para>Failed to load the required jicmp library (Issue <ulink url='http://issues.opennms.org/browse/NMS-4211'>NMS-4211</ulink>)</para></listitem>
				<listitem><para>No services are registered in the database (Issue <ulink url='http://issues.opennms.org/browse/NMS-4230'>NMS-4230</ulink>)</para></listitem>
				<listitem><para>Patch for &quot;CPU Usage graph missing when using rrdtool&quot; (Issue <ulink url='http://issues.opennms.org/browse/NMS-4346'>NMS-4346</ulink>)</para></listitem>
				<listitem><para>HTTP Collector throwing exception &quot;Host must be set to create a host URL&quot; (Issue <ulink url='http://issues.opennms.org/browse/NMS-4445'>NMS-4445</ulink>)</para></listitem>
				<listitem><para>Reports throughin Exception when doing traffic based reports and store-by-group (Issue <ulink url='http://issues.opennms.org/browse/NMS-4454'>NMS-4454</ulink>)</para></listitem>
				<listitem><para>System Report: only &quot;full&quot; is working (Issue <ulink url='http://issues.opennms.org/browse/NMS-4465'>NMS-4465</ulink>)</para></listitem>
				<listitem><para>UI exception when deleting a service from an interface (Issue <ulink url='http://issues.opennms.org/browse/NMS-4472'>NMS-4472</ulink>)</para></listitem>
				<listitem><para>RRD-based JasperReports fail with JRobin exception (Issue <ulink url='http://issues.opennms.org/browse/NMS-4482'>NMS-4482</ulink>)</para></listitem>
				<listitem><para>Mail Transport Monitor deletes all mail (Issue <ulink url='http://issues.opennms.org/browse/NMS-4537'>NMS-4537</ulink>)</para></listitem>
				<listitem><para>Quoting problems in contrib/maint_events.sh (Issue <ulink url='http://issues.opennms.org/browse/NMS-4553'>NMS-4553</ulink>)</para></listitem>
				<listitem><para>Page Sequence Monitor (PSM) doesn&#39;t appear to do retries (Issue <ulink url='http://issues.opennms.org/browse/NMS-4558'>NMS-4558</ulink>)</para></listitem>
				<listitem><para>org.opennms.netmgt.snmp.TableTracker writes to stderr. (Issue <ulink url='http://issues.opennms.org/browse/NMS-4559'>NMS-4559</ulink>)</para></listitem>
				<listitem><para>Report Issue - Average and Peak Traffic rates for Nodes by Interface (Issue <ulink url='http://issues.opennms.org/browse/NMS-4565'>NMS-4565</ulink>)</para></listitem>
				<listitem><para>Filter rules tend to get all IP addresses, even if they are deleted (Issue <ulink url='http://issues.opennms.org/browse/NMS-4583'>NMS-4583</ulink>)</para></listitem>
				<listitem><para>Remove ModelImporter stuff from log4j.properties (Issue <ulink url='http://issues.opennms.org/browse/NMS-4587'>NMS-4587</ulink>)</para></listitem>
				<listitem><para>service search constraints show up as &quot;null&quot; when used to filter the event list page (Issue <ulink url='http://issues.opennms.org/browse/NMS-4591'>NMS-4591</ulink>)</para></listitem>
				<listitem><para>Report Issue - Surveillance Category Not Correctly Chosen (Issue <ulink url='http://issues.opennms.org/browse/NMS-4593'>NMS-4593</ulink>)</para></listitem>
				<listitem><para>eventd cannot parse events which are missing an XML namespace (Issue <ulink url='http://issues.opennms.org/browse/NMS-4595'>NMS-4595</ulink>)</para></listitem>
				<listitem><para>send-event.pl errors on IPv6 addresses (Issue <ulink url='http://issues.opennms.org/browse/NMS-4596'>NMS-4596</ulink>)</para></listitem>
				<listitem><para>Primary keys are not set to not null (Issue <ulink url='http://issues.opennms.org/browse/NMS-4597'>NMS-4597</ulink>)</para></listitem>
				<listitem><para>Role provision has no effect (Issue <ulink url='http://issues.opennms.org/browse/NMS-4598'>NMS-4598</ulink>)</para></listitem>
				<listitem><para>MailTransportMonitor POP3 javax.mail.AuthenticationFailedException, but without connection to host at all (Issue <ulink url='http://issues.opennms.org/browse/NMS-4605'>NMS-4605</ulink>)</para></listitem>
				<listitem><para>Changing the default password in 1.9.7 (Issue <ulink url='http://issues.opennms.org/browse/NMS-4608'>NMS-4608</ulink>)</para></listitem>
				<listitem><para>Node Rescan -&gt; node.jsp not found (Issue <ulink url='http://issues.opennms.org/browse/NMS-4610'>NMS-4610</ulink>)</para></listitem>
				<listitem><para>Problem accessing /opennms/KSC/KSC/customGraphEditDetails.htm. Reason: Not Found - 404 (Issue <ulink url='http://issues.opennms.org/browse/NMS-4614'>NMS-4614</ulink>)</para></listitem>
				<listitem><para>Report Issue - Total Bytes Transferred by Interface (Issue <ulink url='http://issues.opennms.org/browse/NMS-4616'>NMS-4616</ulink>)</para></listitem>
				<listitem><para>Refactor ICMP Implementations and make sure that main works for JNA (Issue <ulink url='http://issues.opennms.org/browse/NMS-4617'>NMS-4617</ulink>)</para></listitem>
				<listitem><para>refactor XSDs to not rely on common XSDs (types.xsd) (Issue <ulink url='http://issues.opennms.org/browse/NMS-4634'>NMS-4634</ulink>)</para></listitem>
				<listitem><para>Don&#39;t print out the database administrator password during install. (Issue <ulink url='http://issues.opennms.org/browse/NMS-4638'>NMS-4638</ulink>)</para></listitem>
				<listitem><para>KSC reports &quot;add graph&quot; fails with a 404 (Issue <ulink url='http://issues.opennms.org/browse/NMS-4643'>NMS-4643</ulink>)</para></listitem>
				<listitem><para>Unable to start OpenNMS &quot;An error occurred while attempting to start the &quot;OpenNMS:Name=Eventd&quot; service&quot; (Issue <ulink url='http://issues.opennms.org/browse/NMS-4644'>NMS-4644</ulink>)</para></listitem>
				<listitem><para>Deleted nodes are showing up in available nodes when creating/editing a surveillance category (Issue <ulink url='http://issues.opennms.org/browse/NMS-4652'>NMS-4652</ulink>)</para></listitem>
				<listitem><para>Inconsistent use of org.opennms.web.api.Util.calculateUrlBase( request ) (Issue <ulink url='http://issues.opennms.org/browse/NMS-4660'>NMS-4660</ulink>)</para></listitem>
				<listitem><para>JNA library fails to work for IPv6 on Solaris (Issue <ulink url='http://issues.opennms.org/browse/NMS-4664'>NMS-4664</ulink>)</para></listitem>
				<listitem><para>Thresholds being evaluated on interfaces marked DISABLE_COLLECTION (Issue <ulink url='http://issues.opennms.org/browse/NMS-4669'>NMS-4669</ulink>)</para></listitem>
			</itemizedlist>
		</section>
		<section id="opennms-1.9.8-enhancement">
			<title>Enhancement</title>

			<itemizedlist>
				<listitem><para>FilterDao calls need to return InetAddresses  (Issue <ulink url='http://issues.opennms.org/browse/NMS-4509'>NMS-4509</ulink>)</para></listitem>
				<listitem><para>EventBuilder setInterface needs to take an InetAddress rather than a String (Issue <ulink url='http://issues.opennms.org/browse/NMS-4510'>NMS-4510</ulink>)</para></listitem>
				<listitem><para>Alphabetize the User List in the GUI (Issue <ulink url='http://issues.opennms.org/browse/NMS-4561'>NMS-4561</ulink>)</para></listitem>
				<listitem><para>make ICMP implementation configurable (Issue <ulink url='http://issues.opennms.org/browse/NMS-4603'>NMS-4603</ulink>)</para></listitem>
				<listitem><para>Add script execution, response times, logging, more to BSFMonitor (Issue <ulink url='http://issues.opennms.org/browse/NMS-4604'>NMS-4604</ulink>)</para></listitem>
				<listitem><para>add a No SNMP checkbox to the Node Quick-Add web page (Issue <ulink url='http://issues.opennms.org/browse/NMS-4615'>NMS-4615</ulink>)</para></listitem>
				<listitem><para>Maven settings.xml CR &amp; LF format (Issue <ulink url='http://issues.opennms.org/browse/NMS-4626'>NMS-4626</ulink>)</para></listitem>
				<listitem><para>Convert snmp-config.xml code to use JAXB instead of Castor (Issue <ulink url='http://issues.opennms.org/browse/NMS-4636'>NMS-4636</ulink>)</para></listitem>
				<listitem><para>Add MSCHAPv1 and MSCHAPv2 support to RADIUS clients (Issue <ulink url='http://issues.opennms.org/browse/NMS-4659'>NMS-4659</ulink>)</para></listitem>
			</itemizedlist>
		</section>
		<section id="opennms-1.9.8-new feature">
			<title>New Feature</title>

			<itemizedlist>
				<listitem><para>RADIUS MS-CHAPv2 (Issue <ulink url='http://issues.opennms.org/browse/NMS-4665'>NMS-4665</ulink>)</para></listitem>
			</itemizedlist>
		</section>
	</section>

	<section id="opennms-1.9.7">
		<title>Changes in OpenNMS 1.9.7</title>

		<section id="opennms-1.9.7-bug">
			<title>Bug</title>

			<itemizedlist>
				<listitem><para>NullPointerExceptions in node IP route information (Issue <ulink url='http://issues.opennms.org/browse/NMS-2482'>NMS-2482</ulink>)</para></listitem>
				<listitem><para>[syslogd] OpenNMS&#39;s syslogd implementation does not handle all syslog facilities (Issue <ulink url='http://issues.opennms.org/browse/NMS-2640'>NMS-2640</ulink>)</para></listitem>
				<listitem><para>correlator service unable to start : java.lang.NoSuchMethodError org.eclipse.jdt.internal.compiler.CompilationResult.getProblems() (Issue <ulink url='http://issues.opennms.org/browse/NMS-2847'>NMS-2847</ulink>)</para></listitem>
				<listitem><para>statistics report pdf creation does not work (Issue <ulink url='http://issues.opennms.org/browse/NMS-3855'>NMS-3855</ulink>)</para></listitem>
				<listitem><para>Provisiond Deleting IpAddr On Nodes After Rescan (Issue <ulink url='http://issues.opennms.org/browse/NMS-3997'>NMS-3997</ulink>)</para></listitem>
				<listitem><para>Provisiond - simple TCP detector fails to detect services (Issue <ulink url='http://issues.opennms.org/browse/NMS-4033'>NMS-4033</ulink>)</para></listitem>
				<listitem><para>provisioning node with NodeCategorySettingPolicy policy in foreign source does not work if node has no SNMP available (Issue <ulink url='http://issues.opennms.org/browse/NMS-4039'>NMS-4039</ulink>)</para></listitem>
				<listitem><para>stored report data in non-unique named files (Issue <ulink url='http://issues.opennms.org/browse/NMS-4058'>NMS-4058</ulink>)</para></listitem>
				<listitem><para>Need to be able to acknowledge notifications through the ReST service (Issue <ulink url='http://issues.opennms.org/browse/NMS-4069'>NMS-4069</ulink>)</para></listitem>
				<listitem><para>send-event.pl timestamp is not parsed correctly (Issue <ulink url='http://issues.opennms.org/browse/NMS-4148'>NMS-4148</ulink>)</para></listitem>
				<listitem><para>Rescans Not Happening for Default Nodes (Issue <ulink url='http://issues.opennms.org/browse/NMS-4168'>NMS-4168</ulink>)</para></listitem>
				<listitem><para>Memcached graph definitions left out of default configuration (Issue <ulink url='http://issues.opennms.org/browse/NMS-4208'>NMS-4208</ulink>)</para></listitem>
				<listitem><para>Exception when Provisioning an ipv6 address on a node with SNMP Enabled (Issue <ulink url='http://issues.opennms.org/browse/NMS-4251'>NMS-4251</ulink>)</para></listitem>
				<listitem><para>Null pointer exception when listing outstanding notifications (Issue <ulink url='http://issues.opennms.org/browse/NMS-4352'>NMS-4352</ulink>)</para></listitem>
				<listitem><para>Documentation can&#39;t be build off-line (Issue <ulink url='http://issues.opennms.org/browse/NMS-4416'>NMS-4416</ulink>)</para></listitem>
				<listitem><para>interface.jsp gives NPE (Issue <ulink url='http://issues.opennms.org/browse/NMS-4469'>NMS-4469</ulink>)</para></listitem>
				<listitem><para>PageSequenceMonitor double-URL-encodes query parameters (Issue <ulink url='http://issues.opennms.org/browse/NMS-4484'>NMS-4484</ulink>)</para></listitem>
				<listitem><para>Poller not responding to nodeGainedService events when event interface is an ipv6 address (Issue <ulink url='http://issues.opennms.org/browse/NMS-4488'>NMS-4488</ulink>)</para></listitem>
				<listitem><para>jdbc-datacollection-config.xml has hard coded path for rrdRepository (Issue <ulink url='http://issues.opennms.org/browse/NMS-4491'>NMS-4491</ulink>)</para></listitem>
				<listitem><para>Don&#39;t require all code to pass the PRESERVE_WHITESPACE constant to CastorUtils (Issue <ulink url='http://issues.opennms.org/browse/NMS-4495'>NMS-4495</ulink>)</para></listitem>
				<listitem><para>NSClient data collection only reads the first &lt;nsclient-collection&gt; tag (Issue <ulink url='http://issues.opennms.org/browse/NMS-4499'>NMS-4499</ulink>)</para></listitem>
				<listitem><para>Someone left two q&#39;s in the file ./WEB-INF/jsp/graph/chooseresource.jsp (Issue <ulink url='http://issues.opennms.org/browse/NMS-4527'>NMS-4527</ulink>)</para></listitem>
				<listitem><para>XSD definitions don&#39;t need to be anchored (Issue <ulink url='http://issues.opennms.org/browse/NMS-4547'>NMS-4547</ulink>)</para></listitem>
				<listitem><para>IP validation in web UI doesn&#39;t handle IPv6 (Issue <ulink url='http://issues.opennms.org/browse/NMS-4555'>NMS-4555</ulink>)</para></listitem>
				<listitem><para>Report Issue - Average and Peak Traffic rates for Nodes by Interface (Issue <ulink url='http://issues.opennms.org/browse/NMS-4565'>NMS-4565</ulink>)</para></listitem>
				<listitem><para>Physical Interface Page Doesn&#39;t load on IE (Issue <ulink url='http://issues.opennms.org/browse/NMS-4575'>NMS-4575</ulink>)</para></listitem>
				<listitem><para>Debian init script not LSB compatible (Issue <ulink url='http://issues.opennms.org/browse/NMS-4578'>NMS-4578</ulink>)</para></listitem>
				<listitem><para>The attribute &quot;totalCount&quot; for OnmsNodeList is not well calculated (Issue <ulink url='http://issues.opennms.org/browse/NMS-4580'>NMS-4580</ulink>)</para></listitem>
			</itemizedlist>
		</section>
		<section id="opennms-1.9.7-enhancement">
			<title>Enhancement</title>

			<itemizedlist>
				<listitem><para>Debian Startup Script hides important Debian Specific Error Output (Issue <ulink url='http://issues.opennms.org/browse/NMS-3411'>NMS-3411</ulink>)</para></listitem>
				<listitem><para>Remove c3p0 dependencies from installer code so we can change the DB connection pooling implementation (Issue <ulink url='http://issues.opennms.org/browse/NMS-4388'>NMS-4388</ulink>)</para></listitem>
				<listitem><para>Increase servicename in table service in the core schema to accomodate services with names longer than 32 characters (Issue <ulink url='http://issues.opennms.org/browse/NMS-4477'>NMS-4477</ulink>)</para></listitem>
				<listitem><para>All Event creation should use the EventBuilder (Issue <ulink url='http://issues.opennms.org/browse/NMS-4489'>NMS-4489</ulink>)</para></listitem>
				<listitem><para>Get rid of PostgreSQL-specific calls in installation/upgrade tools. (Upgrade to Liquibase 2.0) (Issue <ulink url='http://issues.opennms.org/browse/NMS-4496'>NMS-4496</ulink>)</para></listitem>
				<listitem><para>OnmsMonitoredService getIpAddress returns a String rather than an InetAddress (Issue <ulink url='http://issues.opennms.org/browse/NMS-4507'>NMS-4507</ulink>)</para></listitem>
				<listitem><para>OnmsOutage does not following the same getIpInterface pattern as OnmsIpInterface (Issue <ulink url='http://issues.opennms.org/browse/NMS-4508'>NMS-4508</ulink>)</para></listitem>
				<listitem><para>Convert Event XML to JAXB (Issue <ulink url='http://issues.opennms.org/browse/NMS-4535'>NMS-4535</ulink>)</para></listitem>
				<listitem><para>New events for traps from Sun/Oracle ILOM cards (Issue <ulink url='http://issues.opennms.org/browse/NMS-4541'>NMS-4541</ulink>)</para></listitem>
				<listitem><para>Trap events for Comtech EF Data CDM-625 satellite modems (Issue <ulink url='http://issues.opennms.org/browse/NMS-4554'>NMS-4554</ulink>)</para></listitem>
				<listitem><para>provisiond needs to be able to scan the new ipAddress table, in addition to the (deprecated) ipAddr table, and handle IPv6 addresses (Issue <ulink url='http://issues.opennms.org/browse/NMS-4577'>NMS-4577</ulink>)</para></listitem>
				<listitem><para>[patch] add new asset fields for hardware configuration data (Issue <ulink url='http://issues.opennms.org/browse/NMS-4579'>NMS-4579</ulink>)</para></listitem>
			</itemizedlist>
		</section>
		<section id="opennms-1.9.7-new feature">
			<title>New Feature</title>

			<itemizedlist>
				<listitem><para>OpenNMS needs a way to do in-depth configuration testing without starting the daemon (Issue <ulink url='http://issues.opennms.org/browse/NMS-4336'>NMS-4336</ulink>)</para></listitem>
				<listitem><para>create a tool for migrating RRDs (Issue <ulink url='http://issues.opennms.org/browse/NMS-4450'>NMS-4450</ulink>)</para></listitem>
			</itemizedlist>
		</section>
	</section>

	<section id="opennms-1.9.6">
		<title>Changes in OpenNMS 1.9.6</title>

		<section id="opennms-1.9.6-bug">
			<title>Bug</title>

			<itemizedlist>
				<listitem><para>Stop distributing the non-Jetty webapp as part of the base distribution (Issue <ulink url='http://issues.opennms.org/browse/NMS-2572'>NMS-2572</ulink>)</para></listitem>
				<listitem><para>rrd-configuration.properties error in comment (Issue <ulink url='http://issues.opennms.org/browse/NMS-3068'>NMS-3068</ulink>)</para></listitem>
				<listitem><para>Split example poller package into components (Issue <ulink url='http://issues.opennms.org/browse/NMS-4053'>NMS-4053</ulink>)</para></listitem>
				<listitem><para>database reports ui enhancement request (Issue <ulink url='http://issues.opennms.org/browse/NMS-4057'>NMS-4057</ulink>)</para></listitem>
				<listitem><para>null pointer exception from Admin ? Instrumentation Log Reader jsp page (Issue <ulink url='http://issues.opennms.org/browse/NMS-4118'>NMS-4118</ulink>)</para></listitem>
				<listitem><para>Javascript error in IE7 on 1.8.7 (Issue <ulink url='http://issues.opennms.org/browse/NMS-4368'>NMS-4368</ulink>)</para></listitem>
				<listitem><para>Configure SNMP Data Collection per Interface generates org.postgresql.util.PSQLException (Issue <ulink url='http://issues.opennms.org/browse/NMS-4391'>NMS-4391</ulink>)</para></listitem>
				<listitem><para>Unable to see Telnet/HTTP/OpenManage links in node.jsp (Issue <ulink url='http://issues.opennms.org/browse/NMS-4398'>NMS-4398</ulink>)</para></listitem>
				<listitem><para>KSC reports editor broken in IE7 (Issue <ulink url='http://issues.opennms.org/browse/NMS-4406'>NMS-4406</ulink>)</para></listitem>
				<listitem><para>OpenNMS not installing on RHEL6 x86_64 (Issue <ulink url='http://issues.opennms.org/browse/NMS-4409'>NMS-4409</ulink>)</para></listitem>
				<listitem><para>Node Availability report query incorrect (Issue <ulink url='http://issues.opennms.org/browse/NMS-4410'>NMS-4410</ulink>)</para></listitem>
				<listitem><para>opennms-webapp is built and contains all of the jars though they are not needed (Issue <ulink url='http://issues.opennms.org/browse/NMS-4411'>NMS-4411</ulink>)</para></listitem>
				<listitem><para>Java Exception opening Node Page -&gt; Admin -&gt; Configure SNMP Data Collection per Interface (Issue <ulink url='http://issues.opennms.org/browse/NMS-4413'>NMS-4413</ulink>)</para></listitem>
				<listitem><para>REST calls for iPhone and iPad App broken (Issue <ulink url='http://issues.opennms.org/browse/NMS-4414'>NMS-4414</ulink>)</para></listitem>
				<listitem><para>Deleting Foreign Source policy throws java.lang.NoSuchMethodException (Issue <ulink url='http://issues.opennms.org/browse/NMS-4415'>NMS-4415</ulink>)</para></listitem>
				<listitem><para>Interface Availability report query incorrect (Issue <ulink url='http://issues.opennms.org/browse/NMS-4417'>NMS-4417</ulink>)</para></listitem>
				<listitem><para>Need to update PostgreSQL JDBC JAR to 9.0 (Issue <ulink url='http://issues.opennms.org/browse/NMS-4420'>NMS-4420</ulink>)</para></listitem>
				<listitem><para>Only role.admin users are able to use the iphone app (Issue <ulink url='http://issues.opennms.org/browse/NMS-4425'>NMS-4425</ulink>)</para></listitem>
				<listitem><para>Acknowledging alarms results in an error (Issue <ulink url='http://issues.opennms.org/browse/NMS-4426'>NMS-4426</ulink>)</para></listitem>
				<listitem><para>Increase default max file descriptors setting (Issue <ulink url='http://issues.opennms.org/browse/NMS-4428'>NMS-4428</ulink>)</para></listitem>
				<listitem><para>runInPlace.sh script gives unclear instructions (Issue <ulink url='http://issues.opennms.org/browse/NMS-4429'>NMS-4429</ulink>)</para></listitem>
				<listitem><para>null pointer exception when attempting to enable snmp collection. (Issue <ulink url='http://issues.opennms.org/browse/NMS-4432'>NMS-4432</ulink>)</para></listitem>
				<listitem><para>WebUI Broken When Deleting Parameters in Foreign Sources (Issue <ulink url='http://issues.opennms.org/browse/NMS-4438'>NMS-4438</ulink>)</para></listitem>
			</itemizedlist>
		</section>
		<section id="opennms-1.9.6-enhancement">
			<title>Enhancement</title>

			<itemizedlist>
				<listitem><para>OpenNMS 1.9.x needs to depend on PostgreSQL (&gt;= 8.1) and IPLIKE (&gt;= 2.0.0) (Issue <ulink url='http://issues.opennms.org/browse/NMS-4389'>NMS-4389</ulink>)</para></listitem>
				<listitem><para>installer should make sure IPLIKE has IPv6 support (Issue <ulink url='http://issues.opennms.org/browse/NMS-4408'>NMS-4408</ulink>)</para></listitem>
				<listitem>
					<para>upgrade to JRobin 1.5.10 (Issue <ulink url='http://issues.opennms.org/browse/NMS-4431'>NMS-4431</ulink>)</para>
					<para>
						Note: JRobin 1.5.10 includes a new backend that can improve performance dramatically.  For safety's sake, it is disabled by
						default, but users are encouraged on test systems to enable the new "MNIO" backend in rrd-configuration.properties and report
						any issues, if found.
					</para>
				</listitem>
			</itemizedlist>
		</section>
		<section id="opennms-1.9.6-task">
			<title>Task</title>

			<itemizedlist>
				<listitem><para>Change event-label name &quot;OpeNMS&quot; for restartPollingInterface event in eventconf.xml (Issue <ulink url='http://issues.opennms.org/browse/NMS-4421'>NMS-4421</ulink>)</para></listitem>
			</itemizedlist>
		</section>
	</section>

	<section id="opennms-1.9.5">
		<title>Changes in OpenNMS 1.9.5</title>

		<section id="opennms-1.9.5-bug">
			<title>Bug</title>

			<itemizedlist>
				<listitem><para>Installer still has RCS-style $Id$ tag in banner (Issue <ulink url='http://issues.opennms.org/browse/NMS-3922'>NMS-3922</ulink>)</para></listitem>
				<listitem><para>OpenNMS unable to connect to opennms database with opennms username (Issue <ulink url='http://issues.opennms.org/browse/NMS-4392'>NMS-4392</ulink>)</para></listitem>
				<listitem><para>Clicking the Delete Icon next to a entity (node, interface, service) defined in the Edit provisioning group page causes exception (Issue <ulink url='http://issues.opennms.org/browse/NMS-4394'>NMS-4394</ulink>)</para></listitem>
				<listitem><para>yum update from 1.8.7 to 1.8.8 is breaking opennms  (Issue <ulink url='http://issues.opennms.org/browse/NMS-4396'>NMS-4396</ulink>)</para></listitem>
				<listitem><para>rancid provisioning adapter jar still included in opennms-core RPM (Issue <ulink url='http://issues.opennms.org/browse/NMS-4397'>NMS-4397</ulink>)</para></listitem>
			</itemizedlist>
		</section>
	</section>

	<section id="opennms-1.9.4">
		<title>Changes in OpenNMS 1.9.4</title>

		<section id="opennms-1.9.4-bug">
			<title>Bug</title>

			<itemizedlist>
				<listitem><para>icmp and http thresholds not working properly (Issue <ulink url='http://issues.opennms.org/browse/NMS-1657'>NMS-1657</ulink>)</para></listitem>
				<listitem><para>Liquibase: ERROR: there is no unique constraint matching given keys for referenced table &quot;datalinkinterface&quot; (Issue <ulink url='http://issues.opennms.org/browse/NMS-3465'>NMS-3465</ulink>)</para></listitem>
				<listitem><para>webapps won&#39;t deploy with Tomcat in 1.7.7 and 1.7.8-SNAPSHOT (Issue <ulink url='http://issues.opennms.org/browse/NMS-3469'>NMS-3469</ulink>)</para></listitem>
				<listitem><para>Can&#39;t proceed in Reports Database Run (Issue <ulink url='http://issues.opennms.org/browse/NMS-3717'>NMS-3717</ulink>)</para></listitem>
				<listitem><para>Invoking rest method with orderBy triggers sql error (Issue <ulink url='http://issues.opennms.org/browse/NMS-3756'>NMS-3756</ulink>)</para></listitem>
				<listitem><para>Case sensitive inconsistency between capsd and poller for HostResourceSwRunMonitor (Issue <ulink url='http://issues.opennms.org/browse/NMS-3882'>NMS-3882</ulink>)</para></listitem>
				<listitem><para>provision group does not validate ip-addr field on input (Issue <ulink url='http://issues.opennms.org/browse/NMS-4084'>NMS-4084</ulink>)</para></listitem>
				<listitem><para>JRFontNotFoundException for Early-Morning-Report (Issue <ulink url='http://issues.opennms.org/browse/NMS-4102'>NMS-4102</ulink>)</para></listitem>
				<listitem><para>On IE8/Win7 the date in the page banner is shown twice (Issue <ulink url='http://issues.opennms.org/browse/NMS-4146'>NMS-4146</ulink>)</para></listitem>
				<listitem><para>&quot;View Node Link Detailed Info&quot; problem (Issue <ulink url='http://issues.opennms.org/browse/NMS-4243'>NMS-4243</ulink>)</para></listitem>
				<listitem><para>Provisioning problem due to ipv6 address formatting (Issue <ulink url='http://issues.opennms.org/browse/NMS-4252'>NMS-4252</ulink>)</para></listitem>
				<listitem><para>Date offsets incorrectly applied when batch reports (Issue <ulink url='http://issues.opennms.org/browse/NMS-4253'>NMS-4253</ulink>)</para></listitem>
				<listitem><para>Upgrade from jetty 6.1.24 to 6.1.26 breaks AJP13-connections from apache 2.2.x (Issue <ulink url='http://issues.opennms.org/browse/NMS-4275'>NMS-4275</ulink>)</para></listitem>
				<listitem><para>OpenJDK fails privatevoidcheckJvmName() check (Issue <ulink url='http://issues.opennms.org/browse/NMS-4277'>NMS-4277</ulink>)</para></listitem>
				<listitem><para>Missing fonts when running newly commited reporting stuff in 1.8.7 (Issue <ulink url='http://issues.opennms.org/browse/NMS-4286'>NMS-4286</ulink>)</para></listitem>
				<listitem><para>NPE when trying to generate reports from JRB datasources (Issue <ulink url='http://issues.opennms.org/browse/NMS-4287'>NMS-4287</ulink>)</para></listitem>
				<listitem><para>Build failure - NtpDetector tests fail (Issue <ulink url='http://issues.opennms.org/browse/NMS-4292'>NMS-4292</ulink>)</para></listitem>
				<listitem><para>Remove option C from SNMP Primary pick-list in provisioning groups editor (Issue <ulink url='http://issues.opennms.org/browse/NMS-4293'>NMS-4293</ulink>)</para></listitem>
				<listitem><para>Node-Availability-Report failing - possibly due to a parameter that should be marked notForPrompting (Issue <ulink url='http://issues.opennms.org/browse/NMS-4294'>NMS-4294</ulink>)</para></listitem>
				<listitem><para>JRobin VDEFs sometimes do not work (Issue <ulink url='http://issues.opennms.org/browse/NMS-4295'>NMS-4295</ulink>)</para></listitem>
				<listitem><para>Provisiond discovers services on capsd provisioned nodes (Issue <ulink url='http://issues.opennms.org/browse/NMS-4297'>NMS-4297</ulink>)</para></listitem>
				<listitem><para>Default categories for CIORPRTS (Issue <ulink url='http://issues.opennms.org/browse/NMS-4299'>NMS-4299</ulink>)</para></listitem>
				<listitem><para>linkd UndeclaredThrowableException (Issue <ulink url='http://issues.opennms.org/browse/NMS-4303'>NMS-4303</ulink>)</para></listitem>
				<listitem><para>&quot;View Node Ip Route Info&quot; link causes exception (Issue <ulink url='http://issues.opennms.org/browse/NMS-4305'>NMS-4305</ulink>)</para></listitem>
				<listitem><para>Topo map error popup: Load Label Map failed (Issue <ulink url='http://issues.opennms.org/browse/NMS-4306'>NMS-4306</ulink>)</para></listitem>
				<listitem><para>Provisioning Groups UI throws exception when trying to sync unmodified group (Issue <ulink url='http://issues.opennms.org/browse/NMS-4308'>NMS-4308</ulink>)</para></listitem>
				<listitem><para>duplicate jars in packages (Issue <ulink url='http://issues.opennms.org/browse/NMS-4310'>NMS-4310</ulink>)</para></listitem>
				<listitem><para>Asset adapter does not store Hex-STRINGs (Issue <ulink url='http://issues.opennms.org/browse/NMS-4312'>NMS-4312</ulink>)</para></listitem>
				<listitem><para>Dashboard loading image tag missing (Issue <ulink url='http://issues.opennms.org/browse/NMS-4314'>NMS-4314</ulink>)</para></listitem>
				<listitem><para>Serial Interface Utilization Report (Issue <ulink url='http://issues.opennms.org/browse/NMS-4315'>NMS-4315</ulink>)</para></listitem>
				<listitem><para>[Build] Some changes needed to get a clean build in Eclipse (Issue <ulink url='http://issues.opennms.org/browse/NMS-4320'>NMS-4320</ulink>)</para></listitem>
				<listitem><para>PSQLException - Configure SNMP Data Collection per Interface (Issue <ulink url='http://issues.opennms.org/browse/NMS-4321'>NMS-4321</ulink>)</para></listitem>
				<listitem><para>Fonts Very Large on KSC Reports and Admin Surveillance Categories (Issue <ulink url='http://issues.opennms.org/browse/NMS-4322'>NMS-4322</ulink>)</para></listitem>
				<listitem><para>Interface Page Broken in 1.8 Testing (Issue <ulink url='http://issues.opennms.org/browse/NMS-4323'>NMS-4323</ulink>)</para></listitem>
				<listitem><para>Opennms cannot start up without Internet access (Issue <ulink url='http://issues.opennms.org/browse/NMS-4341'>NMS-4341</ulink>)</para></listitem>
				<listitem><para>Typo in MemcachedMonitor.java (Issue <ulink url='http://issues.opennms.org/browse/NMS-4347'>NMS-4347</ulink>)</para></listitem>
				<listitem><para>Make compile.pl / assemble.pl actually exit with maven exit code (Issue <ulink url='http://issues.opennms.org/browse/NMS-4349'>NMS-4349</ulink>)</para></listitem>
				<listitem><para>generic values wrong for certain OIDs in Cisco2.events.xml (Issue <ulink url='http://issues.opennms.org/browse/NMS-4351'>NMS-4351</ulink>)</para></listitem>
				<listitem><para>Package building fails on Ubuntu due to default shell usage (Issue <ulink url='http://issues.opennms.org/browse/NMS-4357'>NMS-4357</ulink>)</para></listitem>
				<listitem><para>Exception raised when trying to view ip route info (Issue <ulink url='http://issues.opennms.org/browse/NMS-4362'>NMS-4362</ulink>)</para></listitem>
				<listitem><para>Change the logmsg and description fields for events and alarms to text object. (Issue <ulink url='http://issues.opennms.org/browse/NMS-4369'>NMS-4369</ulink>)</para></listitem>
				<listitem><para>OpenNMS will not start if unable to connect to the database as &quot;postgres&quot; (admin) user (Issue <ulink url='http://issues.opennms.org/browse/NMS-4378'>NMS-4378</ulink>)</para></listitem>
				<listitem><para>Provisioner always punts on deleteService events when discovery not enabled (Issue <ulink url='http://issues.opennms.org/browse/NMS-4379'>NMS-4379</ulink>)</para></listitem>
				<listitem><para>Make sure tests pass on bamboo (Issue <ulink url='http://issues.opennms.org/browse/NMS-4384'>NMS-4384</ulink>)</para></listitem>
			</itemizedlist>
		</section>
		<section id="opennms-1.9.4-enhancement">
			<title>Enhancement</title>

			<itemizedlist>
				<listitem><para>Upgrade JasperReports 3.6.0 to 3.7.4 (Issue <ulink url='http://issues.opennms.org/browse/NMS-4103'>NMS-4103</ulink>)</para></listitem>
				<listitem><para>Sort saved database Reports and display more than 10 of them (Issue <ulink url='http://issues.opennms.org/browse/NMS-4201'>NMS-4201</ulink>)</para></listitem>
				<listitem><para>dispatcher-servlet.xml should be listed as a &#39;config&#39; file for debian package install (Issue <ulink url='http://issues.opennms.org/browse/NMS-4296'>NMS-4296</ulink>)</para></listitem>
				<listitem><para>reportd-configuration.xml, update quartz URL (Issue <ulink url='http://issues.opennms.org/browse/NMS-4318'>NMS-4318</ulink>)</para></listitem>
				<listitem><para>include script output in event reason text for GpPoller notifications (Issue <ulink url='http://issues.opennms.org/browse/NMS-4325'>NMS-4325</ulink>)</para></listitem>
				<listitem><para>Customize Subject on Emailed Batch Reports (Issue <ulink url='http://issues.opennms.org/browse/NMS-4331'>NMS-4331</ulink>)</para></listitem>
				<listitem><para>Catch NullPointer Exception when running BSFScripts (Issue <ulink url='http://issues.opennms.org/browse/NMS-4332'>NMS-4332</ulink>)</para></listitem>
				<listitem><para>Make Node available to the Beanshell (Issue <ulink url='http://issues.opennms.org/browse/NMS-4358'>NMS-4358</ulink>)</para></listitem>
				<listitem><para>Add a build script to clean everything (top-level and full assembly) (Issue <ulink url='http://issues.opennms.org/browse/NMS-4386'>NMS-4386</ulink>)</para></listitem>
			</itemizedlist>
		</section>
		<section id="opennms-1.9.4-new feature">
			<title>New Feature</title>

			<itemizedlist>
				<listitem><para>make it easier to open support tickets from the web UI (Issue <ulink url='http://issues.opennms.org/browse/NMS-4307'>NMS-4307</ulink>)</para></listitem>
			</itemizedlist>
		</section>
	</section>

	<section id="opennms-1.9.3">
		<title>Changes in OpenNMS 1.9.3</title>

		<section id="opennms-1.9.3-bug">
			<title>Bug</title>

			<itemizedlist>
				<listitem><para>Web users can bypass ACLs by editing params of element/node.jsp URLs (Issue <ulink url='http://issues.opennms.org/browse/NMS-3184'>NMS-3184</ulink>)</para></listitem>
				<listitem><para>Going to edit KSC reports generates an uncaught exception (Issue <ulink url='http://issues.opennms.org/browse/NMS-3414'>NMS-3414</ulink>)</para></listitem>
				<listitem><para>Yet another uncaught exception, KSC reports (Issue <ulink url='http://issues.opennms.org/browse/NMS-3455'>NMS-3455</ulink>)</para></listitem>
				<listitem><para>Home  / Admin  / Provisioning Groups page generating bad HTML when a provisioning group has an apostrophe in the name (Issue <ulink url='http://issues.opennms.org/browse/NMS-3601'>NMS-3601</ulink>)</para></listitem>
				<listitem><para>provisiond logging to output.log (Issue <ulink url='http://issues.opennms.org/browse/NMS-4023'>NMS-4023</ulink>)</para></listitem>
				<listitem><para>DNS outage identified on interface X with reason code: IOException while polling address (Issue <ulink url='http://issues.opennms.org/browse/NMS-4071'>NMS-4071</ulink>)</para></listitem>
				<listitem><para>Bug in netapp.fsfile report (Issue <ulink url='http://issues.opennms.org/browse/NMS-4171'>NMS-4171</ulink>)</para></listitem>
				<listitem><para>deprecated -c installer option does not produce a warning or error (Issue <ulink url='http://issues.opennms.org/browse/NMS-4174'>NMS-4174</ulink>)</para></listitem>
				<listitem><para>Net-SNMP agent 5.5 always misreports sysObjectID as &quot;.1.3&quot; or &quot;.0.1&quot; (Issue <ulink url='http://issues.opennms.org/browse/NMS-4192'>NMS-4192</ulink>)</para></listitem>
				<listitem><para>Notifications fail when Notification name is longer than 63 chars (Issue <ulink url='http://issues.opennms.org/browse/NMS-4194'>NMS-4194</ulink>)</para></listitem>
				<listitem><para>NPE in &quot;View Node Link Detailed Info&quot; (Issue <ulink url='http://issues.opennms.org/browse/NMS-4215'>NMS-4215</ulink>)</para></listitem>
				<listitem><para>deleting old notifications is slow (Issue <ulink url='http://issues.opennms.org/browse/NMS-4217'>NMS-4217</ulink>)</para></listitem>
				<listitem><para>SNMP fails while accessing a Dell/Avocent 2161DS KVM Device (Issue <ulink url='http://issues.opennms.org/browse/NMS-4219'>NMS-4219</ulink>)</para></listitem>
				<listitem><para>1.8.5 Solaris package fails to install (Issue <ulink url='http://issues.opennms.org/browse/NMS-4227'>NMS-4227</ulink>)</para></listitem>
				<listitem><para>ThresholdingVisitor: create: Can&#39;t create ThresholdingVisitor for &lt;IP ADDRESS&gt; (Issue <ulink url='http://issues.opennms.org/browse/NMS-4233'>NMS-4233</ulink>)</para></listitem>
				<listitem><para>JMX datacollection aliases longer than 19 characters (Issue <ulink url='http://issues.opennms.org/browse/NMS-4236'>NMS-4236</ulink>)</para></listitem>
				<listitem><para>Two BGP-related SNMP graphs use daily RRAs (Issue <ulink url='http://issues.opennms.org/browse/NMS-4245'>NMS-4245</ulink>)</para></listitem>
				<listitem><para>Acknowledgement Service bails when an ack is sent for an invalid ID (Issue <ulink url='http://issues.opennms.org/browse/NMS-4248'>NMS-4248</ulink>)</para></listitem>
				<listitem><para>TableTracker failing in some instances (Issue <ulink url='http://issues.opennms.org/browse/NMS-4250'>NMS-4250</ulink>)</para></listitem>
				<listitem><para>In-line thresholding should ignore Aliased Resources if they are not enabled (Issue <ulink url='http://issues.opennms.org/browse/NMS-4255'>NMS-4255</ulink>)</para></listitem>
				<listitem><para>Fix lower limit in Net-SNMP CPU graphs (Issue <ulink url='http://issues.opennms.org/browse/NMS-4257'>NMS-4257</ulink>)</para></listitem>
				<listitem><para>Make SNMPv2c the default in web SNMP config dialog (Issue <ulink url='http://issues.opennms.org/browse/NMS-4263'>NMS-4263</ulink>)</para></listitem>
				<listitem><para>build blacklists JDKs other than version 1.5 or 1.6 (Issue <ulink url='http://issues.opennms.org/browse/NMS-4270'>NMS-4270</ulink>)</para></listitem>
			</itemizedlist>
		</section>
		<section id="opennms-1.9.3-enhancement">
			<title>Enhancement</title>

			<itemizedlist>
				<listitem><para>SNMP Asset Provisioning Adapter: suppress output like No such instance (Issue <ulink url='http://issues.opennms.org/browse/NMS-4173'>NMS-4173</ulink>)</para></listitem>
				<listitem><para>Add a few more Cisco Catalyst sysObjectIDs to default Linkd config (Issue <ulink url='http://issues.opennms.org/browse/NMS-4191'>NMS-4191</ulink>)</para></listitem>
				<listitem><para>Add events for Compuware ServerVantage traps (Issue <ulink url='http://issues.opennms.org/browse/NMS-4195'>NMS-4195</ulink>)</para></listitem>
				<listitem><para>Reportd should create events run or delivery failure (Issue <ulink url='http://issues.opennms.org/browse/NMS-4213'>NMS-4213</ulink>)</para></listitem>
				<listitem><para>fix locking in configuration file access (Issue <ulink url='http://issues.opennms.org/browse/NMS-4234'>NMS-4234</ulink>)</para></listitem>
				<listitem><para>make build system Maven3-compatible (Issue <ulink url='http://issues.opennms.org/browse/NMS-4235'>NMS-4235</ulink>)</para></listitem>
				<listitem><para>Add new options for domain/ifalias resource collection (Issue <ulink url='http://issues.opennms.org/browse/NMS-4239'>NMS-4239</ulink>)</para></listitem>
				<listitem><para>Improve Liebert power-related SNMP data collection and resource graph definitions (Issue <ulink url='http://issues.opennms.org/browse/NMS-4241'>NMS-4241</ulink>)</para></listitem>
				<listitem><para>Create performance resource graphs for MS HTTP stats (Issue <ulink url='http://issues.opennms.org/browse/NMS-4242'>NMS-4242</ulink>)</para></listitem>
			</itemizedlist>
		</section>
	</section>

	<section id="opennms-1.9.2">
		<title>Changes in OpenNMS 1.9.2</title>

		<para>
			Version 1.9.2 is identical to 1.9.1, except it contains the changes present in
			<ulink url="http://bugzilla.opennms.org/buglist.cgi?target_milestone=1.8.5">OpenNMS 1.8.5</ulink>.
		</para>

	</section>
		
	<section id="opennms-1.9.1">
		<title>Changes in OpenNMS 1.9.1</title>

		<section id="opennms-1.9.1-features">
			<title>New Features and Enhancements</title>

			<itemizedlist>

				<listitem>
					<para>Some of the groundwork for IPv6 support has been started.</para>
				</listitem>

				<listitem>
					<para>Syslogd has been refactored and has a number of new features and parsing options. (Bug
					<ulink url="http://bugzilla.opennms.org/show_bug.cgi?id=4112">#4112</ulink>)</para>
				</listitem>

				<listitem>
					<para>You can now specify whether to be strict or loose when verifying HTTPS connections
					in the PageSequenceMonitor. (Bug
					<ulink url="http://bugzilla.opennms.org/show_bug.cgi?id=4113">#4113</ulink>)</para>
				</listitem>

			</itemizedlist>

		</section>

	</section>

	<section id="opennms-1.9.0">
		<title>Changes in OpenNMS 1.9.0</title>

		<section id="opennms-1.9.0-features">
			<title>New Features and Enhancements</title>

			<itemizedlist>

				<listitem>
					<para>You can now have syslogd bind to a specific IP address.  (Bug
					<ulink url="http://bugzilla.opennms.org/show_bug.cgi?id=3192">#3192</ulink>)</para>
				</listitem>

				<listitem>
					<para>Threshold expressions have been enhanced and now use JEXL instead
					of JEP.  (Bug
					<ulink url="http://bugzilla.opennms.org/show_bug.cgi?id=3413">#3413</ulink>)</para>
				</listitem>

				<listitem>
					<para>Data collection configuration has now been split out into multiple
					include files, like events.  (Bug
					<ulink url="http://bugzilla.opennms.org/show_bug.cgi?id=4031">#4031</ulink>)</para>
				</listitem>

			</itemizedlist>

		</section>

	</section>

</chapter><|MERGE_RESOLUTION|>--- conflicted
+++ resolved
@@ -74,7 +74,6 @@
 		<section id="opennms-1.13.0-enhancement">
 			<title>Enhancement</title>
 
-<<<<<<< HEAD
 			<itemizedlist>
 				<listitem><para>Refactor Log Level of OpenNMS Messages (Issue <ulink url='http://issues.opennms.org/browse/NMS-1087'>NMS-1087</ulink>)</para></listitem>
 				<listitem><para>distributed monitor disconnected timeout hardcoded (Issue <ulink url='http://issues.opennms.org/browse/NMS-2797'>NMS-2797</ulink>)</para></listitem>
@@ -102,7 +101,7 @@
 	</section>
 
 	<!-- Start 1.12 -->
-=======
+
 	<section id="opennms-1.12.3">
 		<title>Changes in OpenNMS 1.12.3</title>
 
@@ -122,7 +121,6 @@
 			</itemizedlist>
 		</section>
 	</section>
->>>>>>> ef144dc4
 
 	<section id="opennms-1.12.2">
 		<title>Changes in OpenNMS 1.12.2</title>
