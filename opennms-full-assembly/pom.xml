--- conflicted
+++ resolved
@@ -236,11 +236,7 @@
   </build>
 
   <modules>
-<<<<<<< HEAD
     <module>../container/features</module>
-    <module>../core/build/keystore</module>
-=======
->>>>>>> 6fc0d2e1
     <module>../opennms-install</module>
     <module>../opennms-assemblies</module>
     <module>../opennms-doc</module>
