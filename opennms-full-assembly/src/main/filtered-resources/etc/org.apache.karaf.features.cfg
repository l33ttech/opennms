#
# Comma separated list of features repositories to register by default
#
featuresRepositories=mvn:org.opennms.container/org.opennms.container.karaf/${project.version}/xml/features,mvn:org.opennms.karaf/opennms/${project.version}/xml/features

#
# Comma separated list of features to install at startup
#
#karaf-framework,shell,features,service-security,admin,config,ssh,management,kar,deployer,diagnostic,\
featuresBoot=karaf-framework,ssh,config,features,management,\
  http,\
  http-whiteboard,\
  kar,\
  deployer,\
  opennms-jaas-login-module,\
  datachoices, \
  opennms-collection-commands, \
  opennms-snmp-commands, \
  opennms-topology-runtime-browsers,\
  opennms-topology-runtime-linkd,\
  opennms-topology-runtime-vmware,\
  opennms-topology-runtime-application,\
  opennms-topology-runtime-bsm,\
  opennms-provisioning-shell,\
  opennms-poller-shell,\
  opennms-topology-runtime-graphml,\
  osgi-nrtg-local,\
  vaadin-node-maps,\
  vaadin-snmp-events-and-metrics, \
  vaadin-dashboard, \
  dashlet-summary, \
  dashlet-alarms, \
  dashlet-bsm, \
  dashlet-map, \
  dashlet-image, \
  dashlet-charts, \
  dashlet-rtc, \
  dashlet-rrd, \
  dashlet-ksc, \
  dashlet-topology, \
  dashlet-url, \
  dashlet-surveillance, \
  vaadin-surveillance-views, \
  vaadin-jmxconfiggenerator, \
  vaadin-opennms-pluginmanager, \
<<<<<<< HEAD
  vaadin-adminpage, \
  org.opennms.features.bsm.shell-commands
=======
  internal-plugins-descriptor
  
>>>>>>> 25d59291
<|MERGE_RESOLUTION|>--- conflicted
+++ resolved
@@ -43,10 +43,6 @@
   vaadin-surveillance-views, \
   vaadin-jmxconfiggenerator, \
   vaadin-opennms-pluginmanager, \
-<<<<<<< HEAD
   vaadin-adminpage, \
-  org.opennms.features.bsm.shell-commands
-=======
-  internal-plugins-descriptor
-  
->>>>>>> 25d59291
+  org.opennms.features.bsm.shell-commands, \
+  internal-plugins-descriptor