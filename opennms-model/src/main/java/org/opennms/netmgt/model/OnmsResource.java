/*******************************************************************************
 * This file is part of OpenNMS(R).
 *
 * Copyright (C) 2006-2012 The OpenNMS Group, Inc.
 * OpenNMS(R) is Copyright (C) 1999-2012 The OpenNMS Group, Inc.
 *
 * OpenNMS(R) is a registered trademark of The OpenNMS Group, Inc.
 *
 * OpenNMS(R) is free software: you can redistribute it and/or modify
 * it under the terms of the GNU General Public License as published
 * by the Free Software Foundation, either version 3 of the License,
 * or (at your option) any later version.
 *
 * OpenNMS(R) is distributed in the hope that it will be useful,
 * but WITHOUT ANY WARRANTY; without even the implied warranty of
 * MERCHANTABILITY or FITNESS FOR A PARTICULAR PURPOSE.  See the
 * GNU General Public License for more details.
 *
 * You should have received a copy of the GNU General Public License
 * along with OpenNMS(R).  If not, see:
 *      http://www.gnu.org/licenses/
 *
 * For more information contact:
 *     OpenNMS(R) Licensing <license@opennms.org>
 *     http://www.opennms.org/
 *     http://www.opennms.com/
 *******************************************************************************/

package org.opennms.netmgt.model;

import java.io.UnsupportedEncodingException;
import java.lang.reflect.UndeclaredThrowableException;
import java.net.URLEncoder;
import java.util.ArrayList;
import java.util.Collections;
import java.util.HashMap;
import java.util.List;
import java.util.Map;
import java.util.Set;

import org.springframework.util.Assert;

/**
 * <p>OnmsResource class.</p>
 */
public class OnmsResource implements Comparable<OnmsResource> {

    private String m_name;
    private Set<OnmsAttribute> m_attributes;
    private String m_label;
    private String m_link;
    private OnmsResourceType m_resourceType;
    private OnmsEntity m_entity;
    private List<OnmsResource> m_resources;
    private OnmsResource m_parent = null;
    
    /**
     * <p>Constructor for OnmsResource.</p>
     *
     * @param name a {@link java.lang.String} object.
     * @param label a {@link java.lang.String} object.
     * @param resourceType a {@link org.opennms.netmgt.model.OnmsResourceType} object.
     * @param attributes a {@link java.util.Set} object.
     */
    public OnmsResource(String name, String label,
            OnmsResourceType resourceType, Set<OnmsAttribute> attributes) {
        this(name, label, resourceType, attributes, new ArrayList<OnmsResource>(0));
    }
    
    /**
     * <p>Constructor for OnmsResource.</p>
     *
     * @param name a {@link java.lang.String} object.
     * @param label a {@link java.lang.String} object.
     * @param resourceType a {@link org.opennms.netmgt.model.OnmsResourceType} object.
     * @param attributes a {@link java.util.Set} object.
     * @param resources a {@link java.util.List} object.
     */
    public OnmsResource(String name, String label,
            OnmsResourceType resourceType, Set<OnmsAttribute> attributes,
            List<OnmsResource> resources) {
        Assert.notNull(name, "name argument must not be null");
        Assert.notNull(label, "label argument must not be null");
        Assert.notNull(resourceType, "resourceType argument must not be null");
        Assert.notNull(attributes, "attributes argument must not be null");
        Assert.notNull(resources, "resources argument must not be null");
        
        m_name = name;
        m_label = label;
        m_resourceType = resourceType;
        m_attributes = attributes;
        m_resources = resources;
        
        for (OnmsAttribute attribute : m_attributes) {
            attribute.setResource(this);
        }
    }

    /**
     * <p>getName</p>
     *
     * @return a {@link java.lang.String} object.
     */
    public String getName() {
        return m_name;
    }

    /**
     * <p>getLabel</p>
     *
     * @return a {@link java.lang.String} object.
     */
    public String getLabel() {
        return m_label;
    }

    /**
     * <p>getResourceType</p>
     *
     * @return a {@link org.opennms.netmgt.model.OnmsResourceType} object.
     */
    public OnmsResourceType getResourceType() {
        return m_resourceType;
    }

    /**
     * <p>getAttributes</p>
     *
     * @return a {@link java.util.Set} object.
     */
    public Set<OnmsAttribute> getAttributes() {
        return m_attributes;
    }
    
    /**
     * <p>getChildResources</p>
     *
     * @return a {@link java.util.List} object.
     */
    public List<OnmsResource> getChildResources() {
        return m_resources;
    }

    /**
     * <p>compareTo</p>
     *
     * @param o a {@link org.opennms.netmgt.model.OnmsResource} object.
     * @return a int.
     */
<<<<<<< HEAD
    @Override
=======
    // FIXME This doesn't seem to be correct, for example Fa0_1 could exist on multiple devices, so it should include the nodeId or the parent resource
>>>>>>> 26a7b7f1
    public int compareTo(OnmsResource o) {
        return getLabel().compareTo(o.getLabel());
    }
    
    /**
     * Sorts the List of Resources and returns a new List of the
     * generic type Resource.
     *
     * @param resources list of Resource objects.  This will be
     *          sorted using Collections.sort, and note that this will modify
     *          the provided list.
     * @return a sorted list
     */
    public static List<OnmsResource> sortIntoResourceList(List<OnmsResource> resources) {
        Collections.sort(resources);
        
        ArrayList<OnmsResource> outputResources =
            new ArrayList<OnmsResource>(resources.size());
        for (OnmsResource resource : resources) {
            outputResources.add(resource);
        }

        return outputResources;
    }

    /**
     * <p>setParent</p>
     *
     * @param parent a {@link org.opennms.netmgt.model.OnmsResource} object.
     */
    public void setParent(OnmsResource parent) {
        m_parent = parent;
    }
    
    /**
     * <p>getParent</p>
     *
     * @return a {@link org.opennms.netmgt.model.OnmsResource} object.
     */
    public OnmsResource getParent() {
        return m_parent;
    }
    
    /**
     * <p>getId</p>
     *
     * @return a {@link java.lang.String} object.
     */
    public String getId() {
        String thisId = encode(m_resourceType.getName()) + "[" + encode(m_name) + "]";
        if (getParent() != null) {
            return getParent().getId() + "." + thisId;
        } else {
            return thisId;
        }
    }

    /**
     * <p>getLink</p>
     *
     * @return a {@link java.lang.String} object.
     */
    public String getLink() {
        if (m_link != null) {
            return m_link;
        } else {
            return m_resourceType.getLinkForResource(this);
        }
    }

    /**
     * <p>setLink</p>
     *
     * @param link a {@link java.lang.String} object.
     */
    public void setLink(String link) {
        m_link = link;
    }

    
    /**
     * <p>createResourceId</p>
     *
     * @param resources a {@link java.lang.String} object.
     * @return a {@link java.lang.String} object.
     */
    public static String createResourceId(String... resources) {
        if ((resources.length % 2) != 0) {
            throw new IllegalArgumentException("Values passed as resources parameter must be in pairs");
        }
        
        StringBuffer buf = new StringBuffer();
        for (int i = 0; i < (resources.length / 2); i++) {
            if (buf.length() > 0) {
                buf.append(".");
            }
            
            buf.append(resources[i * 2]);
            buf.append("[");
            buf.append(encode(resources[(i * 2) + 1]));
            buf.append("]");
        }
        return buf.toString();
    }

    /**
     * Get the RRD graph attributes for this resource, if any.
     *
     * @return a {@link java.util.Map} object.
     */
    public Map<String, RrdGraphAttribute> getRrdGraphAttributes() {
        Map<String, RrdGraphAttribute> attributes = new HashMap<String, RrdGraphAttribute>();
        for (OnmsAttribute attribute : getAttributes()) {
            if (RrdGraphAttribute.class.isAssignableFrom(attribute.getClass())) {
                RrdGraphAttribute graphAttribute = (RrdGraphAttribute) attribute;
                attributes.put(graphAttribute.getName(), graphAttribute);
            }
        }
        
        return attributes;
    }

    /**
     * Get the string property attributes for this resource, if any.
     *
     * @return a {@link java.util.Map} object.
     */
    public Map<String, String> getStringPropertyAttributes() {
        Map<String, String> properties = new HashMap<String, String>();
        for (OnmsAttribute attribute : getAttributes()) {
            if (StringPropertyAttribute.class.isAssignableFrom(attribute.getClass())) {
                StringPropertyAttribute stringAttribute = (StringPropertyAttribute) attribute;
                properties.put(stringAttribute.getName(), stringAttribute.getValue());
            }
        }
        
        return properties;
    }
    
    /**
     * Get the external value attributes for this resource, if any.
     *
     * @return a {@link java.util.Map} object.
     */
    public Map<String, String> getExternalValueAttributes() {
        Map<String, String> properties = new HashMap<String, String>();
        for (OnmsAttribute attribute : getAttributes()) {
            if (ExternalValueAttribute.class.isAssignableFrom(attribute.getClass())) {
                ExternalValueAttribute externalValueAttribute = (ExternalValueAttribute) attribute;
                properties.put(externalValueAttribute.getName(), externalValueAttribute.getValue());
            }
        }
        
        return properties;
    }
    
    private static String encode(String string) {
        if (string == null) return null;
        try {
            return URLEncoder.encode(string, "UTF-8");
        } catch (UnsupportedEncodingException e) {
            // UTF-8 should *never* throw this
            throw new UndeclaredThrowableException(e);
        }
    }
    
    /**
     * <p>toString</p>
     *
     * @return a {@link java.lang.String} object.
     */
    @Override
    public String toString() {
        return getId();
    }

    /**
     * <p>getEntity</p>
     *
     * @return a {@link org.opennms.netmgt.model.OnmsEntity} object.
     */
    public OnmsEntity getEntity() {
        return m_entity;
    }

    /**
     * <p>setEntity</p>
     *
     * @param entity a {@link org.opennms.netmgt.model.OnmsEntity} object.
     */
    public void setEntity(OnmsEntity entity) {
        m_entity = entity;
    }

}<|MERGE_RESOLUTION|>--- conflicted
+++ resolved
@@ -147,11 +147,8 @@
      * @param o a {@link org.opennms.netmgt.model.OnmsResource} object.
      * @return a int.
      */
-<<<<<<< HEAD
     @Override
-=======
     // FIXME This doesn't seem to be correct, for example Fa0_1 could exist on multiple devices, so it should include the nodeId or the parent resource
->>>>>>> 26a7b7f1
     public int compareTo(OnmsResource o) {
         return getLabel().compareTo(o.getLabel());
     }
