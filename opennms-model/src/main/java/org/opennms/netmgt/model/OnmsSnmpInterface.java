--- conflicted
+++ resolved
@@ -53,10 +53,7 @@
 import javax.xml.bind.annotation.XmlTransient;
 import javax.xml.bind.annotation.adapters.XmlJavaTypeAdapter;
 
-<<<<<<< HEAD
-=======
 import org.codehaus.jackson.annotate.JsonIgnore;
->>>>>>> cf65d591
 import org.codehaus.jackson.annotate.JsonIgnoreProperties;
 import org.hibernate.annotations.Type;
 import org.opennms.core.network.InetAddressXmlAdapter;
@@ -74,19 +71,8 @@
 @Table(name = "snmpInterface")
 @JsonIgnoreProperties({"hibernateLazyInitializer", "handler"})
 public class OnmsSnmpInterface extends OnmsEntity implements Serializable {
-<<<<<<< HEAD
-	
-	private static final Logger LOG = LoggerFactory.getLogger(OnmsSnmpInterface.class);
-
-    
-    /**
-     * 
-     */
-    private static final long serialVersionUID = -5396189389666285305L;
-=======
     private static final long serialVersionUID = -963873273243372864L;
     private static final Logger LOG = LoggerFactory.getLogger(OnmsSnmpInterface.class);
->>>>>>> cf65d591
 
     private Integer m_id;
 
