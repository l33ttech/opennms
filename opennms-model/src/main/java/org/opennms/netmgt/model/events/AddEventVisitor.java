--- conflicted
+++ resolved
@@ -44,16 +44,6 @@
     private static final String m_eventSource = "Provisiond";
     private final EventForwarder m_eventForwarder;
 
-<<<<<<< HEAD
-	/**
-	 * <p>Constructor for AddEventVisitor.</p>
-	 *
-	 * @param eventForwarder a {@link org.opennms.netmgt.events.api.EventForwarder} object.
-	 */
-	public AddEventVisitor(EventForwarder eventForwarder) {
-		m_eventForwarder = eventForwarder;
-	}
-=======
     /**
      * <p>Constructor for AddEventVisitor.</p>
      *
@@ -62,7 +52,6 @@
     public AddEventVisitor(EventForwarder eventForwarder) {
         m_eventForwarder = eventForwarder;
     }
->>>>>>> b8a5ddf0
 
     /** {@inheritDoc} */
     @Override
