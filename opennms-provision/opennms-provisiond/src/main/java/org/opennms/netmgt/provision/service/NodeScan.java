/*******************************************************************************
 * This file is part of OpenNMS(R).
 *
 * Copyright (C) 2009-2014 The OpenNMS Group, Inc.
 * OpenNMS(R) is Copyright (C) 1999-2014 The OpenNMS Group, Inc.
 *
 * OpenNMS(R) is a registered trademark of The OpenNMS Group, Inc.
 *
 * OpenNMS(R) is free software: you can redistribute it and/or modify
 * it under the terms of the GNU Affero General Public License as published
 * by the Free Software Foundation, either version 3 of the License,
 * or (at your option) any later version.
 *
 * OpenNMS(R) is distributed in the hope that it will be useful,
 * but WITHOUT ANY WARRANTY; without even the implied warranty of
 * MERCHANTABILITY or FITNESS FOR A PARTICULAR PURPOSE.  See the
 * GNU Affero General Public License for more details.
 *
 * You should have received a copy of the GNU Affero General Public License
 * along with OpenNMS(R).  If not, see:
 *      http://www.gnu.org/licenses/
 *
 * For more information contact:
 *     OpenNMS(R) Licensing <license@opennms.org>
 *     http://www.opennms.org/
 *     http://www.opennms.com/
 *******************************************************************************/

package org.opennms.netmgt.provision.service;

import static org.opennms.core.utils.InetAddressUtils.addr;

import java.net.InetAddress;
import java.util.Date;
import java.util.HashSet;
import java.util.List;
import java.util.Set;
import java.util.concurrent.ExecutionException;
import java.util.concurrent.ScheduledExecutorService;
import java.util.concurrent.ScheduledFuture;
import java.util.concurrent.TimeUnit;

import org.apache.commons.lang.builder.ToStringBuilder;
import org.opennms.core.tasks.BatchTask;
import org.opennms.core.tasks.ContainerTask;
import org.opennms.core.tasks.DefaultTaskCoordinator;
import org.opennms.core.tasks.NeedsContainer;
import org.opennms.core.tasks.RunInBatch;
import org.opennms.core.tasks.Task;
<<<<<<< HEAD
import org.opennms.netmgt.EventConstants;
import org.opennms.netmgt.config.api.SnmpAgentConfigFactory;
=======
import org.opennms.netmgt.config.api.SnmpAgentConfigFactory;
import org.opennms.netmgt.events.api.EventConstants;
import org.opennms.netmgt.events.api.EventForwarder;
>>>>>>> cf65d591
import org.opennms.netmgt.model.OnmsIpInterface;
import org.opennms.netmgt.model.OnmsNode;
import org.opennms.netmgt.model.OnmsSnmpInterface;
import org.opennms.netmgt.model.events.EventBuilder;
import org.opennms.netmgt.provision.IpInterfacePolicy;
import org.opennms.netmgt.provision.NodePolicy;
import org.opennms.netmgt.provision.SnmpInterfacePolicy;
import org.opennms.netmgt.snmp.SnmpAgentConfig;
import org.opennms.netmgt.snmp.SnmpUtils;
import org.opennms.netmgt.snmp.SnmpWalker;
import org.opennms.netmgt.snmp.TableTracker;
import org.slf4j.Logger;
import org.slf4j.LoggerFactory;
import org.springframework.util.Assert;

// FIXME inner non static class with backreference, bad design, keeps objects alive
<<<<<<< HEAD
public class NodeScan implements RunInBatch {
=======
public class NodeScan implements Scan {
>>>>>>> cf65d591
    private static final Logger LOG = LoggerFactory.getLogger(NodeScan.class);

    private Integer m_nodeId;
    private String m_foreignSource;
    private String m_foreignId;
    private Date m_scanStamp;
    private ProvisionService m_provisionService;
    private EventForwarder m_eventForwarder;
    private SnmpAgentConfigFactory m_agentConfigFactory;
    private DefaultTaskCoordinator m_taskCoordinator;

    //NOTE TO SELF: This is referenced from the AgentScan inner class
    private boolean m_aborted = false;

    private OnmsNode m_node;
    private boolean m_agentFound = false;

    /**
     * <p>Constructor for NodeScan.</p>
     *
     * @param nodeId a {@link java.lang.Integer} object.
     * @param foreignSource a {@link java.lang.String} object.
     * @param foreignId a {@link java.lang.String} object.
     * @param provisionService a {@link org.opennms.netmgt.provision.service.ProvisionService} object.
<<<<<<< HEAD
     * @param eventForwarder a {@link org.opennms.netmgt.model.events.EventForwarder} object.
=======
     * @param eventForwarder a {@link org.opennms.netmgt.events.api.EventForwarder} object.
>>>>>>> cf65d591
     * @param agentConfigFactory a {@link org.opennms.netmgt.config.api.SnmpAgentConfigFactory} object.
     * @param taskCoordinator a {@link org.opennms.core.tasks.DefaultTaskCoordinator} object.
     */
    public NodeScan(final Integer nodeId, final String foreignSource, final String foreignId, final ProvisionService provisionService, final EventForwarder eventForwarder, final SnmpAgentConfigFactory agentConfigFactory, final DefaultTaskCoordinator taskCoordinator) {
        m_nodeId = nodeId;
        m_foreignSource = foreignSource;
        m_foreignId = foreignId;
        m_scanStamp = new Date();
        m_provisionService = provisionService;
        m_eventForwarder = eventForwarder;
        m_agentConfigFactory = agentConfigFactory;
        m_taskCoordinator = taskCoordinator;

    }

    /**
     * <p>getForeignSource</p>
     *
     * @return a {@link java.lang.String} object.
     */
    public String getForeignSource() {
        return m_foreignSource;
    }

    /**
     * <p>getForeignId</p>
     *
     * @return a {@link java.lang.String} object.
     */
    public String getForeignId() {
        return m_foreignId;
    }

    /**
     * <p>getNodeId</p>
     *
     * @return a {@link java.lang.Integer} object.
     */
    public Integer getNodeId() {
        return m_nodeId;
    }

    /**
     * <p>getNode</p>
     *
     * @return a {@link org.opennms.netmgt.model.OnmsNode} object.
     */
    public OnmsNode getNode() {
        return m_node;
    }

    /**
     * @param agentFound the agentFound to set
     */
    private void setAgentFound(final boolean agentFound) {
        m_agentFound = agentFound;
    }

    /**
     * @return the agentFound
     */
    private boolean isAgentFound() {
        return m_agentFound;
    }

    /**
     * <p>getScanStamp</p>
     *
     * @return a {@link java.util.Date} object.
     */
    public Date getScanStamp() {
        return m_scanStamp;
    }



    /**
     * <p>getProvisionService</p>
     *
     * @return the provisionService
     */
    public ProvisionService getProvisionService() {
        return m_provisionService;
    }

    /**
     * <p>getEventForwarder</p>
     *
     * @return the eventForwarder
     */
    public EventForwarder getEventForwarder() {
        return m_eventForwarder;
    }

    /**
     * <p>getTaskCoordinator</p>
     *
     * @return a {@link org.opennms.core.tasks.DefaultTaskCoordinator} object.
     */
    public DefaultTaskCoordinator getTaskCoordinator() {
        return m_taskCoordinator;
    }

    /**
     * <p>isAborted</p>
     *
     * @return a boolean.
     */
    public boolean isAborted() {
        return m_aborted;
    }

    /**
     * <p>abort</p>
     *
     * @param reason a {@link java.lang.String} object.
     */
    public void abort(final String reason) {
        m_aborted = true;

        LOG.info("Aborting Scan of node {} for the following reason: {}", m_nodeId, reason);

        final EventBuilder bldr = new EventBuilder(EventConstants.PROVISION_SCAN_ABORTED_UEI, "Provisiond");
        if (m_nodeId != null) {
            bldr.setNodeid(m_nodeId);
        }
        bldr.addParam(EventConstants.PARM_FOREIGN_SOURCE, m_foreignSource);
        bldr.addParam(EventConstants.PARM_FOREIGN_ID, m_foreignId);
        bldr.addParam(EventConstants.PARM_REASON, reason);

        m_eventForwarder.sendNow(bldr.getEvent());

    }

    @Override
    public Task createTask() {
        return getTaskCoordinator().createBatch().add(NodeScan.this).get();
    }

    /** {@inheritDoc} */
    @Override
    public void run(final BatchTask parent) {
        LOG.info("Scanning node {}/{}/{}", m_nodeId, m_foreignSource, m_foreignId);

        parent.getBuilder().addSequence(
                                        new RunInBatch() {
                                            @Override
                                            public void run(final BatchTask phase) {
                                                loadNode(phase);
                                            }
                                        },
                                        new RunInBatch() {
                                            @Override
                                            public void run(final BatchTask phase) {
                                                detectAgents(phase);
                                            }
                                        },
                                        new RunInBatch() {
                                            @Override
                                            public void run(final BatchTask phase) {
                                                handleAgentUndetected(phase);
                                            }
                                        },
                                        new RunInBatch() {
                                            @Override
                                            public void run(final BatchTask phase) {
                                                scanCompleted(phase);
                                            }
                                        }
                );


    }


    ScheduledFuture<?> schedule(ScheduledExecutorService executor, NodeScanSchedule schedule) {

        final Runnable r = new Runnable() {
            @Override
            public void run() {
                try {

                    final Task t = createTask();
                    t.schedule();
                    t.waitFor();

                    LOG.info("Finished scanning node {}/{}/{}", getNodeId(), getForeignSource(), getForeignId());
                } catch (final InterruptedException e) {
                    LOG.warn("The node scan for node {}/{}/{} was interrupted", getNodeId(), getForeignSource(), getForeignId(), e);
                    Thread.currentThread().interrupt();
                } catch (final ExecutionException e) {
                    LOG.warn("An error occurred while scanning node {}/{}/{}", getNodeId(), getForeignSource(), getForeignId(), e);
                }
            }
        };

        return executor.scheduleWithFixedDelay(r, schedule.getInitialDelay().getMillis(), schedule.getScanInterval().getMillis(), TimeUnit.MILLISECONDS);
    }

    /**
     * <p>loadNode</p>
     *
     * @param loadNode a {@link org.opennms.core.tasks.BatchTask} object.
     */
    public void loadNode(final BatchTask loadNode) {
        if (getForeignSource() != null) {
            m_node = m_provisionService.getRequisitionedNode(getForeignSource(), getForeignId());
            if (m_node == null) {
                abort(String.format("Unable to get requisitioned node (%s/%s): aborted", m_foreignSource, m_foreignId));
            } else {
                for(final OnmsIpInterface iface : m_node.getIpInterfaces()) {
                    loadNode.add(new IpInterfaceScan(getNodeId(), iface.getIpAddress(), getForeignSource(), getProvisionService()));
                }
            }
        } else {
            m_node = m_provisionService.getNode(m_nodeId);
        }

    }

    /**
     * <p>createAgentScan</p>
     *
     * @param agentAddress a {@link java.net.InetAddress} object.
     * @param agentType a {@link java.lang.String} object.
     * @return a {@link org.opennms.netmgt.provision.service.NodeScan.AgentScan} object.
     */
    public AgentScan createAgentScan(final InetAddress agentAddress, final String agentType) {
        return new AgentScan(getNodeId(), getNode(), agentAddress, agentType);
    }

    NoAgentScan createNoAgentScan() {
        return new NoAgentScan(getNodeId(), getNode());
    }

    /**
     * AgentScan
     *
     * @author brozow
     */
    public class AgentScan extends BaseAgentScan implements NeedsContainer, ScanProgress {

        private InetAddress m_agentAddress;
        private String m_agentType;

        public AgentScan(final Integer nodeId, final OnmsNode node, final InetAddress agentAddress, final String agentType) {
            super(nodeId, node);
            m_agentAddress = agentAddress;
            m_agentType = agentType;
        }

        public InetAddress getAgentAddress() {
            return m_agentAddress;
        }

        public String getAgentType() {
            return m_agentType;
        }

        public void setNode(final OnmsNode node) {
            m_node = node;
        }

        @Override
        public String toString() {
            return new ToStringBuilder(this)
            .append("address", m_agentAddress)
            .append("type", m_agentType)
            .toString();
        }

        public EventForwarder getEventForwarder() {
            return m_eventForwarder;
        }

        void completed() {
            if (!isAborted()) {
                final EventBuilder bldr = new EventBuilder(EventConstants.REINITIALIZE_PRIMARY_SNMP_INTERFACE_EVENT_UEI, "Provisiond");
                bldr.setNodeid(getNodeId());
                bldr.setInterface(getAgentAddress());
                getEventForwarder().sendNow(bldr.getEvent());
            }
        }

        void deleteObsoleteResources() {
            if (!isAborted()) {
                getProvisionService().updateNodeScanStamp(getNodeId(), getScanStamp());
                getProvisionService().deleteObsoleteInterfaces(getNodeId(), getScanStamp());
                LOG.debug("Finished deleteObsoleteResources for {}", this);
            }
        }

        public SnmpAgentConfigFactory getAgentConfigFactory() {
            return m_agentConfigFactory;
        }

        public void detectIpAddressTable(final BatchTask currentPhase) {
            final OnmsNode node = getNode();

            LOG.debug("Attempting to scan the IPAddress table for node {}", node);

            // mark all provisioned interfaces as 'in need of scanning' so we can mark them
            // as scanned during ipAddrTable processing
            final Set<InetAddress> provisionedIps = new HashSet<InetAddress>();
            if (getForeignSource() != null) {
                for(final OnmsIpInterface provisioned : node.getIpInterfaces()) {
                    provisionedIps.add(provisioned.getIpAddress());
                }
            }

            final IPAddressTableTracker ipAddressTracker = new IPAddressTableTracker() {
                @Override
                public void processIPAddressRow(final IPAddressRow row) {
                    final String ipAddress = row.getIpAddress();
                    LOG.info("Processing IPAddress table row with ipAddr {}", ipAddress);

                    final InetAddress address = addr(ipAddress);

                    // skip if it's any number of unusual/local address types
                    if (address == null) {
                        return;
                    } else if (address.isAnyLocalAddress()) {
                        LOG.debug("{}.isAnyLocalAddress() == true, Skipping.", ipAddress);
                        return;
                    } else if (address.isLinkLocalAddress()) {
                        LOG.debug("{}.isLinkLocalAddress() == true, Skipping.", ipAddress);
                        return;
                    } else if (address.isLoopbackAddress()) {
                        LOG.debug("{}.isLoopbackAddress() == true, Skipping.", ipAddress);
                        return;
                    } else if (address.isMulticastAddress()) {
                        LOG.debug("{}.isMulticastAddress() == true, Skipping.", ipAddress);
                        return;
                    }

                    // mark any provisioned interface as scanned
                    provisionedIps.remove(ipAddress);

                    OnmsIpInterface iface = row.createInterfaceFromRow();

                    if (iface != null) {
                        iface.setIpLastCapsdPoll(getScanStamp());
                        iface.setIsManaged("M");

                        final List<IpInterfacePolicy> policies = getProvisionService().getIpInterfacePoliciesForForeignSource(getForeignSource() == null ? "default" : getForeignSource());
                        for(final IpInterfacePolicy policy : policies) {
                            if (iface != null) {
                                iface = policy.apply(iface);
                            }
                        }

                        if (iface != null) {
                            currentPhase.add(ipUpdater(currentPhase, iface), "write");
                        }
                    }
                }
            };

            walkTable(currentPhase, provisionedIps, ipAddressTracker);
        }

        public void detectIpInterfaceTable(final BatchTask currentPhase) {
            final OnmsNode node = getNode();

            LOG.debug("Attempting to scan the IPInterface table for node {}", node);

            // mark all provisioned interfaces as 'in need of scanning' so we can mark them
            // as scanned during ipAddrTable processing
            final Set<InetAddress> provisionedIps = new HashSet<InetAddress>();
            if (getForeignSource() != null) {
                for(final OnmsIpInterface provisioned : node.getIpInterfaces()) {
                    provisionedIps.add(provisioned.getIpAddress());
                }
            }

            final IPInterfaceTableTracker ipIfTracker = new IPInterfaceTableTracker() {
                @Override
                public void processIPInterfaceRow(final IPInterfaceRow row) {
                    final String ipAddress = row.getIpAddress();
                    LOG.info("Processing IPInterface table row with ipAddr {} for node {}/{}/{}", ipAddress, node.getId(), node.getForeignSource(), node.getForeignId());

                    final InetAddress address = addr(ipAddress);

                    // skip if it's any number of unusual/local address types
                    if (address == null) {
                        return;
                    } else if (address.isAnyLocalAddress()) {
                        LOG.debug("{}.isAnyLocalAddress() == true, Skipping.", ipAddress);
                        return;
                    } else if (address.isLinkLocalAddress()) {
                        LOG.debug("{}.isLinkLocalAddress() == true, Skipping.", ipAddress);
                        return;
                    } else if (address.isLoopbackAddress()) {
                        LOG.debug("{}.isLoopbackAddress() == true, Skipping.", ipAddress);
                        return;
                    } else if (address.isMulticastAddress()) {
                        LOG.debug("{}.isMulticastAddress() == true, Skipping.", ipAddress);
                        return;
                    }

                    // mark any provisioned interface as scanned
                    provisionedIps.remove(ipAddress);

                    // save the interface
                    OnmsIpInterface iface = row.createInterfaceFromRow();

                    if (iface != null) {
                        iface.setIpLastCapsdPoll(getScanStamp());

                        // add call to the ip interface is managed policies
                        iface.setIsManaged("M");

                        final List<IpInterfacePolicy> policies = getProvisionService().getIpInterfacePoliciesForForeignSource(getForeignSource() == null ? "default" : getForeignSource());
                        for(final IpInterfacePolicy policy : policies) {
                            if (iface != null) {
                                iface = policy.apply(iface);
                            }
                        }

                        if (iface != null) {
                            currentPhase.add(ipUpdater(currentPhase, iface), "write");
                        }
                    }
                }
            };

            walkTable(currentPhase, provisionedIps, ipIfTracker);
        }

        private void walkTable(final BatchTask currentPhase, final Set<InetAddress> provisionedIps, final TableTracker tracker) {
            final OnmsNode node = getNode();
            LOG.info("detecting IP interfaces for node {}/{}/{} using table tracker {}", node.getId(), node.getForeignSource(), node.getForeignId(), tracker);

            if (isAborted()) {
                LOG.debug("'{}' is marked as aborted; skipping scan of table {}", currentPhase, tracker);
            } else {
                Assert.notNull(getAgentConfigFactory(), "agentConfigFactory was not injected");

                final SnmpAgentConfig agentConfig = getAgentConfigFactory().getAgentConfig(getAgentAddress());

                final SnmpWalker walker = SnmpUtils.createWalker(agentConfig, "IP address tables", tracker);
                walker.start();

                try {
                    walker.waitFor();

                    if (walker.timedOut()) {
                        abort("Aborting node scan : Agent timed out while scanning the IP address tables");
                    }
                    else if (walker.failed()) {
                        abort("Aborting node scan : Agent failed while scanning the IP address tables : " + walker.getErrorMessage());
                    } else {

                        // After processing the SNMP provided interfaces then we need to scan any that 
                        // were provisioned but missing from the ip table
                        for(final InetAddress ipAddr : provisionedIps) {
                            final OnmsIpInterface iface = node.getIpInterfaceByIpAddress(ipAddr);

                            if (iface != null) {
                                iface.setIpLastCapsdPoll(getScanStamp());
                                iface.setIsManaged("M");

                                currentPhase.add(ipUpdater(currentPhase, iface), "write");
                            }
                        }

                        LOG.debug("Finished phase {}", currentPhase);

                    }
                } catch (final InterruptedException e) {
                    abort("Aborting node scan : Scan thread failed while waiting for the IP address tables");
                }
            }
        }

        public void detectPhysicalInterfaces(final BatchTask currentPhase) {
            if (isAborted()) { return; }
            final SnmpAgentConfig agentConfig = getAgentConfigFactory().getAgentConfig(getAgentAddress());
            Assert.notNull(getAgentConfigFactory(), "agentConfigFactory was not injected");

            final PhysInterfaceTableTracker physIfTracker = new PhysInterfaceTableTracker() {
                @Override
                public void processPhysicalInterfaceRow(PhysicalInterfaceRow row) {
                    LOG.info("Processing ifTable row for ifIndex {} on node {}/{}/{}", row.getIfIndex(), getNodeId(), getForeignSource(), getForeignId());
                    OnmsSnmpInterface snmpIface = row.createInterfaceFromRow();
                    snmpIface.setLastCapsdPoll(getScanStamp());

                    final List<SnmpInterfacePolicy> policies = getProvisionService().getSnmpInterfacePoliciesForForeignSource(getForeignSource() == null ? "default" : getForeignSource());
                    for(final SnmpInterfacePolicy policy : policies) {
                        if (snmpIface != null) {
                            snmpIface = policy.apply(snmpIface);
                        }
                    }

                    if (snmpIface != null) {
                        final OnmsSnmpInterface snmpIfaceResult = snmpIface;

                        // add call to the SNMP interface collection enable policies

                        final Runnable r = new Runnable() {
                            @Override
                            public void run() {
                                getProvisionService().updateSnmpInterfaceAttributes(getNodeId(), snmpIfaceResult);
                            }
                        };
                        currentPhase.add(r, "write");
                    }
                }
            };

            final SnmpWalker walker = SnmpUtils.createWalker(agentConfig, "ifTable/ifXTable", physIfTracker);
            walker.start();

            try {
                walker.waitFor();

                if (walker.timedOut()) {
                    abort("Aborting node scan : Agent timed out while scanning the interfaces table");
                }
                else if (walker.failed()) {
                    abort("Aborting node scan : Agent failed while scanning the interfaces table: " + walker.getErrorMessage());
                }
                else {
                    LOG.debug("Finished phase {}", currentPhase);
                }
            } catch (final InterruptedException e) {
                abort("Aborting node scan : Scan thread interrupted while waiting for interfaces table");
                Thread.currentThread().interrupt();
            }
        }

        @Override
        public void run(final ContainerTask<?> parent) {
            parent.getBuilder().addSequence(
                                            new NodeInfoScan(getNode(),getAgentAddress(), getForeignSource(), this, getAgentConfigFactory(), getProvisionService(), getNodeId()),
                                            new RunInBatch() {
                                                @Override
                                                public void run(final BatchTask phase) {
                                                    detectPhysicalInterfaces(phase);
                                                }
                                            },
                                            new RunInBatch() {
                                                @Override
                                                public void run(final BatchTask phase) {
                                                    detectIpAddressTable(phase);
                                                }
                                            },
                                            new RunInBatch() {
                                                @Override
                                                public void run(final BatchTask phase) {
                                                    detectIpInterfaceTable(phase);
                                                }
                                            },
                                            new RunInBatch() {
                                                @Override
                                                public void run(final BatchTask phase) {
                                                    deleteObsoleteResources();
                                                }
                                            },
                                            new RunInBatch() {
                                                @Override
                                                public void run(final BatchTask phase) {
                                                    completed();
                                                }
                                            }
                    );
        }
    }

    public class NoAgentScan extends BaseAgentScan implements NeedsContainer {


        private NoAgentScan(final Integer nodeId, final OnmsNode node) {
            super(nodeId, node);
        }

        private void setNode(final OnmsNode node) {
            m_node = node;
        }

        private void applyNodePolicies(final BatchTask phase) {
            final List<NodePolicy> nodePolicies = getProvisionService().getNodePoliciesForForeignSource(getForeignSource() == null ? "default" : getForeignSource());
            LOG.debug("NodeScan.applyNodePolicies: {}", nodePolicies);

            OnmsNode node = getNode();
            for(final NodePolicy policy : nodePolicies) {
                if (node != null) {
                    node = policy.apply(node);
                }
            }

            if (node == null) {
                abort("Aborted scan of node due to configured policy");
            } else {
                setNode(node);
            }

        }

        void stampProvisionedInterfaces(final BatchTask phase) {
            if (!isAborted()) { 

                for(final OnmsIpInterface iface : getNode().getIpInterfaces()) {
                    iface.setIpLastCapsdPoll(getScanStamp());
                    phase.add(ipUpdater(phase, iface), "write");

                }

            }
        }

        void deleteObsoleteResources(final BatchTask phase) {
            getProvisionService().updateNodeScanStamp(getNodeId(), getScanStamp());
            getProvisionService().deleteObsoleteInterfaces(getNodeId(), getScanStamp());
        }

        private void doPersistNodeInfo(final BatchTask phase) {
            if (!isAborted()) {
                getProvisionService().updateNodeAttributes(getNode());
            }
            LOG.debug("Finished phase {}", phase);
        }

        @Override
        public void run(final ContainerTask<?> parent) {
            parent.getBuilder().addSequence(
                                            new RunInBatch() {
                                                @Override
                                                public void run(final BatchTask phase) {
                                                    applyNodePolicies(phase);
                                                }
                                            },
                                            new RunInBatch() {
                                                @Override
                                                public void run(final BatchTask phase) {
                                                    stampProvisionedInterfaces(phase);
                                                }
                                            },
                                            new RunInBatch() {
                                                @Override
                                                public void run(final BatchTask phase) {
                                                    deleteObsoleteResources(phase);
                                                }
                                            },
                                            new RunInBatch() {
                                                @Override
                                                public void run(final BatchTask phase) {
                                                    doPersistNodeInfo(phase);
                                                }
                                            }
                    );
        }

    }

    public class BaseAgentScan {

        private OnmsNode m_node;
        private Integer m_nodeId;

        private BaseAgentScan(final Integer nodeId, final OnmsNode node) {
            m_nodeId = nodeId;
            m_node = node;
        }

        public Date getScanStamp() {
            return m_scanStamp;
        }

        public OnmsNode getNode() {
            return m_node;
        }

        public Integer getNodeId() {
            return m_nodeId;
        }

        public boolean isAborted() {
            return NodeScan.this.isAborted();
        }

        public void abort(final String reason) {
            NodeScan.this.abort(reason);
        }

        public String getForeignSource() {
            return getNode() == null? null : getNode().getForeignSource();
        }

        public String getForeignId() {
            return getNode() == null? null : getNode().getForeignId();
        }

        public ProvisionService getProvisionService() {
            return m_provisionService;
        }

        @Override
        public String toString() {
            return new ToStringBuilder(this)
            .append("foreign source", getForeignSource())
            .append("foreign id", getForeignId())
            .append("node id", m_nodeId)
            .append("scan stamp", m_scanStamp)
            .toString();
        }

        void updateIpInterface(final BatchTask currentPhase, final OnmsIpInterface iface) {
            getProvisionService().updateIpInterfaceAttributes(getNodeId(), iface);
            if (iface.isManaged()) {
                currentPhase.add(new IpInterfaceScan(getNodeId(), iface.getIpAddress(), getForeignSource(), getProvisionService()));
            }
        }

        protected Runnable ipUpdater(final BatchTask currentPhase, final OnmsIpInterface iface) {
            Runnable r = new Runnable() {
                @Override
                public void run() {
                    updateIpInterface(currentPhase, iface);
                }
            };
            return r;
        }

    }

    /**
     * <p>toString</p>
     *
     * @return a {@link java.lang.String} object.
     */
    @Override
    public String toString() {
        return new ToStringBuilder(this)
        .append("foreign source", m_foreignSource)
        .append("foreign id", m_foreignId)
        .append("node id", m_nodeId)
        .append("aborted", m_aborted)
        .append("provision service", m_provisionService)
        .toString();
    }


    /**
     * <p>detectAgents</p>
     *
     * @param currentPhase a {@link org.opennms.core.tasks.BatchTask} object.
     */
    public void detectAgents(final BatchTask currentPhase) {

        if (!isAborted()) {
            final OnmsNode node = getNode();
            final OnmsIpInterface primaryIface = getProvisionService().getPrimaryInterfaceForNode(node);
            if (primaryIface != null && primaryIface.getMonitoredServiceByServiceType("SNMP") != null) {
                LOG.debug("Found primary interface and SNMP service for node {}/{}/{}", node.getId(), node.getForeignSource(), node.getForeignId());
                onAgentFound(currentPhase, primaryIface);
            } else {
                LOG.debug("Failed to locate primary interface and SNMP service for node {}/{}/{}", node.getId(), node.getForeignSource(), node.getForeignId());
            }
        }
    }

    /**
     * <p>handleAgentUndetected</p>
     *
     * @param currentPhase a {@link org.opennms.core.tasks.BatchTask} object.
     */
    public void handleAgentUndetected(final BatchTask currentPhase) {

        if (!isAgentFound()) {
            currentPhase.add(createNoAgentScan());
        }

    }

    private void onAgentFound(final ContainerTask<?> currentPhase, final OnmsIpInterface primaryIface) {
        // Make AgentScan a NeedContainer class and have that call run
        currentPhase.add(createAgentScan(primaryIface.getIpAddress(), "SNMP"));
        setAgentFound(true);
    }

    /**
     * <p>scanCompleted</p>
     *
     * @param currentPhase a {@link org.opennms.core.tasks.BatchTask} object.
     */
    public void scanCompleted(final BatchTask currentPhase) {
        if (!isAborted()) {
            final EventBuilder bldr = new EventBuilder(EventConstants.PROVISION_SCAN_COMPLETE_UEI, "Provisiond");
            bldr.setNodeid(getNodeId());
            bldr.addParam(EventConstants.PARM_FOREIGN_SOURCE, getForeignSource());
            bldr.addParam(EventConstants.PARM_FOREIGN_ID, getForeignId());
            getEventForwarder().sendNow(bldr.getEvent());
        }

    }

}<|MERGE_RESOLUTION|>--- conflicted
+++ resolved
@@ -47,14 +47,9 @@
 import org.opennms.core.tasks.NeedsContainer;
 import org.opennms.core.tasks.RunInBatch;
 import org.opennms.core.tasks.Task;
-<<<<<<< HEAD
-import org.opennms.netmgt.EventConstants;
-import org.opennms.netmgt.config.api.SnmpAgentConfigFactory;
-=======
 import org.opennms.netmgt.config.api.SnmpAgentConfigFactory;
 import org.opennms.netmgt.events.api.EventConstants;
 import org.opennms.netmgt.events.api.EventForwarder;
->>>>>>> cf65d591
 import org.opennms.netmgt.model.OnmsIpInterface;
 import org.opennms.netmgt.model.OnmsNode;
 import org.opennms.netmgt.model.OnmsSnmpInterface;
@@ -71,11 +66,7 @@
 import org.springframework.util.Assert;
 
 // FIXME inner non static class with backreference, bad design, keeps objects alive
-<<<<<<< HEAD
-public class NodeScan implements RunInBatch {
-=======
 public class NodeScan implements Scan {
->>>>>>> cf65d591
     private static final Logger LOG = LoggerFactory.getLogger(NodeScan.class);
 
     private Integer m_nodeId;
@@ -100,11 +91,7 @@
      * @param foreignSource a {@link java.lang.String} object.
      * @param foreignId a {@link java.lang.String} object.
      * @param provisionService a {@link org.opennms.netmgt.provision.service.ProvisionService} object.
-<<<<<<< HEAD
-     * @param eventForwarder a {@link org.opennms.netmgt.model.events.EventForwarder} object.
-=======
      * @param eventForwarder a {@link org.opennms.netmgt.events.api.EventForwarder} object.
->>>>>>> cf65d591
      * @param agentConfigFactory a {@link org.opennms.netmgt.config.api.SnmpAgentConfigFactory} object.
      * @param taskCoordinator a {@link org.opennms.core.tasks.DefaultTaskCoordinator} object.
      */
