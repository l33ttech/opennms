--- conflicted
+++ resolved
@@ -125,14 +125,9 @@
 
     @After
     public void tearDown() throws Exception {
-<<<<<<< HEAD
+        waitForEverything();
         m_anticipator.verifyAnticipated();
         m_populator.resetDatabase();
-        waitForEverything();
-=======
-        Thread.sleep(5000);
-        m_anticipator.verifyAnticipated();
->>>>>>> 775e23c5
     }
 
     @Test
