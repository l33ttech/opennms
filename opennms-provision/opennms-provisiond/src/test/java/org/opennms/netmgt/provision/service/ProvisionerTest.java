--- conflicted
+++ resolved
@@ -1096,13 +1096,8 @@
     @JUnitTemporaryDatabase // Relies on records created in @Before so we need a fresh database
     public void testProvisionServiceGetScheduleForNodesCount() throws Exception {
         final List<NodeScanSchedule> schedulesForNode = m_provisionService.getScheduleForNodes();
-<<<<<<< HEAD
         final long nodeCount = getNodeDao().countAll();
-        LogUtils.debugf(this, "NodeCount: %d", nodeCount);
-=======
-        final int nodeCount = getNodeDao().countAll();
         LOG.debug("NodeCount: {}", nodeCount);
->>>>>>> 77d047ca
 
         assertEquals(nodeCount, schedulesForNode.size());
         assertEquals(nodeCount, m_provisioner.getScheduleLength());
