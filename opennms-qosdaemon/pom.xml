<?xml version="1.0" encoding="UTF-8"?>
<project xmlns="http://maven.apache.org/POM/4.0.0" xmlns:xsi="http://www.w3.org/2001/XMLSchema-instance" xsi:schemaLocation="http://maven.apache.org/POM/4.0.0 http://maven.apache.org/maven-v4_0_0.xsd">
  <parent>
    <artifactId>opennms</artifactId>
    <groupId>org.opennms</groupId>
    <version>1.11.0-SNAPSHOT</version>
  </parent>
  <modelVersion>4.0.0</modelVersion>
  <artifactId>opennms-qosdaemon</artifactId>
  <name>OpenNMS OSS-J interface</name>
  <!--  <packaging>jar</packaging> -->
  <url>http://sourceforge.net/projects/opennms</url>
  <description>
    This project builds an OSS/J interface for OpenNMS.
  </description>
  <inceptionYear>2006</inceptionYear>
  <developers>
    <developer>
      <id>cgallen</id>
      <name>Craig Gallen</name>
      <email>cgallen at sourceforge.net</email>
      <roles>
        <role>Project Lead</role>
      </roles>
      <organization>University Of Southampton</organization>
      <timezone>-0</timezone>
    </developer>
    <developer>
      <id>dhustace</id>
      <name>David Hustace</name>
      <email>dhustace at opennms.org</email>
      <roles>
        <role>Developer- OpenNMS Alarm Handling</role>
      </roles>
      <organization>OpenNMS Inc</organization>
    </developer>
  </developers>
  <contributors>
    <contributor>
      <name>Tim Griffith</name>
      <organization>University Of Southampton</organization>
      <roles>
        <role>Developer</role>
      </roles>
    </contributor>
    <contributor>
      <name>Gavin Willingham</name>
      <organization>University Of Southampton</organization>
      <roles>
        <role>Developer</role>
      </roles>
    </contributor>
    <contributor>
      <name>Nick Dance</name>
      <organization>University Of Southampton</organization>
    </contributor>
    <contributor>
      <name>Paul Hickman</name>
      <organization>University Of Southampton</organization>
      <roles>
        <role>Developer</role>
      </roles>
    </contributor>
    <contributor>
      <name>Jeff Reeve</name>
      <organization>University Of Southampton</organization>
    </contributor>
    <contributor>
      <name>Ricky Spaven</name>
      <organization>University Of Southampton</organization>
    </contributor>
    <contributor>
      <name>Paolo Imbalzano</name>
      <organization>Invocom Plc</organization>
    </contributor>
    <contributor>
      <name>Don Keir</name>
      <organization>Sidonis Plc</organization>
    </contributor>
    <contributor>
      <name>Martin Hobbs</name>
      <organization>Sidonis Plc</organization>
    </contributor>
    <contributor>
      <name>Bob Potter</name>
      <organization>Arqiva Plc</organization>
    </contributor>
    <contributor>
      <name>Cliff C. Faurer</name>
      <organization>Automagic llc</organization>
    </contributor>
    <contributor>
      <name>Matt Brozowski</name>
      <organization>OpenNMS Inc</organization>
    </contributor>
    <contributor>
      <name>Tarus Balog</name>
      <organization>OpenNMS Inc</organization>
    </contributor>
  </contributors>
  <licenses>
    <license>
      <name>GNU General Public License</name>
      <url>http://www.fsf.org/licensing/licenses/gpl.txt</url>
      <distribution>repo</distribution>
    </license>
  </licenses>
  <!-- 
       This project builds an OSS/J interface for OpenNMS.
       It is released with OpenNMS under the GPL liscence
       It uses code contributed by the University of Southampton
       
       This project leverages the OSSbeans project.
       See http://sourceforge.net/projects/openoss
       OSSbeans are released under the Apache-2 liscence by the 
       University of Southampton
    -->
  <build>
    <plugins>
      <plugin>
        <groupId>org.opennms.maven.plugins</groupId>
        <artifactId>castor-maven-plugin</artifactId>
      </plugin>
      <plugin>
<<<<<<< HEAD
=======
        <artifactId>maven-source-plugin</artifactId>
        <executions>
          <execution>
            <goals>
              <goal>jar</goal>
            </goals>
          </execution>
        </executions>
      </plugin>
      <plugin>
>>>>>>> b8ef5ab1
        <artifactId>maven-jar-plugin</artifactId>
        <executions>
          <execution>
            <goals>
              <goal>test-jar</goal>
            </goals>
          </execution>
        </executions>
      </plugin>
      <plugin>
        <artifactId>maven-assembly-plugin</artifactId>
        <configuration>
          <descriptors>
            <descriptor>src/assembly/xsds.xml</descriptor>
          </descriptors>
        </configuration>
        <executions>
          <execution>
            <phase>package</phase>
            <goals>
              <goal>single</goal>
            </goals>
          </execution>
        </executions>
      </plugin>
      <plugin>
        <artifactId>maven-surefire-plugin</artifactId>
        <configuration>
          <systemPropertyVariables>
            <qosd.config.directory>${project.build.testOutputDirectory}</qosd.config.directory>
          </systemPropertyVariables>
        </configuration>
      </plugin>
    </plugins>
  </build>
  <reporting>
    <plugins>
      <plugin>
        <groupId>org.apache.maven.plugins</groupId>
        <artifactId>maven-javadoc-plugin</artifactId>
        <version>2.8</version>
      </plugin>
      <plugin>
        <groupId>org.codehaus.mojo</groupId>
        <artifactId>jxr-maven-plugin</artifactId>
        <version>2.2</version>
      </plugin>
      <plugin>
        <groupId>org.apache.maven.plugins</groupId>
        <artifactId>maven-project-info-reports-plugin</artifactId>
        <version>2.4</version>
        <reportSets>
          <reportSet>
            <reports>
              <report>dependencies</report>
              <report>project-team</report>
              <report>mailing-list</report>
              <!--
                Continuous Integration report will be omitted
                <report>cim</report>

                Issue tracking report will be omitted
                <report>issue-tracking</report>
              -->
              <report>license</report>
              <report>scm</report>
            </reports>
          </reportSet>
        </reportSets>
      </plugin>
    </plugins>
  </reporting>
  <dependencies>
    <dependency>
      <groupId>log4j</groupId>
      <artifactId>log4j</artifactId>
      <scope>compile</scope>
    </dependency>
    <dependency>
      <groupId>commons-logging</groupId>
      <artifactId>commons-logging</artifactId>
      <scope>compile</scope>
    </dependency>
    <dependency>
      <groupId>org.openoss</groupId>
      <artifactId>OSSbeans-xml</artifactId>
      <scope>compile</scope>
      <exclusions>
        <exclusion>
          <groupId>org.springframework</groupId>
          <artifactId>spring</artifactId>
        </exclusion>
      </exclusions>
    </dependency>
    <dependency>
      <groupId>org.openoss</groupId>
      <artifactId>OSSbeans-qos-ejb</artifactId>
      <exclusions>
        <exclusion>
          <groupId>org.springframework</groupId>
          <artifactId>spring</artifactId>
        </exclusion>
      </exclusions>
      <scope>compile</scope>
    </dependency>
    <dependency>
      <groupId>org.opennms.dependencies</groupId>
      <artifactId>castor-dependencies</artifactId>
      <type>pom</type>
    </dependency>
    <dependency>
      <groupId>org.opennms</groupId>
      <artifactId>opennms-dao</artifactId>
      <scope>compile</scope>
    </dependency>
    <dependency>
      <groupId>org.opennms</groupId>
      <artifactId>opennms-model</artifactId>
      <scope>compile</scope>
    </dependency>
    <dependency>
      <groupId>org.opennms.dependencies</groupId>
      <artifactId>spring-dependencies</artifactId>
      <type>pom</type>
    </dependency>
    <dependency>
      <groupId>org.opennms</groupId>
      <artifactId>opennms-services</artifactId>
      <scope>compile</scope>
    </dependency>
    <dependency>
      <groupId>jboss</groupId>
      <artifactId>jbossmq-client</artifactId>
      <scope>compile</scope>
    </dependency>
    <dependency>
      <groupId>jboss</groupId>
      <artifactId>jboss-j2ee</artifactId>
      <scope>compile</scope>
    </dependency>
    <dependency>
      <groupId>jboss</groupId>
      <artifactId>jboss-client</artifactId>
      <scope>compile</scope>
    </dependency>
    <dependency>
      <groupId>jboss</groupId>
      <artifactId>jboss-common</artifactId>
      <scope>compile</scope>
    </dependency>
    <dependency>
      <groupId>xmlbeans</groupId>
      <artifactId>xbean</artifactId>
      <scope>compile</scope>
    </dependency>
    <dependency>
      <groupId>stax</groupId>
      <artifactId>stax-api</artifactId>
      <scope>compile</scope>
    </dependency>
    <!-- 
      <dependency>
        <groupId>xmlbeans</groupId>
        <artifactId>xmlbeans-jsr173-api</artifactId>
        <scope>compile</scope>
      </dependency>
    -->
    <!-- alternative download from BEA site
      <dependency>
        <groupId>javax.xml</groupId>
        <artifactId>jsr173</artifactId>
        <scope>compile</scope>
      </dependency>
    -->
    <dependency>
      <groupId>junit</groupId>
      <artifactId>junit</artifactId>
    </dependency>
    <dependency>
      <groupId>org.opennms</groupId>
      <artifactId>opennms-test</artifactId>
    </dependency>
    <dependency>
      <groupId>org.opennms</groupId>
      <artifactId>opennms-rrd-jrobin</artifactId>
      <scope>test</scope>
    </dependency>
    <dependency>
      <groupId>org.opennms.core.test-api</groupId>
      <artifactId>org.opennms.core.test-api.http</artifactId>
    </dependency>
    <dependency>
      <groupId>org.opennms</groupId>
      <artifactId>opennms-dao</artifactId>
      <type>test-jar</type>
    </dependency>
    <dependency>
      <groupId>org.opennms</groupId>
      <artifactId>opennms-services</artifactId>
      <type>test-jar</type>
    </dependency>
    <dependency>
      <groupId>org.opennms.tests</groupId>
      <artifactId>org.opennms.tests.mock-elements</artifactId>
    </dependency>
  </dependencies>
  <dependencyManagement>
    <dependencies>
      <!--  external dependencies -->
      <!--  PLEASE KEEP THESE IN ALPHABETICAL ORDER -->
      <dependency>
        <groupId>jboss</groupId>
        <artifactId>jbossmq-client</artifactId>
        <version>4.0.2</version>
      </dependency>
      <dependency>
        <groupId>jboss</groupId>
        <artifactId>jboss-j2ee</artifactId>
        <version>4.0.2</version>
      </dependency>
      <dependency>
        <groupId>jboss</groupId>
        <artifactId>jboss-client</artifactId>
        <version>4.0.2</version>
      </dependency>
      <dependency>
        <groupId>jboss</groupId>
        <artifactId>jboss-common</artifactId>
        <version>4.0.2</version>
      </dependency>
      <dependency>
        <groupId>org.openoss</groupId>
        <artifactId>OSSbeans-qos-ejb</artifactId>
        <version>2.1.0</version>
      </dependency>
      <dependency>
        <groupId>org.openoss</groupId>
        <artifactId>OSSbeans-xml</artifactId>
        <version>2.1.0</version>
      </dependency>
      <!-- recommended to try stax api instead of jsr173 
           see: http://www.mail-archive.com/dev@xmlbeans.apache.org/msg00926.html -->
      <dependency>
        <groupId>stax</groupId>
        <artifactId>stax-api</artifactId>
        <version>1.0.1</version>
      </dependency>
      <dependency>
        <groupId>xmlbeans</groupId>
        <artifactId>xbean</artifactId>
        <version>2.1.0</version>
      </dependency>
      <!-- needs downloaded manually from bea site 
           <dependency>
             <groupId>javax.xml</groupId>
             <artifactId>jsr173</artifactId>
             <version>1.0</version>
           </dependency>
           -->
      <!-- needs downloaded manually from xmlbeans site 
           <dependency>
             <groupId>xmlbeans</groupId>
             <artifactId>xmlbeans-jsr173-api</artifactId>
             <version>1.0</version>
           </dependency>
           -->
    </dependencies>
  </dependencyManagement>
  <repositories>
    <repository>
      <snapshots>
        <enabled>false</enabled>
        <updatePolicy>${updatePolicy}</updatePolicy>
      </snapshots>
      <releases>
        <enabled>true</enabled>
        <updatePolicy>${updatePolicy}</updatePolicy>
      </releases>
      <id>sourceforge</id>
      <name>Sourceforge OSSbeans Release Repository</name>
      <url>http://maven.opennms.org/content/groups/openoss.sourceforge.net-release</url>
    </repository>
  </repositories>
</project><|MERGE_RESOLUTION|>--- conflicted
+++ resolved
@@ -122,19 +122,6 @@
         <artifactId>castor-maven-plugin</artifactId>
       </plugin>
       <plugin>
-<<<<<<< HEAD
-=======
-        <artifactId>maven-source-plugin</artifactId>
-        <executions>
-          <execution>
-            <goals>
-              <goal>jar</goal>
-            </goals>
-          </execution>
-        </executions>
-      </plugin>
-      <plugin>
->>>>>>> b8ef5ab1
         <artifactId>maven-jar-plugin</artifactId>
         <executions>
           <execution>
