/*******************************************************************************
 * This file is part of OpenNMS(R).
 *
 * Copyright (C) 2006-2012 The OpenNMS Group, Inc.
 * OpenNMS(R) is Copyright (C) 1999-2012 The OpenNMS Group, Inc.
 *
 * OpenNMS(R) is a registered trademark of The OpenNMS Group, Inc.
 *
 * OpenNMS(R) is free software: you can redistribute it and/or modify
 * it under the terms of the GNU General Public License as published
 * by the Free Software Foundation, either version 3 of the License,
 * or (at your option) any later version.
 *
 * OpenNMS(R) is distributed in the hope that it will be useful,
 * but WITHOUT ANY WARRANTY; without even the implied warranty of
 * MERCHANTABILITY or FITNESS FOR A PARTICULAR PURPOSE.  See the
 * GNU General Public License for more details.
 *
 * You should have received a copy of the GNU General Public License
 * along with OpenNMS(R).  If not, see:
 *      http://www.gnu.org/licenses/
 *
 * For more information contact:
 *     OpenNMS(R) Licensing <license@opennms.org>
 *     http://www.opennms.org/
 *     http://www.opennms.com/
 *******************************************************************************/

package org.opennms.netmgt.rrd;

import java.io.File;
import java.io.IOException;
import java.io.InputStream;
import java.util.Collection;
import java.util.Collections;
import java.util.HashMap;
import java.util.List;
import java.util.Map;
import java.util.Properties;

<<<<<<< HEAD
import org.slf4j.Logger;
import org.slf4j.LoggerFactory;
=======
import org.opennms.core.utils.PropertiesCache;
import org.opennms.core.utils.ThreadCategory;
>>>>>>> f5519c0b
import org.springframework.beans.factory.BeanFactory;
import org.springframework.context.support.ClassPathXmlApplicationContext;

/**
 * Provides static methods for interacting with round robin files. Supports JNI
 * and JRobin based files and provides queuing for managing differences in
 * collection speed and disk write speed. This behavior is implemented using the
 * Strategy pattern with a different RrdStrategy for JRobin and JNI as well as a
 * Strategy that provides Queueing on top of either one.
 *
 * The following System properties select which strategy is in use.
 *
 * <pre>
 *
 *  org.opennms.rrd.usejni: (defaults to true)
 *   true - use the existing RRDTool code via the JNI interface
 *
 * @see JniRrdStrategy false - use the pure java JRobin interface
 * @see JRobinRrdStrategy
 *
 * org.opennms.rrd.usequeue: (defaults to true) use the queueing that allows
 * collection to occur even though the disks are keeping up.
 * @see QueuingRrdStrategy
 *
 *
 * </pre>
 */
public abstract class RrdUtils {
<<<<<<< HEAD
    private static final Logger LOG = LoggerFactory.getLogger(RrdUtils.class);
=======
    private static PropertiesCache s_cache = new PropertiesCache();
>>>>>>> f5519c0b

    private static RrdStrategy<?, ?> m_rrdStrategy = null;

    private static BeanFactory m_context = new ClassPathXmlApplicationContext(new String[]{
            // Default RRD configuration context
            "org/opennms/netmgt/rrd/rrd-configuration.xml"
    });

    /**
     * Writes a file with the attribute to rrd track mapping next to the rrd file.
     *
     * attributMappings = Key(attributeId, for example SNMP OID or JMX bean)
     *                  = value(Name of data source, for example ifInOctets)
     *
     * @param directory
     * @param rrdName
     * @param attributeMappings a {@link Map<String, String>} that represents
     * the mapping of attributeId to rrd track names
     */
<<<<<<< HEAD
    public static void createMetaDataFile(String directory, String rrdName, Map<String, String> attributeMappings) {
        if (attributeMappings != null) {
            Writer fileWriter = null;
            String mapping = "";
            StringBuilder sb = new StringBuilder(mapping);
            for (Entry<String, String> mappingEntry : attributeMappings.entrySet()) {
                sb.append(mappingEntry.getKey());
                sb.append("=");
                sb.append(mappingEntry.getValue());
                sb.append("\n");
            }
            String rrdMetaFileName = directory + File.separator + rrdName + ".meta";
            try {
                fileWriter = new FileWriter(rrdMetaFileName);
                fileWriter.write(sb.toString());
                LOG.info("createRRD: creating META file {}", rrdMetaFileName);
            } catch (IOException e) {
                LOG.error("createMetaDataFile: An error occured creating metadatafile: {}", rrdMetaFileName, e);
            } finally {
                if (fileWriter != null) {
                    try {
                        fileWriter.close();
                    } catch (IOException e) {
                        LOG.error("createMetaDataFile: An error occured closing fileWriter", e);
                    }
                }
=======
    public static void createMetaDataFile(final String directory, final String rrdName, final Map<String, String> attributeMappings) {
        final File metaFile = new File(directory + File.separator + rrdName + ".meta");

        try {
            s_cache.updateProperties(metaFile, attributeMappings);
        } catch (final IOException e) {
            log().error("Failed to save metadata file " + metaFile, e);
        }
    }

    public static Map<String,String> readMetaDataFile(final String directory, final String rrdName) {
        final File metaFile = new File(directory + File.separator + rrdName + ".meta");

        try {
            final Properties props = s_cache.getProperties(metaFile);
            final Map<String,String> ret = new HashMap<String,String>();
            for (final Map.Entry<Object,Object> entry : props.entrySet()) {
                final Object value = entry.getValue();
                ret.put(entry.getKey().toString(), value == null? null : value.toString());
>>>>>>> f5519c0b
            }
            return ret;
        } catch (final IOException e) {
            log().warn("Failed to retrieve metadata from " + metaFile, e);
        }

        return Collections.emptyMap();
    }

    public static enum StrategyName {
        basicRrdStrategy,
        queuingRrdStrategy,
        tcpAndBasicRrdStrategy,
        tcpAndQueuingRrdStrategy
    }

    /**
     * <p>getStrategy</p>
     *
     * @return a {@link org.opennms.netmgt.rrd.RrdStrategy} object.
     */
    @SuppressWarnings("unchecked")
    public static <D, F> RrdStrategy<D, F> getStrategy() {
        RrdStrategy<D, F> retval = null;
        if (m_rrdStrategy == null) {
            if ((Boolean) m_context.getBean("useQueue")) {
                if ((Boolean) m_context.getBean("useTcp")) {
                    retval = (RrdStrategy<D, F>) m_context.getBean(StrategyName.tcpAndQueuingRrdStrategy.toString());
                } else {
                    retval = (RrdStrategy<D, F>) m_context.getBean(StrategyName.queuingRrdStrategy.toString());
                }
            } else {
                if ((Boolean) m_context.getBean("useTcp")) {
                    retval = (RrdStrategy<D, F>) m_context.getBean(StrategyName.tcpAndBasicRrdStrategy.toString());
                } else {
                    retval = (RrdStrategy<D, F>) m_context.getBean(StrategyName.basicRrdStrategy.toString());
                }
            }
        } else {
            retval = (RrdStrategy<D, F>) m_rrdStrategy;
        }

        if (retval == null) {
            throw new IllegalStateException("RrdUtils not initialized");
        }
        return retval;
    }

    /**
     * <p>getSpecificStrategy</p>
     *
     * @param strategy a {@link org.opennms.netmgt.rrd.RrdUtils.StrategyName}
     * object.
     * @return a {@link org.opennms.netmgt.rrd.RrdStrategy} object.
     */
    @SuppressWarnings("unchecked")
    public static <D, F> RrdStrategy<D, F> getSpecificStrategy(StrategyName strategy) {
        RrdStrategy<D, F> retval = null;
        retval = (RrdStrategy<D, F>) m_context.getBean(strategy.toString());
        if (retval == null) {
            throw new IllegalStateException("RrdUtils not initialized");
        }
        return retval;
    }

    /**
     * <p>setStrategy</p>
     *
     * @param strategy a {@link org.opennms.netmgt.rrd.RrdStrategy} object.
     */
    public static void setStrategy(RrdStrategy<?, ?> strategy) {
        m_rrdStrategy = strategy;
    }

    /**
     * Create a round robin database file. See the man page for rrdtool create
     * for definitions of each of these.
     *
     * @param creator - A string representing who is creating this file for use
     * in log msgs
     * @param directory - The directory to create the file in
     * @param dsName - The datasource name for use in the round robin database
     * @param step - the step for the database
     * @param dsType - the type for the datasource
     * @param dsHeartbeat - the heartbeat for the datasouce
     * @param dsMin - the minimum allowable value for the datasource
     * @param dsMax - the maximum allowable value for the datasouce
     * @param rraList - a List of the round robin archives to create in the
     * database
     * @param attributeMappings a {@link Map<String, String>} that represents the mapping of attributeId to rrd track names
     * @return true if the file was actually created, false otherwise
     * @throws org.opennms.netmgt.rrd.RrdException if any.
     */
    public static boolean createRRD(String creator, String directory, String dsName, int step, String dsType, int dsHeartbeat, String dsMin, String dsMax, List<String> rraList, Map<String, String> attributeMappings) throws RrdException {
        return createRRD(creator, directory, dsName, step, Collections.singletonList(new RrdDataSource(dsName, dsType, dsHeartbeat, dsMin, dsMax)), rraList, attributeMappings);
    }

    /**
     * Create a round robin database file. See the man page for rrdtool create
     * for definitions of each of these.
     *
     * @param creator - A string representing who is creating this file for use
     * in log msgs
     * @param directory - The directory to create the file in
     * @param dsName - The datasource name for use in the round robin database
     * @param step - the step for the database
     * @param dsType - the type for the datasource
     * @param dsHeartbeat - the heartbeat for the datasouce
     * @param dsMin - the minimum allowable value for the datasource
     * @param dsMax - the maximum allowable value for the datasouce
     * @param rraList - a List of the round robin archives to create in the
     * database
     * @return true if the file was actually created, false otherwise
     * @throws org.opennms.netmgt.rrd.RrdException if any.
     */
    public static boolean createRRD(String creator, String directory, String dsName, int step, String dsType, int dsHeartbeat, String dsMin, String dsMax, List<String> rraList) throws RrdException {
        return createRRD(creator, directory, dsName, step, Collections.singletonList(new RrdDataSource(dsName, dsType, dsHeartbeat, dsMin, dsMax)), rraList, null);
    }

    /**
     * <p>createRRD</p>
     *
     * @param creator a {@link java.lang.String} object.
     * @param directory a {@link java.lang.String} object.
     * @param rrdName a {@link java.lang.String} object.
     * @param step a int.
     * @param dataSources a {@link java.util.List} object.
     * @param rraList a {@link java.util.List} object.
     * @return a boolean.
     * @throws org.opennms.netmgt.rrd.RrdException if any.
     */
    public static boolean createRRD(String creator, String directory, String rrdName, int step, List<RrdDataSource> dataSources, List<String> rraList) throws RrdException {
        return createRRD(creator, directory, rrdName, step, dataSources, rraList, null);
    }

    /**
     * <p>createRRD</p>
     *
     * @param creator a {@link java.lang.String} object.
     * @param directory a {@link java.lang.String} object.
     * @param rrdName a {@link java.lang.String} object.
     * @param step a int.
     * @param dataSources a {@link java.util.List} object.
     * @param rraList a {@link java.util.List} object.
     * @param attributeMappings a {@link Map<String, String>} that represents the mapping of attributeId to rrd track names
     * @return a boolean.
     * @throws org.opennms.netmgt.rrd.RrdException if any.
     */
    public static boolean createRRD(String creator, String directory, String rrdName, int step, List<RrdDataSource> dataSources, List<String> rraList, Map<String, String> attributeMappings) throws RrdException {
        Object def = null;

        try {
            def = getStrategy().createDefinition(creator, directory, rrdName, step, dataSources, rraList);
            // def can be null if the rrd-db exists already, but doesn't have to be (see MultiOutput/QueuingRrdStrategy
            getStrategy().createFile(def, attributeMappings);

            return true;
        } catch (Throwable e) {
            String path = directory + File.separator + rrdName + getStrategy().getDefaultFileExtension();
<<<<<<< HEAD
            LOG.error("createRRD: An error occured creating rrdfile {}", path, e);
=======
            log().error("createRRD: An error occured creating rrdfile " + path + ": " + e, e);
>>>>>>> f5519c0b
            throw new org.opennms.netmgt.rrd.RrdException("An error occured creating rrdfile " + path + ": " + e, e);
        }
    }

    /**
     * Add datapoints to a round robin database using the current system time as
     * the timestamp for the values
     *
     * @param owner the owner of the file. This is used in log messages
     * @param repositoryDir the directory the file resides in
     * @param rrdName the name for the rrd file.
     * @param val a colon separated list of values representing the updates for
     * datasources for this rrd
     * @throws org.opennms.netmgt.rrd.RrdException if any.
     */
    public static void updateRRD(String owner, String repositoryDir, String rrdName, String val) throws RrdException {
        updateRRD(owner, repositoryDir, rrdName, System.currentTimeMillis(), val);
    }

    /**
     * Add datapoints to a round robin database.
     *
     * @param owner the owner of the file. This is used in log messages
     * @param repositoryDir the directory the file resides in
     * @param rrdName the name for the rrd file.
     * @param timestamp the timestamp in millis to use for the rrd update (this
     * gets rounded to the nearest second)
     * @param val a colon separated list of values representing the updates for
     * datasources for this rrd
     * @throws org.opennms.netmgt.rrd.RrdException if any.
     */
    public static void updateRRD(String owner, String repositoryDir, String rrdName, long timestamp, String val) throws RrdException {
        // Issue the RRD update
        String rrdFile = repositoryDir + File.separator + rrdName + getExtension();
        long time = (timestamp + 500L) / 1000L;

        String updateVal = Long.toString(time) + ":" + val;

        LOG.info("updateRRD: updating RRD file {} with values '{}'", rrdFile, updateVal);

        Object rrd = null;
        try {
            rrd = getStrategy().openFile(rrdFile);
            getStrategy().updateFile(rrd, owner, updateVal);
        } catch (Throwable e) {
            LOG.error("updateRRD: Error updating RRD file {} with values '{}'", rrdFile, updateVal, e);
            throw new org.opennms.netmgt.rrd.RrdException("Error updating RRD file " + rrdFile + " with values '" + updateVal + "': " + e, e);
        } finally {
            try {
                if (rrd != null) {
                    getStrategy().closeFile(rrd);
                }
            } catch (Throwable e) {
                LOG.error("updateRRD: Exception closing RRD file {}", rrdFile, e);
                throw new org.opennms.netmgt.rrd.RrdException("Exception closing RRD file " + rrdFile + ": " + e, e);
            }
        }

        LOG.debug("updateRRD: RRD update command completed.");
    }

    /**
     * This method issues an round robin fetch command to retrieve the last
     * value of the datasource stored in the specified RRD file. The retrieved
     * value returned to the caller.
     *
     * NOTE: This method assumes that each RRD file contains a single
     * datasource.
     *
     * @param rrdFile RRD file from which to fetch the data.
     * @param interval Thresholding interval (should equal RRD step size)
     * @param ds Name of the Data Source to be used
     * @return Retrived datasource value as a java.lang.Double
     * @throws java.lang.NumberFormatException if the retrieved value fails to
     * convert to a double
     * @throws org.opennms.netmgt.rrd.RrdException if any.
     */
    public static Double fetchLastValue(String rrdFile, String ds, int interval) throws NumberFormatException, RrdException {
        return getStrategy().fetchLastValue(rrdFile, ds, interval);
    }

    /**
     * This method issues an round robing fetch command to retrieve the last
     * value of the datasource stored in the specified RRD file within given
     * tolerance (which should be a multiple of the RRD interval). This is
     * useful If you are not entirely sure when an RRD might have been updated,
     * but you want to retrieve the last value which is not NaN NOTE: This
     * method assumes that each RRD file contains a single datasource.
     *
     * @param rrdFile RRD file from which to fetch the data.
     * @param interval Thresholding interval (should equal RRD step size)
     * @param ds Name of the Data Source to be used
     * @return Retrived datasource value as a java.lang.Double
     * @throws java.lang.NumberFormatException if the retrieved value fails to
     * convert to a double
     * @param range a int.
     * @throws org.opennms.netmgt.rrd.RrdException if any.
     */
    public static Double fetchLastValueInRange(String rrdFile, String ds, int interval, int range) throws NumberFormatException, RrdException {
        return getStrategy().fetchLastValueInRange(rrdFile, ds, interval, range);
    }

    /**
     * Creates an InputStream representing the bytes of a graph created from
     * round robin data. It accepts an rrdtool graph command. The underlying
     * implementation converts this command to a format appropriate for it .
     *
     * @param command the command needed to create the graph
     * @param workDir the directory that all referenced files are relative to
     * @return an input stream representing the bytes of a graph image as a PNG
     * file
     * @throws java.io.IOException if an IOError occurs
     * @throws org.opennms.netmgt.rrd.RrdException if an RRD error occurs
     */
    public static InputStream createGraph(String command, File workDir) throws IOException, RrdException {
        return getStrategy().createGraph(command, workDir);
    }

    /**
     * <p>getExtension</p>
     *
     * @return a {@link java.lang.String} object.
     */
    public static String getExtension() {
        String rrdExtension = (String) m_context.getBean("rrdFileExtension");
        if (rrdExtension == null || "".equals(rrdExtension)) {
            return getStrategy().getDefaultFileExtension();
        }
        return rrdExtension;
    }

    /**
     * <p>promoteEnqueuedFiles</p>
     *
     * @param files a {@link java.util.Collection} object.
     */
    public static void promoteEnqueuedFiles(Collection<String> files) {
        getStrategy().promoteEnqueuedFiles(files);
    }
}<|MERGE_RESOLUTION|>--- conflicted
+++ resolved
@@ -38,13 +38,9 @@
 import java.util.Map;
 import java.util.Properties;
 
-<<<<<<< HEAD
 import org.slf4j.Logger;
 import org.slf4j.LoggerFactory;
-=======
 import org.opennms.core.utils.PropertiesCache;
-import org.opennms.core.utils.ThreadCategory;
->>>>>>> f5519c0b
 import org.springframework.beans.factory.BeanFactory;
 import org.springframework.context.support.ClassPathXmlApplicationContext;
 
@@ -73,11 +69,8 @@
  * </pre>
  */
 public abstract class RrdUtils {
-<<<<<<< HEAD
     private static final Logger LOG = LoggerFactory.getLogger(RrdUtils.class);
-=======
     private static PropertiesCache s_cache = new PropertiesCache();
->>>>>>> f5519c0b
 
     private static RrdStrategy<?, ?> m_rrdStrategy = null;
 
@@ -97,41 +90,13 @@
      * @param attributeMappings a {@link Map<String, String>} that represents
      * the mapping of attributeId to rrd track names
      */
-<<<<<<< HEAD
-    public static void createMetaDataFile(String directory, String rrdName, Map<String, String> attributeMappings) {
-        if (attributeMappings != null) {
-            Writer fileWriter = null;
-            String mapping = "";
-            StringBuilder sb = new StringBuilder(mapping);
-            for (Entry<String, String> mappingEntry : attributeMappings.entrySet()) {
-                sb.append(mappingEntry.getKey());
-                sb.append("=");
-                sb.append(mappingEntry.getValue());
-                sb.append("\n");
-            }
-            String rrdMetaFileName = directory + File.separator + rrdName + ".meta";
-            try {
-                fileWriter = new FileWriter(rrdMetaFileName);
-                fileWriter.write(sb.toString());
-                LOG.info("createRRD: creating META file {}", rrdMetaFileName);
-            } catch (IOException e) {
-                LOG.error("createMetaDataFile: An error occured creating metadatafile: {}", rrdMetaFileName, e);
-            } finally {
-                if (fileWriter != null) {
-                    try {
-                        fileWriter.close();
-                    } catch (IOException e) {
-                        LOG.error("createMetaDataFile: An error occured closing fileWriter", e);
-                    }
-                }
-=======
     public static void createMetaDataFile(final String directory, final String rrdName, final Map<String, String> attributeMappings) {
         final File metaFile = new File(directory + File.separator + rrdName + ".meta");
 
         try {
             s_cache.updateProperties(metaFile, attributeMappings);
         } catch (final IOException e) {
-            log().error("Failed to save metadata file " + metaFile, e);
+            LOG.error("Failed to save metadata file {}", metaFile, e);
         }
     }
 
@@ -144,11 +109,10 @@
             for (final Map.Entry<Object,Object> entry : props.entrySet()) {
                 final Object value = entry.getValue();
                 ret.put(entry.getKey().toString(), value == null? null : value.toString());
->>>>>>> f5519c0b
             }
             return ret;
         } catch (final IOException e) {
-            log().warn("Failed to retrieve metadata from " + metaFile, e);
+            LOG.warn("Failed to retrieve metadata from {}", metaFile, e);
         }
 
         return Collections.emptyMap();
@@ -304,11 +268,7 @@
             return true;
         } catch (Throwable e) {
             String path = directory + File.separator + rrdName + getStrategy().getDefaultFileExtension();
-<<<<<<< HEAD
             LOG.error("createRRD: An error occured creating rrdfile {}", path, e);
-=======
-            log().error("createRRD: An error occured creating rrdfile " + path + ": " + e, e);
->>>>>>> f5519c0b
             throw new org.opennms.netmgt.rrd.RrdException("An error occured creating rrdfile " + path + ": " + e, e);
         }
     }
