/*******************************************************************************
 * This file is part of OpenNMS(R).
 *
 * Copyright (C) 2006-2012 The OpenNMS Group, Inc.
 * OpenNMS(R) is Copyright (C) 1999-2012 The OpenNMS Group, Inc.
 *
 * OpenNMS(R) is a registered trademark of The OpenNMS Group, Inc.
 *
 * OpenNMS(R) is free software: you can redistribute it and/or modify
 * it under the terms of the GNU General Public License as published
 * by the Free Software Foundation, either version 3 of the License,
 * or (at your option) any later version.
 *
 * OpenNMS(R) is distributed in the hope that it will be useful,
 * but WITHOUT ANY WARRANTY; without even the implied warranty of
 * MERCHANTABILITY or FITNESS FOR A PARTICULAR PURPOSE.  See the
 * GNU General Public License for more details.
 *
 * You should have received a copy of the GNU General Public License
 * along with OpenNMS(R).  If not, see:
 *      http://www.gnu.org/licenses/
 *
 * For more information contact:
 *     OpenNMS(R) Licensing <license@opennms.org>
 *     http://www.opennms.org/
 *     http://www.opennms.com/
 *******************************************************************************/

package org.opennms.netmgt.capsd;

import static org.opennms.core.utils.InetAddressUtils.addr;
import static org.opennms.core.utils.InetAddressUtils.str;

import java.net.InetAddress;
import java.sql.Connection;
import java.sql.PreparedStatement;
import java.sql.ResultSet;
import java.sql.SQLException;
import java.util.ArrayList;
import java.util.Collections;
import java.util.Date;
import java.util.Iterator;
import java.util.List;
import java.util.Map;
import java.util.Map.Entry;
import java.util.Set;

import org.opennms.core.db.DataSourceFactory;
import org.opennms.core.utils.ByteArrayComparator;
import org.opennms.core.utils.ConfigFileConstants;
import org.opennms.core.utils.DBUtils;
import org.opennms.core.utils.InetAddressUtils;
import org.opennms.netmgt.EventConstants;
import org.opennms.netmgt.capsd.IfCollector.SupportedProtocol;
import org.opennms.netmgt.capsd.snmp.IfTable;
import org.opennms.netmgt.capsd.snmp.IfTableEntry;
import org.opennms.netmgt.capsd.snmp.IfXTableEntry;
import org.opennms.netmgt.capsd.snmp.IpAddrTable;
import org.opennms.netmgt.capsd.snmp.SystemGroup;
import org.opennms.netmgt.config.CapsdConfig;
import org.opennms.netmgt.config.CapsdConfigFactory;
import org.opennms.netmgt.config.CollectdConfigFactory;
import org.opennms.netmgt.config.PollerConfig;
import org.opennms.netmgt.config.PollerConfigFactory;
import org.opennms.netmgt.eventd.EventIpcManagerFactory;
import org.opennms.netmgt.model.OnmsNode.NodeLabelSource;
import org.opennms.netmgt.model.OnmsNode.NodeType;
import org.opennms.netmgt.model.capsd.DbIfServiceEntry;
import org.opennms.netmgt.model.capsd.DbIpInterfaceEntry;
import org.opennms.netmgt.model.capsd.DbNodeEntry;
import org.opennms.netmgt.model.capsd.DbSnmpInterfaceEntry;
import org.opennms.netmgt.model.events.EventBuilder;
import org.opennms.netmgt.xml.event.Event;
import org.slf4j.Logger;
import org.slf4j.LoggerFactory;
import org.springframework.util.Assert;

/**
 * This class is designed to scan/capability check a suspect interface, update
 * the database based on the information collected from the device, and
 * generate events necessary to notify the other OpenNMS services. The
 * constructor takes a string which is the IP address of the interface to be
 * scanned.
 * 
 * @author <a href="mailto:jamesz@opennms.com">James Zuo </a>
 * @author <a href="mailto:mike@opennms.org">Mike Davidson </a>
 * @author <a href="mailto:weave@oculan.com">Brian Weaver </a>
 * @author <a href="http://www.opennms.org/">OpenNMS </a>
 */
final class SuspectEventProcessor implements Runnable {
    
    private static final Logger LOG = LoggerFactory.getLogger(SuspectEventProcessor.class);
    
    private static final String EVENT_SOURCE = "OpenNMS.Capsd";

    /**
     * SQL statement to retrieve the node identifier for a given IP address
     */
    private static String SQL_RETRIEVE_INTERFACE_NODEID_PREFIX = "SELECT nodeId FROM ipinterface WHERE ";

    /**
     * SQL statement to retrieve the ipaddresses for a given node ID
     */
    private final static String SQL_RETRIEVE_IPINTERFACES_ON_NODEID = "SELECT ipaddr FROM ipinterface WHERE nodeid = ? and ismanaged != 'D'";

    /**
     * IP address of new suspect interface
     */
    String m_suspectIf;

    private CapsdDbSyncer m_capsdDbSyncer;

    private PluginManager m_pluginManager;
    
    private static Set<String> m_queuedSuspectTracker;

    /**
     * Constructor.
     * @param capsdDbSyncer for querying the database
     * @param pluginManager for accessing plugins
     * @param ifAddress
     *            Suspect interface address.
     */
    SuspectEventProcessor(CapsdDbSyncer capsdDbSyncer, PluginManager pluginManager, String ifAddress) {
        Assert.notNull(capsdDbSyncer, "The capsdDbSyncer argument cannot be null");
        Assert.notNull(pluginManager, "The pluginManager argument cannot be null");
        Assert.notNull(ifAddress, "The ifAddress argument cannot be null");

        m_capsdDbSyncer = capsdDbSyncer;
        m_pluginManager = pluginManager;
        m_suspectIf = ifAddress;
        
        // Add the interface address to the Set that tracks suspect
        // scans in the queue
        synchronized (m_queuedSuspectTracker) {
        	m_queuedSuspectTracker.add(ifAddress);
        }
    }

    /**
     * This method is responsible for determining if a node already exists in
     * the database for the current interface. If the IfCollector object
     * contains a valid SNMP collection, an attempt will be made to look up in
     * the database each interface contained in the SNMP collection's ifTable.
     * If an interface is found to already exist in the database a DbNodeEntry
     * object will be created from it and returned. If the IfCollector object
     * does not contain a valid SNMP collection or if none of the interfaces
     * exist in the database null is returned.
     * 
     * @param dbc
     *            Connection to the database.
     * @param collector
     *            Interface collector object
     * @return dbNodeEntry Returns null if a node does not already exist in
     *         the database, otherwise returns the DbNodeEntry object for the
     *         node under which the current interface/IP address should be
     *         added.
     * @throws SQLException
     *             Thrown if an error occurs retrieving the parent nodeid from
     *             the database.
     */
    private DbNodeEntry getExistingNodeEntry(java.sql.Connection dbc,
            IfCollector collector) throws SQLException {
        LOG.debug("getExistingNodeEntry: checking for current target: {}", collector.getTarget());

        // Do we have any additional interface information collected via SNMP?
        // If not simply return, there is nothing to check
        if (!collector.hasSnmpCollection()
                || collector.getSnmpCollector().failed())
            return null;

        // Next verify that ifTable and ipAddrTable entries were collected
        IfSnmpCollector snmpc = collector.getSnmpCollector();
        IfTable ifTable = null;
        IpAddrTable ipAddrTable = null;

        if (snmpc.hasIfTable())
            ifTable = snmpc.getIfTable();

        if (snmpc.hasIpAddrTable())
            ipAddrTable = snmpc.getIpAddrTable();

        if (ifTable == null || ipAddrTable == null)
            return null;

        // SQL statement prefix
        StringBuffer sqlBuffer = new StringBuffer(SQL_RETRIEVE_INTERFACE_NODEID_PREFIX);
        boolean firstAddress = true;

        // Loop through the interface table entries and see if any already
        // exist in the database.
        List<String> ipaddrsOfNewNode = new ArrayList<String>();
        List<String> ipaddrsOfOldNode = new ArrayList<String>();

        for (IfTableEntry ifEntry : ifTable) {

            if (ifEntry.getIfIndex() == null) {
                LOG.debug("getExistingNodeEntry:  Breaking from loop");
                break;
            }

            //
            // Get ifIndex
            //
            int ifIndex = ifEntry.getIfIndex().intValue();


            //
            // Get ALL IP Addresses for this ifIndex
            //
            List<InetAddress> ipAddrs = ipAddrTable.getIpAddresses(ifIndex);
            LOG.debug("getExistingNodeEntry: number of interfaces retrieved for ifIndex {} is: {}", ifIndex, ipAddrs.size());

            // Iterate over IP address list and add each to the sql buffer
            //
            for(InetAddress ipAddress : ipAddrs) {

                // 
                // Skip interface if no IP address or if IP address is
                // "0.0.0.0"
                // or if this interface is of type loopback
                if (ipAddress == null
                        || str(ipAddress).equals("0.0.0.0")
                        || ipAddress.isLoopbackAddress())
                    continue;

                if (firstAddress) {
                    sqlBuffer.append("ipaddr='").append(
                                                        str(ipAddress)).append(
                                                                                           "'");
                    firstAddress = false;
                } else
                    sqlBuffer.append(" OR ipaddr='").append(
                                                            str(ipAddress)).append(
                                                                                               "'");

                ipaddrsOfNewNode.add(str(ipAddress));
            }
        } // end while

        // Make sure we added at least one address to the SQL query
        //
        if (firstAddress)
            return null;

        // Prepare the db statement in advance
        //
        LOG.debug("getExistingNodeEntry: issuing SQL command: {}", sqlBuffer.toString());

        int nodeID = -1;
        PreparedStatement stmt;
        final DBUtils d = new DBUtils(getClass());

        try {
            stmt = dbc.prepareStatement(sqlBuffer.toString());
            d.watch(stmt);

            // Do any of the IP addrs already exist in the database under another node?
            ResultSet rs = stmt.executeQuery();
            d.watch(rs);
            if (rs.next()) {
                nodeID = rs.getInt(1);
                LOG.debug("getExistingNodeEntry: target {}/{}", str(collector.getTarget()), nodeID);
                rs = null;
            }
        } finally {
            d.cleanUp();
        }

        if (nodeID == -1)
            return null;

        try {
            stmt = dbc.prepareStatement(SQL_RETRIEVE_IPINTERFACES_ON_NODEID);
            d.watch(stmt);
            stmt.setInt(1, nodeID);

            ResultSet rs = stmt.executeQuery();
            d.watch(rs);
            while (rs.next()) {
                String ipaddr = rs.getString(1);
                if (!ipaddr.equals("0.0.0.0"))
                    ipaddrsOfOldNode.add(ipaddr);
            }
        } finally {
            d.cleanUp();
        }

        if (ipaddrsOfNewNode.containsAll(ipaddrsOfOldNode)) {
            LOG.debug("getExistingNodeEntry: found one of the addrs under existing node: {}", nodeID);
            return DbNodeEntry.get(nodeID);
        } else {
            String dupIpaddr = getDuplicateIpaddress(ipaddrsOfOldNode, ipaddrsOfNewNode);
            createAndSendDuplicateIpaddressEvent(nodeID, dupIpaddr);
            return null;
        }
    }

	/**
     * This method is used to verify if there is a same ipaddress existing in
     * two sets of ipaddresses, and return the first ipaddress that is the
     * same in both sets as a string.
     * 
     * @param ipListA
     *            a collection of ip addresses.
     * @param ipListB
     *            a collection of ip addresses.
     * @return the first ipaddress exists in both ipaddress lists.
     */
    private String getDuplicateIpaddress(List<String> ipListA, List<String> ipListB) {
        if (ipListA == null || ipListB == null)
            return null;

        String ipaddr = null;
        Iterator<String> iter = ipListA.iterator();
        while (iter.hasNext()) {
            ipaddr = iter.next();
            if (ipListB.contains(ipaddr)) {
                LOG.debug("getDuplicateIpaddress: get duplicate ip address: {}", ipaddr);
                break;
            } else
                ipaddr = null;
        }
        return ipaddr;
    }

    /**
     * This method is responsble for inserting a new node into the node table.
     * 
     * @param dbc
     *            Database connection.
     * @param ifaddr
     *            Suspect interface
     * @param collector
     *            Interface collector containing SMB and SNMP info collected
     *            from the remote device.
     * @return DbNodeEntry object associated with the newly inserted node
     *         table entry.
     * @throws SQLException
     *             if an error occurs inserting the new node.
     */
    private DbNodeEntry createNode(Connection dbc, InetAddress ifaddr,
            IfCollector collector) throws SQLException {
        // Determine primary interface for the node. Primary interface
        // is needed for determining the node label.
        //
        InetAddress primaryIf = determinePrimaryInterface(collector);

        // Get Snmp and Smb collector objects
        //
        IfSnmpCollector snmpc = collector.getSnmpCollector();
        IfSmbCollector smbc = collector.getSmbCollector();

        // First create a node entry for the new interface
        //
        DbNodeEntry entryNode = DbNodeEntry.create();

        // fill in the node information
        //
        Date now = new Date();
        entryNode.setCreationTime(now);
        entryNode.setLastPoll(now);
        entryNode.setNodeType(NodeType.ACTIVE);
        entryNode.setLabel(primaryIf.getHostName());
        if (entryNode.getLabel().equals(str(primaryIf)))
            entryNode.setLabelSource(NodeLabelSource.ADDRESS);
        else
            entryNode.setLabelSource(NodeLabelSource.HOSTNAME);

        if (snmpc != null) {
            if (snmpc.hasSystemGroup()) {
                SystemGroup sysgrp = snmpc.getSystemGroup();

                // sysObjectId
                String sysObjectId = sysgrp.getSysObjectID();
                if (sysObjectId != null)
                    entryNode.setSystemOID(sysObjectId);
                else
                    LOG.warn("SuspectEventProcessor: {} has NO sysObjectId!!!!", str(ifaddr));

                // sysName
                String str = sysgrp.getSysName();
                LOG.debug("SuspectEventProcessor: {} has sysName: {}", str(ifaddr), str);

                if (str != null && str.length() > 0) {
                    entryNode.setSystemName(str);

                    // Hostname takes precedence over sysName so only replace
                    // label if
                    // hostname was not available.
                    if (entryNode.getLabelSource() == NodeLabelSource.ADDRESS) {
                        entryNode.setLabel(str);
                        entryNode.setLabelSource(NodeLabelSource.SYSNAME);
                    }
                }

                // sysDescription
                str = sysgrp.getSysDescr();
                LOG.debug("SuspectEventProcessor: {} has sysDescription: {}", str(ifaddr), str);
                if (str != null && str.length() > 0)
                    entryNode.setSystemDescription(str);

                // sysLocation
                str = sysgrp.getSysLocation();
                LOG.debug("SuspectEventProcessor: {} has sysLocation: {}", str(ifaddr), str);
                if (str != null && str.length() > 0)
                    entryNode.setSystemLocation(str);

                // sysContact
                str = sysgrp.getSysContact();
                LOG.debug("SuspectEventProcessor: {} has sysContact: {}", str(ifaddr), str);
                if (str != null && str.length() > 0)
                    entryNode.setSystemContact(str);
            }
        }

        // check for SMB information
        //
        if (smbc != null) {
            // Netbios Name and Domain
            // Note: only override if the label source is not HOSTNAME
            if (smbc.getNbtName() != null
                    && entryNode.getLabelSource() != NodeLabelSource.HOSTNAME) {
                entryNode.setLabel(smbc.getNbtName());
                entryNode.setLabelSource(NodeLabelSource.NETBIOS);
                entryNode.setNetBIOSName(entryNode.getLabel());
                if (smbc.getDomainName() != null) {
                    entryNode.setDomainName(smbc.getDomainName());
                }
            }
        }

        entryNode.store(dbc);
        return entryNode;
    }

    /**
     * This method is responsible for inserting new entries into the
     * ipInterface table for each interface found to be associated with the
     * suspect interface during the capabilities scan.
     * 
     * @param dbc
     *            Database connection.
     * @param node
     *            DbNodeEntry object representing the suspect interface's
     *            parent node table entry
     * @param useExistingNode
     *            False if a new node was created for the suspect interface.
     *            True if an existing node entry was found under which the the
     *            suspect interface is to be added.
     * @param ifaddr
     *            Suspect interface
     * @param collector
     *            Interface collector containing SMB and SNMP info collected
     *            from the remote device.
     * @throws SQLException
     *             if an error occurs adding interfaces to the ipInterface
     *             table.
     */
    private void addInterfaces(Connection dbc, DbNodeEntry node,
            boolean useExistingNode, InetAddress ifaddr, IfCollector collector)
            throws SQLException {
        CapsdConfig cFactory = CapsdConfigFactory.getInstance();

        Date now = new Date();

        int nodeId = node.getNodeId();

        DbIpInterfaceEntry ipIfEntry = DbIpInterfaceEntry.create(nodeId,
                                                                 ifaddr);
        ipIfEntry.setLastPoll(now);
        ipIfEntry.setHostname(ifaddr.getHostName());

        /*
         * NOTE: (reference internal bug# 201) If the ip is 'managed', it
         * might still be 'not polled' based on the poller configuration The
         * package filter evaluation requires that the ip be in the database -
         * at this point the ip is NOT in db, so insert as active and update
         * afterward Try to avoid re-evaluating the ip against filters for
         * each service, try to get the first package here and use that for
         * service evaluation
         */
        boolean addrUnmanaged = cFactory.isAddressUnmanaged(ifaddr);
        if (addrUnmanaged) {
            LOG.debug("addInterfaces: {} is unmanaged", ifaddr);
            ipIfEntry.setManagedState(DbIpInterfaceEntry.STATE_UNMANAGED);
        } else {
            LOG.debug("addInterfaces: {} is managed", ifaddr);
            ipIfEntry.setManagedState(DbIpInterfaceEntry.STATE_MANAGED);
        }

        ipIfEntry.setPrimaryState(DbIpInterfaceEntry.SNMP_NOT_ELIGIBLE);

        ipIfEntry.store(dbc);

        // now update if necessary
        org.opennms.netmgt.config.poller.Package ipPkg =
            getPackageForNewInterface(dbc, ifaddr, ipIfEntry, addrUnmanaged);
        
        int ifIndex = addSnmpInterfaces(dbc, ifaddr, nodeId, collector,
                                        ipIfEntry);

        // Add supported protocols
        addSupportedProtocols(node, ifaddr,
                              collector.getSupportedProtocols(),
                              addrUnmanaged, ifIndex, ipPkg);

        /*
         * If the useExistingNode flag is true, then we're done. The interface
         * is most likely an alias and the subinterfaces collected via SNMP
         * should already be in the database.
         */
        if (useExistingNode == true) {
            return;
        }

        getSubInterfacesForNewInterface(dbc, node, ifaddr, collector, now,
                                        nodeId, ifIndex);
    }

    private int addSnmpInterfaces(Connection dbc, InetAddress ifaddr,
            int nodeId, IfCollector collector, DbIpInterfaceEntry ipIfEntry)
    throws SQLException {
        boolean addedSnmpInterfaceEntry =
            addIfTableSnmpInterfaces(dbc, ifaddr, nodeId, collector);
        
        int ifIndex = getIfIndexForNewInterface(dbc, ifaddr, collector,
                                                ipIfEntry);
        
        if (ifIndex == CapsdConfig.LAME_SNMP_HOST_IFINDEX
                || !addedSnmpInterfaceEntry) {
            DbSnmpInterfaceEntry snmpEntry =
                DbSnmpInterfaceEntry.create(nodeId, ifIndex);
            snmpEntry.store(dbc);
        }

        LOG.debug("SuspectEventProcessor: setting ifindex for {}/{} to {}", nodeId, ifaddr, ifIndex);
        
        ipIfEntry.setIfIndex(ifIndex);
        ipIfEntry.store(dbc);
        
        return ifIndex;
    }

    private org.opennms.netmgt.config.poller.Package getPackageForNewInterface(
            Connection dbc, InetAddress ifaddr, DbIpInterfaceEntry ipIfEntry,
            boolean addrUnmanaged) throws SQLException {
        if (addrUnmanaged) {
            return null;
        }

        PollerConfig pollerCfgFactory = PollerConfigFactory.getInstance();

        org.opennms.netmgt.config.poller.Package ipPkg = null;

        /*
         * The newly discoveried IP addr is not in the Package IPList Mapping
         * yet, so rebuild the list.
         */
        pollerCfgFactory.rebuildPackageIpListMap();

        boolean ipToBePolled = false;
        ipPkg = pollerCfgFactory.getFirstPackageMatch(str(ifaddr));
        if (ipPkg != null) {
            ipToBePolled = true;
        }

        LOG.debug("addInterfaces: {} is to be polled = {}", ifaddr, ipToBePolled);

        if (!ipToBePolled) {
            // update ismanaged to 'N' in ipinterface
            ipIfEntry.setManagedState(DbIpInterfaceEntry.STATE_NOT_POLLED);
            ipIfEntry.store(dbc);
        }

        return ipPkg;
    }

    private int getIfIndexForNewInterface(Connection dbc, InetAddress ifaddr,
            IfCollector collector, DbIpInterfaceEntry ipIfEntry)
            throws SQLException {
        if (!collector.hasSnmpCollection()) {
            return -1;
        }

        IfSnmpCollector snmpc = collector.getSnmpCollector();

        int ifIndex = -1;

        /*
         * Just set primary state to not eligible for now. The primary SNMP
         * interface won't be selected until after all interfaces have been
         * inserted into the database. This is because the interface must
         * already be in the database for filter rule evaluation to succeed.
         */
        ipIfEntry.setPrimaryState(DbIpInterfaceEntry.SNMP_NOT_ELIGIBLE);

        if (snmpc.hasIpAddrTable()
                && (ifIndex = snmpc.getIfIndex(ifaddr)) != -1) {
            if (snmpc.hasIfTable()) {
                int status = snmpc.getAdminStatus(ifIndex);
                if (status != -1) {
                    ipIfEntry.setStatus(status);
                }
            }
        } else {
            /*
             * Address does not have a valid ifIndex associated with it Assume
             * there is no ipAddrTable and set ifIndex equal to
             * CapsdConfigFactory.LAME_SNMP_HOST_IFINDEX
             */
            ifIndex = CapsdConfig.LAME_SNMP_HOST_IFINDEX;
            LOG.debug("SuspectEventProcessor: no valid ifIndex for {} Assume this is a lame SNMP host", ifaddr);
        }
        ipIfEntry.store(dbc);

        return ifIndex;
    }

    private void getSubInterfacesForNewInterface(Connection dbc,
            DbNodeEntry node, InetAddress ifaddr, IfCollector collector,
            Date now, int nodeId, int ifIndex) throws SQLException {
        if (!collector.hasSnmpCollection()) {
            return;
        }

        CapsdConfig cFactory = CapsdConfigFactory.getInstance();
        PollerConfig pollerCfgFactory = PollerConfigFactory.getInstance();
        
        IfSnmpCollector snmpc = collector.getSnmpCollector();

        // Made it this far...lets add the IP sub-interfaces
        addSubIpInterfaces(dbc, node, collector, now, nodeId, cFactory, pollerCfgFactory,
                           snmpc);
        
    }


    private void addSubIpInterfaces(Connection dbc, DbNodeEntry node,
            IfCollector collector, Date now, int nodeId, CapsdConfig cFactory,
            PollerConfig pollerCfgFactory, IfSnmpCollector snmpc) throws SQLException {
        
        if (!snmpc.hasIpAddrTable()) {
            return;
        }
        
        Map<InetAddress, List<SupportedProtocol>> extraTargets = collector.getAdditionalTargets();
        for(Entry<InetAddress, List<SupportedProtocol>> xifaddrEntry : extraTargets.entrySet()) {

<<<<<<< HEAD
            LOG.debug("addInterfaces: adding interface {}", str(xifaddr));
=======
            LOG.debug("addInterfaces: adding interface {}", str(xifaddrEntry.getKey()));
>>>>>>> 54237913

            DbIpInterfaceEntry xipIfEntry = DbIpInterfaceEntry.create(nodeId,
                                                                      xifaddrEntry.getKey());
            xipIfEntry.setLastPoll(now);
            xipIfEntry.setHostname(xifaddrEntry.getKey().getHostName());

            /*
             * NOTE: (reference internal bug# 201) If the ip is 'managed', it
             * might still be 'not polled' based on the poller configuration.
             * The package filter evaluation requires that the ip be in the
             * database - at this point the ip is NOT in db, so insert as
             * active and update afterward. Try to avoid re-evaluating the ip
             * against filters for each service, try to get the first package
             * here and use that for service evaluation.
             */
            boolean xaddrUnmanaged = cFactory.isAddressUnmanaged(xifaddrEntry.getKey());
            if (xaddrUnmanaged) {
                xipIfEntry.setManagedState(DbIpInterfaceEntry.STATE_UNMANAGED);
            } else {
                xipIfEntry.setManagedState(DbIpInterfaceEntry.STATE_MANAGED);
            }

            /*
             * Just set primary state to not eligible for now. The primary
             * SNMP interface won't be selected until after all interfaces
             * have been inserted into the database. This is because the
             * interface must already be in the database for filter rule
             * evaluation to succeed.
             */
            xipIfEntry.setPrimaryState(DbIpInterfaceEntry.SNMP_NOT_ELIGIBLE);
            int xifIndex = -1;
            if ((xifIndex = snmpc.getIfIndex(xifaddrEntry.getKey())) != -1) {
                /*
                 * XXX I'm not sure if it is always safe to call setIfIndex
                 * here.  We should only do it if an snmpInterface entry
                 * was previously created for this ifIndex.  It was likely done
                 * by addSnmpInterfaces, but I have't checked to make sure that
                 * all cases are covered. - dj@opennms.org 
                 */
                xipIfEntry.setIfIndex(xifIndex);
                int status = snmpc.getAdminStatus(xifIndex);
                if (status != -1) {
                    xipIfEntry.setStatus(status);
                }

<<<<<<< HEAD
                if (!supportsSnmp(extraTargets.get(xifaddr))) {
                    LOG.debug("addInterfaces: Interface doesn't support SNMP. {} set to not eligible", str(xifaddr));
=======
                if (!supportsSnmp(xifaddrEntry.getValue())) {
                    LOG.debug("addInterfaces: Interface doesn't support SNMP. {} set to not eligible", str(xifaddrEntry.getKey()));
>>>>>>> 54237913
                }
            } else {
                /*
                 * No ifIndex found so set primary state to NOT_ELIGIBLE
                 */
<<<<<<< HEAD
                LOG.debug("addInterfaces: No ifIndex found. {} set to not eligible", str(xifaddr));
=======
                LOG.debug("addInterfaces: No ifIndex found. {} set to not eligible", str(xifaddrEntry.getKey()));
>>>>>>> 54237913
            }

            xipIfEntry.store(dbc);

            // now update if necessary
            org.opennms.netmgt.config.poller.Package xipPkg = null;
            if (!xaddrUnmanaged) {
                // The newly discoveried IP addr is not in the Package
                // IPList
                // Mapping yet, so rebuild the list.
                //
                PollerConfigFactory.getInstance().rebuildPackageIpListMap();

                boolean xipToBePolled = false;
                xipPkg = pollerCfgFactory.getFirstPackageMatch(str(xifaddrEntry.getKey()));
                if (xipPkg != null) {
                    xipToBePolled = true;
                }

                if (!xipToBePolled) {
                    // update ismanaged to 'N' in ipinterface
                    xipIfEntry.setManagedState(DbIpInterfaceEntry.STATE_NOT_POLLED);
                    xipIfEntry.store(dbc);
                }
            }

            // add the supported protocols
            addSupportedProtocols(node, xifaddrEntry.getKey(),
                                  extraTargets.get(xifaddrEntry.getKey()),
                                  xaddrUnmanaged, xifIndex, xipPkg);
        }
    }
    
    private boolean addIfTableSnmpInterfaces(Connection dbc, InetAddress ifaddr,
            int nodeId, IfCollector collector)
            throws SQLException {
        if (!collector.hasSnmpCollection()) {
            return false;
        }
        
        IfSnmpCollector snmpc = collector.getSnmpCollector();

        if (!snmpc.hasIfTable()) {
            return false;
        }

        boolean addedSnmpInterfaceEntry = false;

        for (IfTableEntry ifte : snmpc.getIfTable()) {
            // index
            if (ifte.getIfIndex() == null) {
                continue;
            }
            final int xifIndex = ifte.getIfIndex().intValue();

            /*
             * address WARNING: IfSnmpCollector.getIfAddressAndMask() ONLY
             * returns the FIRST IP address and mask for a given interface as
             * specified in the ipAddrTable.
             */
            InetAddress[] addrs = null;
            if (snmpc.hasIpAddrTable()) {
                addrs = snmpc.getIfAddressAndMask(xifIndex);
            }

            // At some point back in the day this was done with ifType
            // Skip loopback interfaces
            if (addrs != null && addrs[0].isLoopbackAddress()) {
                continue;
            }

            final DbSnmpInterfaceEntry snmpEntry =
                DbSnmpInterfaceEntry.create(nodeId, xifIndex);

            if (addrs == null) {
                // No IP associated with the interface
                snmpEntry.setCollect("N");

            } else {
                // IP address
                if (addrs[0].equals(ifaddr)) {
                    addedSnmpInterfaceEntry = true;
                }

                // netmask
                if (addrs[1] != null) {
                    snmpEntry.setNetmask(addrs[1]);
                }
                
                snmpEntry.setCollect("C");
            }

            // description
            final String str = ifte.getIfDescr();
            if (addrs != null) {
                LOG.debug("SuspectEventProcessor: {} has ifDescription: {}", str(addrs[0]), str);
            }
            if (str != null && str.length() > 0) {
                snmpEntry.setDescription(str);
            }

            // physical address
            String physAddr = null;
            try {
                physAddr = ifte.getPhysAddr();
                if (addrs != null) {
                    LOG.debug("SuspectEventProcessor: {} has physical address: -{}-", str(addrs[0]), physAddr);
                }
            } catch (IllegalArgumentException iae) {
                physAddr = null;
                if (addrs != null) {
                    LOG.debug("ifPhysAddress.{} on node {} / {} could not be converted to a hex string (not a PhysAddr / OCTET STRING?), setting to null.", ifte.getIfIndex(), nodeId, str(addrs[0]));
                }
                StringBuffer errMsg = new StringBuffer("SNMP agent bug on node ");
                errMsg.append(nodeId).append(" / ").append(str(ifaddr));
                errMsg.append(": wrong type for physical address (see bug 2740). ");
                errMsg.append("Working around, but expect trouble with this node.");
                LOG.warn(errMsg.toString());
            }
            if (physAddr != null && physAddr.length() == 12) {
                snmpEntry.setPhysicalAddress(physAddr);
            }

            if (ifte.getIfType() == null) {
                snmpEntry.setType(0);
            } else {
                snmpEntry.setType(ifte.getIfType().intValue());
            }
            
            
            IfXTableEntry ifxte = snmpc.hasIfXTable() ? snmpc.getIfXTable().getEntry(xifIndex) : null;
            
            long speed = getInterfaceSpeed(ifte, ifxte);

            // speed
            snmpEntry.setSpeed(speed);


            // admin status
            if (ifte.getIfAdminStatus() == null) {
                snmpEntry.setAdminStatus(0);
            } else {
                snmpEntry.setAdminStatus(ifte.getIfAdminStatus().intValue());
            }

            // oper status
            if (ifte.getIfOperStatus() == null) {
                snmpEntry.setOperationalStatus(0);
            } else {
                snmpEntry.setOperationalStatus(ifte.getIfOperStatus().intValue());
            }

            // name (from interface extensions table)
            String ifName = snmpc.getIfName(xifIndex);
            if (ifName != null && ifName.length() > 0) {
                snmpEntry.setName(ifName);
            }

            // alias (from interface extensions table)
            final String ifAlias = snmpc.getIfAlias(xifIndex);
            if (ifAlias != null && ifAlias.length() > 0) {
                snmpEntry.setAlias(ifAlias);
            }

            snmpEntry.store(dbc);
        }
        return addedSnmpInterfaceEntry;
    }

    private long getInterfaceSpeed(IfTableEntry ifte, IfXTableEntry ifxte) {
        if (ifxte != null && ifxte.getIfHighSpeed() != null && ifxte.getIfHighSpeed() > 4294) {
            return ifxte.getIfHighSpeed() * 1000000L; 
        }
        
        if (ifte != null && ifte.getIfSpeed() != null) {
            return ifte.getIfSpeed();
        }

        return 0;
    }

    /**
     * Responsible for iterating inserting an entry into the ifServices table
     * for each protocol supported by the interface.
     * 
     * @param node
     *            Node entry
     * @param ifaddr
     *            Interface address
     * @param protocols
     *            List of supported protocols
     * @param addrUnmanaged
     *            Boolean flag indicating if interface is managed or unmanaged
     *            according to the Capsd configuration.
     * @param ifIndex
     *            Interface index or -1 if index is not known
     * @param ipPkg
     *            Poller package to which the interface belongs
     * @throws SQLException
     *             if an error occurs adding interfaces to the ipInterface
     *             table.
     */
    private void addSupportedProtocols(DbNodeEntry node, InetAddress ifaddr,
            List<SupportedProtocol> protocols, boolean addrUnmanaged, int ifIndex,
            org.opennms.netmgt.config.poller.Package ipPkg)
            throws SQLException {
        if (str(ifaddr).equals("0.0.0.0")) {
            LOG.debug("addSupportedProtocols: node {}: Cant add ip services for non-ip interface. Just return.", node.getNodeId());
            return;
        }

        // add the supported protocols
        //
        // NOTE!!!!!: (reference internal bug# 201)
        // If the ip is 'managed', the service can still be 'not polled'
        // based on the poller configuration - at this point the ip is already
        // in the database, so package filter evaluation should go through OK
        //
        for(SupportedProtocol p : protocols) {

            Number sid = m_capsdDbSyncer.getServiceId(p.getProtocolName());

            DbIfServiceEntry ifSvcEntry = DbIfServiceEntry.create(
                                                                  node.getNodeId(),
                                                                  ifaddr,
                                                                  sid.intValue());

            // now fill in the entry
            //
            if (addrUnmanaged)
                ifSvcEntry.setStatus(DbIfServiceEntry.STATUS_UNMANAGED);
            else {
                if (isServicePolledLocally(str(ifaddr), p.getProtocolName(), ipPkg)) {
                    ifSvcEntry.setStatus(DbIfServiceEntry.STATUS_ACTIVE);
                } else if (isServicePolled(str(ifaddr), p.getProtocolName(), ipPkg)) {
                    ifSvcEntry.setStatus(DbIpInterfaceEntry.STATE_REMOTE);
                } else {
                    ifSvcEntry.setStatus(DbIfServiceEntry.STATUS_NOT_POLLED);
                }
            }

            // Set qualifier if available. Currently the qualifier field
            // is used to store the port at which the protocol was found.
            //
            if (p.getQualifiers() != null
                    && p.getQualifiers().get("port") != null) {
                try {
                    Integer port = (Integer) p.getQualifiers().get("port");
                    ifSvcEntry.setQualifier(port.toString());
                } catch (ClassCastException ccE) {
                    // Do nothing
                }
            }

            ifSvcEntry.setSource(DbIfServiceEntry.SOURCE_PLUGIN);
            ifSvcEntry.setNotify(DbIfServiceEntry.NOTIFY_ON);
            if (ifIndex != -1)
                ifSvcEntry.setIfIndex(ifIndex);
            ifSvcEntry.store();
        }
    }

    private boolean isServicePolled(String ifAddr, String svcName, org.opennms.netmgt.config.poller.Package ipPkg) {
        boolean svcToBePolled = false;
        if (ipPkg != null) {
            svcToBePolled = PollerConfigFactory.getInstance().isPolled(svcName, ipPkg);
            if (!svcToBePolled)
                svcToBePolled = PollerConfigFactory.getInstance().isPolled(ifAddr, svcName);
        }
        return svcToBePolled;
    }

    private boolean isServicePolledLocally(String ifAddr, String svcName, org.opennms.netmgt.config.poller.Package ipPkg) {
        boolean svcToBePolled = false;
        if (ipPkg != null && !ipPkg.getRemote()) {
            svcToBePolled = PollerConfigFactory.getInstance().isPolled(svcName, ipPkg);
            if (!svcToBePolled)
                svcToBePolled = PollerConfigFactory.getInstance().isPolledLocally(ifAddr, svcName);
        }
        return svcToBePolled;
    }

    /**
     * Utility method which checks the provided list of supported protocols to
     * determine if the SNMP service is present.
     * 
     * @param supportedProtocols
     *            List of supported protocol objects.
     * @return TRUE if service "SNMP" is present in the list, FALSE otherwise
     */
    static boolean supportsSnmp(List<SupportedProtocol> supportedProtocols) {
        for(SupportedProtocol p : supportedProtocols) {
            if (p.getProtocolName().equals("SNMP"))
                return true;
        }
        return false;
    }

    /**
     * Utility method which determines if the passed IfSnmpCollector object
     * contains an ifIndex value for the passed IP address.
     * 
     * @param ipaddr
     *            IP address
     * @param snmpc
     *            SNMP collection
     * @return TRUE if an ifIndex value was found in the SNMP collection for
     *         the provided IP address, FALSE otherwise.
     */
    static boolean hasIfIndex(InetAddress ipaddr, IfSnmpCollector snmpc) {
        int ifIndex = -1;
        if (snmpc.hasIpAddrTable())
            ifIndex = snmpc.getIfIndex(ipaddr);

        LOG.debug("hasIfIndex: ipAddress: {} has ifIndex: {}", str(ipaddr), ifIndex);
        if (ifIndex == -1)
            return false;
        else
            return true;
    }

    /**
     * Utility method which determines returns the ifType for the passed IP
     * address.
     * 
     * @param ipaddr
     *            IP address
     * @param snmpc
     *            SNMP collection
     * @return TRUE if an ifIndex value was found in the SNMP collection for
     *         the provided IP address, FALSE otherwise.
     */
    static int getIfType(InetAddress ipaddr, IfSnmpCollector snmpc) {
        int ifIndex = snmpc.getIfIndex(ipaddr);
        int ifType = snmpc.getIfType(ifIndex);

        LOG.debug("getIfType: ipAddress: {} has ifIndex: {} and ifType: {}", str(ipaddr), ifIndex, ifType);
        return ifType;
    }

    /**
     * Utility method which compares two InetAddress objects based on the
     * provided method (MIN/MAX) and returns the InetAddress which is to be
     * considered the primary interface. NOTE: In order for an interface to be
     * considered primary it must be managed. This method will return null if
     * the 'oldPrimary' address is null and the 'currentIf' address is
     * unmanaged.
     * 
     * @param currentIf
     *            Interface with which to compare the 'oldPrimary' address.
     * @param oldPrimary
     *            Primary interface to be compared against the 'currentIf'
     *            address.
     * @param method
     *            Comparison method to be used (either "min" or "max")
     * @return InetAddress object of the primary interface based on the
     *         provided method or null if neither address is eligible to be
     *         primary.
     */
    static InetAddress compareAndSelectPrimary(InetAddress currentIf, InetAddress oldPrimary) {
        InetAddress newPrimary = null;
        if (oldPrimary == null) {
            if (!CapsdConfigFactory.getInstance().isAddressUnmanaged(currentIf)) {
                return currentIf;
            }
            else {
                return oldPrimary;
            }
        }

        byte[] current = currentIf.getAddress();
        byte[] primary = oldPrimary.getAddress();

        // Smallest address wins
        if (new ByteArrayComparator().compare(current, primary) < 0) {
            // Replace the primary interface with the current
            // interface only if the current interface is managed!
            if (!CapsdConfigFactory.getInstance().isAddressUnmanaged(currentIf)) {
                newPrimary = currentIf;
            }
        }   

        if (newPrimary != null) {
            return newPrimary;
        }
        else {
            return oldPrimary;
        }
    }

    /**
     * Builds a list of InetAddress objects representing each of the
     * interfaces from the IfCollector object which support SNMP and have a
     * valid ifIndex and is a loopback interface. This is in order to allow a
     * non-127.*.*.* loopback address to be chosen as the primary SNMP
     * interface.
     * 
     * @param collector
     *            IfCollector object containing SNMP and SMB info.
     * @return List of InetAddress objects.
     */
    private List<InetAddress> buildLBSnmpAddressList(IfCollector collector) {
        List<InetAddress> addresses = new ArrayList<InetAddress>();

        // Verify that SNMP info is available
        if (collector.getSnmpCollector() == null) {
            LOG.debug("buildLBSnmpAddressList: no SNMP info for {}", collector.getTarget());
            return addresses;
        }

        // Verify that both the ifTable and ipAddrTable were
        // successfully collected.
        IfSnmpCollector snmpc = collector.getSnmpCollector();
        if (!snmpc.hasIfTable() || !snmpc.hasIpAddrTable()) {
            LOG.info("buildLBSnmpAddressList: missing SNMP info for {}", collector.getTarget());
            return addresses;
        }

        // To be eligible to be the primary SNMP interface for a node:
        //
        // 1. The interface must support SNMP
        // 2. The interface must have a valid ifIndex
        //

        // Add eligible target.
        //
        InetAddress ipAddr = collector.getTarget();
        if (supportsSnmp(collector.getSupportedProtocols())
                && hasIfIndex(ipAddr, snmpc)
                && getIfType(ipAddr, snmpc) == 24) {
            LOG.debug("buildLBSnmpAddressList: adding target interface {} temporarily marked as primary!", str(ipAddr));
            addresses.add(ipAddr);
        }

        // Add eligible subtargets.
        //
        if (collector.hasAdditionalTargets()) {
            Map<InetAddress, List<SupportedProtocol>> extraTargets = collector.getAdditionalTargets();
            for(Entry<InetAddress, List<SupportedProtocol>> currIfEntry : extraTargets.entrySet()) {
                // Test current subtarget.
                // 
<<<<<<< HEAD
                if (supportsSnmp(extraTargets.get(currIf))
                        && getIfType(currIf, snmpc) == 24) {
                    LOG.debug("buildLBSnmpAddressList: adding subtarget interface {} temporarily marked as primary!", str(currIf));
                    addresses.add(currIf);
=======
                if (supportsSnmp(currIfEntry.getValue())
                        && getIfType(currIfEntry.getKey(), snmpc) == 24) {
                    LOG.debug("buildLBSnmpAddressList: adding subtarget interface {} temporarily marked as primary!", str(currIfEntry.getKey()));
                    addresses.add(currIfEntry.getKey());
>>>>>>> 54237913
                }
            } // end while()
        } // end if()

        return addresses;
    }

    /**
     * Builds a list of InetAddress objects representing each of the
     * interfaces from the IfCollector object which support SNMP and have a
     * valid ifIndex.
     * 
     * @param collector
     *            IfCollector object containing SNMP and SMB info.
     * @return List of InetAddress objects.
     */
    private List<InetAddress> buildSnmpAddressList(IfCollector collector) {
        List<InetAddress> addresses = new ArrayList<InetAddress>();

        // Verify that SNMP info is available
        if (collector.getSnmpCollector() == null) {
            LOG.debug("buildSnmpAddressList: no SNMP info for {}", collector.getTarget());
            return addresses;
        }

        // Verify that both the ifTable and ipAddrTable were
        // successfully collected.
        IfSnmpCollector snmpc = collector.getSnmpCollector();
        if (!snmpc.hasIfTable() || !snmpc.hasIpAddrTable()) {
            LOG.info("buildSnmpAddressList: missing SNMP info for {}", collector.getTarget());
            return addresses;
        }

        // To be eligible to be the primary SNMP interface for a node:
        //
        // 1. The interface must support SNMP
        // 2. The interface must have a valid ifIndex
        //

        // Add eligible target.
        //
        InetAddress ipAddr = collector.getTarget();
        if (supportsSnmp(collector.getSupportedProtocols())
                && hasIfIndex(ipAddr, snmpc)) {
            LOG.debug("buildSnmpAddressList: adding target interface {} temporarily marked as primary!", str(ipAddr));
            addresses.add(ipAddr);
        }

        // Add eligible subtargets.
        //
        if (collector.hasAdditionalTargets()) {
            Map<InetAddress, List<SupportedProtocol>> extraTargets = collector.getAdditionalTargets();
            for(Entry<InetAddress, List<SupportedProtocol>> currIfEntry : extraTargets.entrySet()) {

                // Test current subtarget.
                // 
<<<<<<< HEAD
                if (supportsSnmp(extraTargets.get(currIf))
                        && hasIfIndex(currIf, snmpc)) {
                    LOG.debug("buildSnmpAddressList: adding subtarget interface {} temporarily marked as primary!", str(currIf));
                    addresses.add(currIf);
=======
                if (supportsSnmp(currIfEntry.getValue())
                        && hasIfIndex(currIfEntry.getKey(), snmpc)) {
                    LOG.debug("buildSnmpAddressList: adding subtarget interface {} temporarily marked as primary!", str(currIfEntry.getKey()));
                    addresses.add(currIfEntry.getKey());
>>>>>>> 54237913
                }
            } // end while()
        } // end if()

        return addresses;
    }

    /**
     * This method is responsbile for determining the node's primary IP
     * interface from among all the node's IP interfaces.
     * 
     * @param collector
     *            IfCollector object containing SNMP and SMB info.
     * @return InetAddress object of the primary SNMP interface or null if
     *         none of the node's interfaces are eligible.
     */
    private InetAddress determinePrimaryInterface(IfCollector collector) {
        InetAddress primaryIf = null;

        // For now hard-coding primary interface address selection method to
        // MIN

        // Initially set the target interface as primary
        primaryIf = collector.getTarget();

        // Next the subtargets will be tested. If is managed and
        // has a smaller numeric IP address then it will in turn be
        // set as the primary interface.
        if (collector.hasAdditionalTargets()) {
            Map<InetAddress, List<SupportedProtocol>> extraTargets = collector.getAdditionalTargets();
            for(InetAddress currIf : extraTargets.keySet()) {
                primaryIf = compareAndSelectPrimary(currIf, primaryIf);
            } // end while()
        } // end if (Collector.hasAdditionalTargets())

        if (primaryIf != null)
            LOG.debug("determinePrimaryInterface: selected primary interface: {}", str(primaryIf));
        else
            LOG.debug("determinePrimaryInterface: no primary interface found");
        return primaryIf;
    }

    /**
     * This is where all the work of the class is done.
     */
    @Override
    public void run() {

        // Convert interface InetAddress object
        //
        InetAddress ifaddr = null;
        ifaddr = addr(m_suspectIf);
        if (ifaddr == null) {
            LOG.warn("SuspectEventProcessor: Failed to convert interface address {} to InetAddress", m_suspectIf);
            return;
        }

        // collect the information
        //
        LOG.debug("SuspectEventProcessor: running collection for {}", str(ifaddr));

        IfCollector collector = new IfCollector(m_pluginManager, ifaddr, true);
        collector.run();

        // Track changes to primary SNMP interface
        InetAddress oldSnmpPrimaryIf = null;
        InetAddress newSnmpPrimaryIf = null;

        // Update the database
        //
        boolean updateCompleted = false;
        boolean useExistingNode = false;
        DbNodeEntry entryNode = null;
        try {
            // Synchronize on the Capsd sync lock so we can check if
            // the interface is already in the database and perform
            // the necessary inserts in one atomic operation
            //	
            // The RescanProcessor class is also synchronizing on this
            // lock prior to performing database inserts or updates.
            Connection dbc = null;
            synchronized (Capsd.getDbSyncLock()) {
                // Get database connection
                //
                try {
                    dbc = DataSourceFactory.getInstance().getConnection();

                    // Only add the node/interface to the database if
                    // it isn't already in the database
                    if (!m_capsdDbSyncer.isInterfaceInDB(dbc, ifaddr)) {
                        // Using the interface collector object determine
                        // if this interface belongs under a node already
                        // in the database.
                        //
                        entryNode = getExistingNodeEntry(dbc, collector);

                        if (entryNode == null) {
                            // Create a node entry for the new interface
                            //
                            entryNode = createNode(dbc, ifaddr, collector);
                        } else {
                            // Will use existing node entry
                            //
                            useExistingNode = true;
                        }

                        // Get old primary SNMP interface(s) (if one or more
                        // exists)
                        //
                        List<InetAddress> oldPriIfs = getPrimarySnmpInterfaceFromDb(dbc,
                                                                       entryNode);

                        // Add interfaces
                        //
                        addInterfaces(dbc, entryNode, useExistingNode,
                                      ifaddr, collector);

                        // Now that all interfaces have been added to the
                        // database we can update the 'primarySnmpInterface'
                        // field of the ipInterface table. Necessary because
                        // the IP address must already be in the database
                        // to evaluate against a filter rule.
                        //
                        // Determine primary SNMP interface from the lists of
                        // possible addresses
                        // in this order: loopback interfaces in
                        // collectd-configuration.xml,
                        // other interfaces in collectd-configuration.xml,
                        // loopback interfaces,
                        // other interfaces
                        //
                        boolean strict = true;
                        CollectdConfigFactory.getInstance().rebuildPackageIpListMap();
                        List<InetAddress> lbAddressList = buildLBSnmpAddressList(collector);
                        List<InetAddress> addressList = buildSnmpAddressList(collector);
                        // first set the value of issnmpprimary for
                        // secondaries
                        Iterator<InetAddress> iter = addressList.iterator();
                        while (iter.hasNext()) {
                            InetAddress addr = iter.next();
                            if (CollectdConfigFactory.getInstance().isServiceCollectionEnabled(str(addr), "SNMP")) {
                                final DBUtils d = new DBUtils(getClass());
                                try {
                                    PreparedStatement stmt = dbc.prepareStatement("UPDATE ipInterface SET isSnmpPrimary='S' WHERE nodeId=? AND ipAddr=? AND isManaged!='D'");
                                    d.watch(stmt);
                                    stmt.setInt(1, entryNode.getNodeId());
                                    stmt.setString(2, str(addr));

                                    stmt.executeUpdate();
                                    LOG.debug("updated {} to secondary.", str(addr));
                                } finally {
                                    d.cleanUp();
                                }
                            }
                        }
                        String psiType = null;
                        if (lbAddressList != null) {
                            newSnmpPrimaryIf = CapsdConfigFactory.getInstance().determinePrimarySnmpInterface(lbAddressList, strict);
                            psiType = ConfigFileConstants.getFileName(ConfigFileConstants.COLLECTD_CONFIG_FILE_NAME) + " loopback addresses";
                        }
                        if (newSnmpPrimaryIf == null) {
                            newSnmpPrimaryIf = CapsdConfigFactory.getInstance().determinePrimarySnmpInterface(addressList, strict);
                            psiType = ConfigFileConstants.getFileName(ConfigFileConstants.COLLECTD_CONFIG_FILE_NAME) + " addresses";
                        }
                        strict = false;
                        if ((newSnmpPrimaryIf == null) && (lbAddressList != null)) {
                            newSnmpPrimaryIf = CapsdConfigFactory.getInstance().determinePrimarySnmpInterface(lbAddressList, strict);
                            psiType = "DB loopback addresses";
                        }
                        if (newSnmpPrimaryIf == null) {
                            newSnmpPrimaryIf = CapsdConfigFactory.getInstance().determinePrimarySnmpInterface(addressList, strict);
                            psiType = "DB addresses";
                        }
                        if (collector.hasSnmpCollection() && newSnmpPrimaryIf == null) {
                            newSnmpPrimaryIf = ifaddr;
                            psiType = "New suspect ip address";
                        }

                        if (LOG.isDebugEnabled()) {
                            if (newSnmpPrimaryIf == null) {
                                LOG.debug("No primary SNMP interface found");
                            } else {
                                LOG.debug("primary SNMP interface is: {}, selected from {}", newSnmpPrimaryIf, psiType);
                            }
                        }
                        // iterate over list of old primaries. There should
                        // only be
                        // one or none, but in case there are more, this will
                        // clear
                        // out the extras.
                        Iterator<InetAddress> opiter = oldPriIfs.iterator();
                        if (opiter.hasNext()) {
                            while (opiter.hasNext()) {
                                setPrimarySnmpInterface(
                                                        dbc,
                                                        entryNode,
                                                        newSnmpPrimaryIf,
                                                        opiter.next());
                            }
                        } else {
                            setPrimarySnmpInterface(dbc, entryNode,
                                                    newSnmpPrimaryIf, null);
                        }
                        // Update
                        updateCompleted = true;
                    }
                } finally {
                    if (dbc != null) {
                        try {
                            dbc.close();
                        } catch (SQLException e) {
                            LOG.info("run: an sql exception occured closing the database connection", e);
                        }
                    }
                    dbc = null;
                }
            }

        } // end try
        catch (Throwable t) {
            LOG.error("Error writing records", t);
        }
        finally {
        	// remove the interface we've just scanned from the tracker set
        	synchronized(m_queuedSuspectTracker) {
        		m_queuedSuspectTracker.remove(str(ifaddr));
        	}
        }

        // Send events
        //
        if (updateCompleted) {
            if (!useExistingNode)
                createAndSendNodeAddedEvent(entryNode);

            sendInterfaceEvents(entryNode, useExistingNode, ifaddr, collector);

            if (useExistingNode) {
                generateSnmpDataCollectionEvents(entryNode, oldSnmpPrimaryIf,
                                                 newSnmpPrimaryIf);
            }

        }

        // send suspectScanCompleted event regardless of scan outcome
	LOG.debug("sendInterfaceEvents: sending suspect scan completed event for {}", str(ifaddr));
	LOG.debug("SuspectEventProcessor for {} completed.", m_suspectIf);
    	createAndSendSuspectScanCompletedEvent(ifaddr);
    } // end run


    /**
     * Returns a list of InetAddress object(s) of the primary SNMP
     * interface(s) (if one or more exists).
     * 
     * @param dbc
     *            Database connection.
     * @param node
     *            DbNodeEntry object representing the interface's parent node
     *            table entry
     * @throws SQLException
     *             if an error occurs updating the ipInterface table
     * @return List of Old SNMP primary interface addresses (usually just
     *         one).
     */
    List<InetAddress> getPrimarySnmpInterfaceFromDb(Connection dbc, DbNodeEntry node)
            throws SQLException {
        List<InetAddress> priSnmpAddrs = new ArrayList<InetAddress>();

        LOG.debug("getPrimarySnmpInterfaceFromDb: retrieving primary SNMP interface(s) from DB for node {}", node.getNodeId());
        InetAddress oldPrimarySnmpIf = null;

        final DBUtils d = new DBUtils(getClass());
        try {
            PreparedStatement stmt = dbc.prepareStatement("SELECT ipAddr FROM ipInterface WHERE nodeId=? AND isSnmpPrimary='P' AND isManaged!='D'");
            d.watch(stmt);
            stmt.setInt(1, node.getNodeId());

            ResultSet rs = stmt.executeQuery();
            d.watch(rs);
            while (rs.next()) {
                String oldPrimaryAddr = rs.getString(1);
                LOG.debug("getPrimarySnmpInterfaceFromDb: String oldPrimaryAddr = {}", oldPrimaryAddr);
                if (oldPrimaryAddr != null) {
                    oldPrimarySnmpIf = addr(oldPrimaryAddr);
                    LOG.debug("getPrimarySnmpInterfaceFromDb: old primary SNMP interface is {}", oldPrimaryAddr);
                    priSnmpAddrs.add(oldPrimarySnmpIf);
                }
            }
        } catch (SQLException sqlE) {
            LOG.warn("getPrimarySnmpInterfaceFromDb: Exception: {}", sqlE);
            throw sqlE;
        } finally {
            d.cleanUp();
        }

        return priSnmpAddrs;
    }

    /**
     * Responsible for setting the value of the 'isSnmpPrimary' field of the
     * ipInterface table to 'P' (Primary) for the primary SNMP interface
     * address.
     * 
     * @param dbc
     *            Database connection.
     * @param node
     *            DbNodeEntry object representing the suspect interface's
     *            parent node table entry
     * @param newPrimarySnmpIf
     *            New primary SNMP interface.
     * @param oldPrimarySnmpIf
     *            Old primary SNMP interface.
     * @throws SQLException
     *             if an error occurs updating the ipInterface table
     */
    static void setPrimarySnmpInterface(Connection dbc, DbNodeEntry node, InetAddress newPrimarySnmpIf, InetAddress oldPrimarySnmpIf)
            throws SQLException {
        if (newPrimarySnmpIf == null) {
            LOG.debug("setPrimarySnmpInterface: newSnmpPrimary is null, nothing to set, returning.");
            return;
        } else {
            LOG.debug("setPrimarySnmpInterface: newSnmpPrimary = {}", newPrimarySnmpIf);
        }

        // Verify that old and new primary interfaces are different
        //
        if (oldPrimarySnmpIf != null
                && oldPrimarySnmpIf.equals(newPrimarySnmpIf)) {
            // Old and new primary interfaces are the same
            LOG.debug("setPrimarySnmpInterface: Old and new primary interfaces are the same");
        }

        // Set primary SNMP interface 'isSnmpPrimary' field to 'P' for primary
        //
        if (newPrimarySnmpIf != null) {
            LOG.debug("setPrimarySnmpInterface: Updating primary SNMP interface {}", str(newPrimarySnmpIf));

            // Update the appropriate entry in the 'ipInterface' table
            //

            final DBUtils d = new DBUtils(SuspectEventProcessor.class);
            try {
                PreparedStatement stmt = dbc.prepareStatement("UPDATE ipInterface SET isSnmpPrimary='P' WHERE nodeId=? AND ipaddr=? AND isManaged!='D'");
                d.watch(stmt);
                stmt.setInt(1, node.getNodeId());
                stmt.setString(2, str(newPrimarySnmpIf));

                stmt.executeUpdate();
                LOG.debug("setPrimarySnmpInterface: Completed update of new primary interface to PRIMARY.");
            } finally {
                d.cleanUp();
            }
        }
    }
    
    /**
     * Responsible for setting the Set used to track suspect scans that
     * are already enqueued for processing.  Should be called once by Capsd
     * at startup.
     *
     * @param queuedSuspectTracker a {@link java.util.Set} object.
     */
    public static synchronized void setQueuedSuspectsTracker(Set<String> queuedSuspectTracker) {
    	m_queuedSuspectTracker = Collections.synchronizedSet(queuedSuspectTracker);
    }
    
    /**
     * Is a suspect scan already enqueued for a given IP address?
     *
     * @param ipAddr
     * 			The IP address of interest
     * @return a boolean.
     */
    public static boolean isScanQueuedForAddress(String ipAddr) {
    	synchronized(m_queuedSuspectTracker) {
    		return (m_queuedSuspectTracker.contains(ipAddr));
    	}
    }

    /**
     * Determines if any SNMP data collection related events need to be
     * generated based upon the results of the current rescan. If necessary
     * will generate one of the following events:
     * 'reinitializePrimarySnmpInterface' 'primarySnmpInterfaceChanged'
     * 
     * @param nodeEntry
     *            DbNodeEntry object of the node being rescanned.
     * @param oldPrimary
     *            Old primary SNMP interface
     * @param newPrimary
     *            New primary SNMP interface
     */
    private void generateSnmpDataCollectionEvents(DbNodeEntry nodeEntry,
            InetAddress oldPrimary, InetAddress newPrimary) {
        // Sanity check -- should not happen
        if (oldPrimary == null && newPrimary == null) {
            LOG.warn("generateSnmpDataCollectionEvents: both old and new primary SNMP interface vars are null!");
        }

        // Sanity check -- should not happen
        else if (oldPrimary != null && newPrimary == null) {
            LOG.warn("generateSnmpDataCollectionEvents: old primary ({}) is not null but new primary is null!", str(oldPrimary));
        }

        // Just added the primary SNMP interface to the node, the
        // nodeGainedService
        // event already generated is sufficient to start SNMP data
        // collection...no
        // additional events are required.
        else if (oldPrimary == null && newPrimary != null) {
            LOG.debug("generateSnmpDataCollectionEvents: identified {} as the primary SNMP interface for node {}", str(newPrimary), nodeEntry.getNodeId());
        }

        // A PrimarySnmpInterfaceChanged event is generated if the scan
        // found a different primary SNMP interface than what is stored
        // in the database.
        //
        else if (!oldPrimary.equals(newPrimary)) {
            LOG.debug("generateSnmpDataCollectionEvents: primary SNMP interface has changed.  Was: {} Is: {}", str(oldPrimary), str(newPrimary));

            createAndSendPrimarySnmpInterfaceChangedEvent(
                                                          nodeEntry.getNodeId(),
                                                          newPrimary,
                                                          oldPrimary);
        }

        // The primary SNMP interface did not change but the Capsd scan just
        // added
        // an interface to the node so we need to update the interface
        // map which is maintained in memory for the purpose of doing
        // SNMP data collection. Therefore we generate a
        // reinitializePrimarySnmpInterface event so that this map
        // can be refreshed based on the most up to date information
        // in the database.
        else {
            LOG.debug("generateSnmpDataCollectionEvents: Generating reinitializeSnmpInterface event for interface {}", str(newPrimary));
            createAndSendReinitializePrimarySnmpInterfaceEvent(
                                                               nodeEntry.getNodeId(),
                                                               newPrimary);
        }
    }

    /**
     * This method is responsible for generating a primarySnmpInterfaceChanged
     * event and sending it to eventd..
     * 
     * @param nodeId
     *            Nodeid of node being rescanned.
     * @param newPrimaryIf
     *            new primary SNMP interface address
     * @param oldPrimaryIf
     *            old primary SNMP interface address
     */
    private void createAndSendPrimarySnmpInterfaceChangedEvent(int nodeId,
            InetAddress newPrimaryIf, InetAddress oldPrimaryIf) {
        
        
        LOG.debug("createAndSendPrimarySnmpInterfaceChangedEvent: nodeId: {} oldPrimarySnmpIf: '{}' newPrimarySnmpIf: '{}'", nodeId, str(oldPrimaryIf), str(newPrimaryIf));

        
        EventBuilder bldr = createEventBuilder(EventConstants.PRIMARY_SNMP_INTERFACE_CHANGED_EVENT_UEI);
        bldr.setNodeid(nodeId);
        bldr.setInterface(newPrimaryIf);
        bldr.setService("SNMP");
        
        if (str(oldPrimaryIf) != null) {
            bldr.addParam(EventConstants.PARM_OLD_PRIMARY_SNMP_ADDRESS, str(oldPrimaryIf));
        }
        
        if (str(newPrimaryIf) != null) {
            bldr.addParam(EventConstants.PARM_NEW_PRIMARY_SNMP_ADDRESS, str(newPrimaryIf));
        }

        sendEvent(bldr.getEvent());

    }

    /**
     * This method is responsible for generating a
     * reinitializePrimarySnmpInterface event and sending it to eventd.
     * 
     * @param nodeId
     *            Nodeid of node being rescanned.
     * @param primarySnmpIf
     *            Primary SNMP interface address.
     */
    private void createAndSendReinitializePrimarySnmpInterfaceEvent(int nodeId, InetAddress primarySnmpIf) {
        LOG.debug("reinitializePrimarySnmpInterface: nodeId: {} interface: {}", nodeId, str(primarySnmpIf));

        EventBuilder bldr = createEventBuilder(EventConstants.REINITIALIZE_PRIMARY_SNMP_INTERFACE_EVENT_UEI);
        bldr.setNodeid(nodeId);
        bldr.setInterface(primarySnmpIf);
        
        sendEvent(bldr.getEvent());

    }

    /**
     * This method is responsible for creating all the necessary
     * interface-level events for the node and sending them to Eventd.
     * 
     * @param node
     *            DbNodeEntry object for the parent node.
     * @param useExistingNode
     *            TRUE if existing node was used, FALSE if new node was
     *            created.
     * @param ifaddr
     *            Target interface address
     * @param collector
     *            Interface collector containing SNMP and SMB info.
     */
    private void sendInterfaceEvents(DbNodeEntry node,
            boolean useExistingNode, InetAddress ifaddr, IfCollector collector) {
        // nodeGainedInterface
        //
        LOG.debug("sendInterfaceEvents: sending node gained interface event for {}", str(ifaddr));

        createAndSendNodeGainedInterfaceEvent(node.getNodeId(), ifaddr);

        // nodeGainedService
        //
        LOG.debug("sendInterfaceEvents: processing supported services for {}", str(ifaddr));
        for(SupportedProtocol p : collector.getSupportedProtocols()) {
            LOG.debug("sendInterfaceEvents: sending event for service: {}", p.getProtocolName());
            createAndSendNodeGainedServiceEvent(node, ifaddr,
                                                p.getProtocolName(), null);
        }

        // If the useExistingNode flag is set to TRUE we're done, none of the
        // sub-targets should have been added.
        //
        if (useExistingNode)
            return;

        // If SNMP info available send events for sub-targets
        //
        if (collector.hasSnmpCollection()
                && !collector.getSnmpCollector().failed()) {
            Map<InetAddress, List<SupportedProtocol>> extraTargets = collector.getAdditionalTargets();
            for(Entry<InetAddress, List<SupportedProtocol>> xifaddrEntry : extraTargets.entrySet()) {

                // nodeGainedInterface
                //
                createAndSendNodeGainedInterfaceEvent(node.getNodeId(),
                                                      xifaddrEntry.getKey());

                // nodeGainedService
                //
<<<<<<< HEAD
                List<SupportedProtocol> supportedProtocols = extraTargets.get(xifaddr);
                LOG.debug("interface {} supports {} protocols.", xifaddr, supportedProtocols.size());
=======
                List<SupportedProtocol> supportedProtocols = xifaddrEntry.getValue();
                LOG.debug("interface {} supports {} protocols.", xifaddrEntry.getKey(), supportedProtocols.size());
>>>>>>> 54237913
                if (supportedProtocols != null) {
                    for(SupportedProtocol p : supportedProtocols) {
                        createAndSendNodeGainedServiceEvent(
                                                            node,
                                                            xifaddrEntry.getKey(),
                                                            p.getProtocolName(),
                                                            null);
                    }
                }
            }
        }
    }

    /**
     * This method is responsible for creating and sending a 'nodeAdded' event
     * to Eventd
     * 
     * @param nodeEntry
     *            DbNodeEntry object for the newly created node.
     */
    private void createAndSendNodeAddedEvent(DbNodeEntry nodeEntry) {
        
        EventBuilder bldr = createEventBuilder(EventConstants.NODE_ADDED_EVENT_UEI);
        bldr.setNodeid(nodeEntry.getNodeId());
        bldr.addParam(EventConstants.PARM_NODE_LABEL, nodeEntry.getLabel());
        if (nodeEntry.getLabelSource() != null) {
            bldr.addParam(EventConstants.PARM_NODE_LABEL_SOURCE, nodeEntry.getLabelSource().toString());
        }
        bldr.addParam(EventConstants.PARM_METHOD, "icmp");
        
        sendEvent(bldr.getEvent());

    }

    private EventBuilder createEventBuilder(String uei) {
        EventBuilder bldr = new EventBuilder(uei, EVENT_SOURCE);
        bldr.setHost(Capsd.getLocalHostAddress());
        return bldr;
    }

    private void sendEvent(Event newEvent) {
        // Send event to Eventd
        try {
            EventIpcManagerFactory.getIpcManager().sendNow(newEvent);

            LOG.debug("sendEvent: successfully sent: {}", toString(newEvent));
        } catch (Throwable t) {
            LOG.warn("run: unexpected throwable exception caught during send to middleware", t);
        }
    }

    private String toString(Event e) {
        StringBuilder buf = new StringBuilder();
        buf.append("Event uei: ").append(e.getUei());
        buf.append(" For ").append(e.getNodeid()).append('/').append(e.getInterface()).append('/').append(e.getService());
        return buf.toString();
    }

    /**
     * This method is responsible for creating and sending a
     * 'duplicateIPAddress' event to Eventd
     * 
     * @param nodeId
     *            Interface's parent node identifier.
     * @param ipAddr
     *            Interface's IP address
     */
    private void createAndSendDuplicateIpaddressEvent(int nodeId, String ipAddr) {
        // create the event to be sent
        
        EventBuilder bldr = createEventBuilder(EventConstants.DUPLICATE_IPINTERFACE_EVENT_UEI);
        bldr.setNodeid(nodeId);
        bldr.setInterface(addr(ipAddr));
        bldr.addParam(EventConstants.PARM_IP_HOSTNAME, getHostName(ipAddr));
        bldr.addParam(EventConstants.PARM_METHOD, "icmp");
        
        sendEvent(bldr.getEvent());

    }

    private String getHostName(String ipAddr) {
        String hostName = InetAddressUtils.normalize(ipAddr);
        return hostName == null? "" : hostName;
    }

    /**
     * This method is responsible for creating and sending a
     * 'nodeGainedInterface' event to Eventd
     * 
     * @param nodeId
     *            Interface's parent node identifier.
     * @param ipAddr
     *            Interface's IP address
     */
    private void createAndSendNodeGainedInterfaceEvent(int nodeId, InetAddress ipAddr) {
        
        EventBuilder bldr = createEventBuilder(EventConstants.NODE_GAINED_INTERFACE_EVENT_UEI);
        bldr.setNodeid(nodeId);
        bldr.setInterface(ipAddr);
        bldr.addParam(EventConstants.PARM_IP_HOSTNAME, ipAddr.getHostName());
        bldr.addParam(EventConstants.PARM_METHOD, "icmp");

        sendEvent(bldr.getEvent());

    }

    /**
     * This method is responsible for creating and sending a
     * 'nodeGainedService' event to Eventd
     * 
     * @param nodeEntry
     *            Interface's parent node identifier.
     * @param ipAddr
     *            Interface's IP address
     * @param svcName
     *            Service name
     * @param qualifier
     *            Service qualifier (typically the port on which the service
     *            was found)
     */
    private void createAndSendNodeGainedServiceEvent(DbNodeEntry nodeEntry, InetAddress ipAddr, String svcName, String qualifier) {
        
        EventBuilder bldr = createEventBuilder(EventConstants.NODE_GAINED_SERVICE_EVENT_UEI);
        bldr.setNodeid(nodeEntry.getNodeId());
        bldr.setInterface(ipAddr);
        bldr.setService(svcName);
        bldr.addParam(EventConstants.PARM_IP_HOSTNAME, ipAddr.getHostName());
        bldr.addParam(EventConstants.PARM_NODE_LABEL, nodeEntry.getLabel());
        if (nodeEntry.getLabelSource() != null) {
            bldr.addParam(EventConstants.PARM_NODE_LABEL_SOURCE, nodeEntry.getLabelSource().toString());
        }

        // Add qualifier (if available)
        if (qualifier != null && qualifier.length() > 0) {
            bldr.addParam(EventConstants.PARM_QUALIFIER, qualifier);
        }
        
        // Add sysName (if available)
        if (nodeEntry.getSystemName() != null) {
            bldr.addParam(EventConstants.PARM_NODE_SYSNAME, nodeEntry.getSystemName());
        }

        // Add sysDescr (if available)
        if (nodeEntry.getSystemDescription() != null) {
            bldr.addParam(EventConstants.PARM_NODE_SYSDESCRIPTION, nodeEntry.getSystemDescription());
        }

        sendEvent(bldr.getEvent());

    }
    
    /**
     * This method is responsible for creating and sending a
     * 'suspectScanCompleted' event to Eventd
     * 
     * @param ipAddr
     * 			IP address of the interface for which the suspect scan has completed
     */
    private void createAndSendSuspectScanCompletedEvent(InetAddress ipAddr) {
    	EventBuilder bldr = createEventBuilder(EventConstants.SUSPECT_SCAN_COMPLETED_EVENT_UEI);
    	bldr.setInterface(ipAddr);
    	bldr.addParam(EventConstants.PARM_IP_HOSTNAME, ipAddr.getHostName());
    	sendEvent(bldr.getEvent());
    }

} // end class<|MERGE_RESOLUTION|>--- conflicted
+++ resolved
@@ -647,11 +647,7 @@
         Map<InetAddress, List<SupportedProtocol>> extraTargets = collector.getAdditionalTargets();
         for(Entry<InetAddress, List<SupportedProtocol>> xifaddrEntry : extraTargets.entrySet()) {
 
-<<<<<<< HEAD
-            LOG.debug("addInterfaces: adding interface {}", str(xifaddr));
-=======
             LOG.debug("addInterfaces: adding interface {}", str(xifaddrEntry.getKey()));
->>>>>>> 54237913
 
             DbIpInterfaceEntry xipIfEntry = DbIpInterfaceEntry.create(nodeId,
                                                                       xifaddrEntry.getKey());
@@ -697,23 +693,14 @@
                     xipIfEntry.setStatus(status);
                 }
 
-<<<<<<< HEAD
-                if (!supportsSnmp(extraTargets.get(xifaddr))) {
-                    LOG.debug("addInterfaces: Interface doesn't support SNMP. {} set to not eligible", str(xifaddr));
-=======
                 if (!supportsSnmp(xifaddrEntry.getValue())) {
                     LOG.debug("addInterfaces: Interface doesn't support SNMP. {} set to not eligible", str(xifaddrEntry.getKey()));
->>>>>>> 54237913
                 }
             } else {
                 /*
                  * No ifIndex found so set primary state to NOT_ELIGIBLE
                  */
-<<<<<<< HEAD
-                LOG.debug("addInterfaces: No ifIndex found. {} set to not eligible", str(xifaddr));
-=======
                 LOG.debug("addInterfaces: No ifIndex found. {} set to not eligible", str(xifaddrEntry.getKey()));
->>>>>>> 54237913
             }
 
             xipIfEntry.store(dbc);
@@ -1155,17 +1142,10 @@
             for(Entry<InetAddress, List<SupportedProtocol>> currIfEntry : extraTargets.entrySet()) {
                 // Test current subtarget.
                 // 
-<<<<<<< HEAD
-                if (supportsSnmp(extraTargets.get(currIf))
-                        && getIfType(currIf, snmpc) == 24) {
-                    LOG.debug("buildLBSnmpAddressList: adding subtarget interface {} temporarily marked as primary!", str(currIf));
-                    addresses.add(currIf);
-=======
                 if (supportsSnmp(currIfEntry.getValue())
                         && getIfType(currIfEntry.getKey(), snmpc) == 24) {
                     LOG.debug("buildLBSnmpAddressList: adding subtarget interface {} temporarily marked as primary!", str(currIfEntry.getKey()));
                     addresses.add(currIfEntry.getKey());
->>>>>>> 54237913
                 }
             } // end while()
         } // end if()
@@ -1222,17 +1202,10 @@
 
                 // Test current subtarget.
                 // 
-<<<<<<< HEAD
-                if (supportsSnmp(extraTargets.get(currIf))
-                        && hasIfIndex(currIf, snmpc)) {
-                    LOG.debug("buildSnmpAddressList: adding subtarget interface {} temporarily marked as primary!", str(currIf));
-                    addresses.add(currIf);
-=======
                 if (supportsSnmp(currIfEntry.getValue())
                         && hasIfIndex(currIfEntry.getKey(), snmpc)) {
                     LOG.debug("buildSnmpAddressList: adding subtarget interface {} temporarily marked as primary!", str(currIfEntry.getKey()));
                     addresses.add(currIfEntry.getKey());
->>>>>>> 54237913
                 }
             } // end while()
         } // end if()
@@ -1782,13 +1755,8 @@
 
                 // nodeGainedService
                 //
-<<<<<<< HEAD
-                List<SupportedProtocol> supportedProtocols = extraTargets.get(xifaddr);
-                LOG.debug("interface {} supports {} protocols.", xifaddr, supportedProtocols.size());
-=======
                 List<SupportedProtocol> supportedProtocols = xifaddrEntry.getValue();
                 LOG.debug("interface {} supports {} protocols.", xifaddrEntry.getKey(), supportedProtocols.size());
->>>>>>> 54237913
                 if (supportedProtocols != null) {
                     for(SupportedProtocol p : supportedProtocols) {
                         createAndSendNodeGainedServiceEvent(
