--- conflicted
+++ resolved
@@ -129,26 +129,17 @@
      * @param scheduler a {@link org.opennms.netmgt.scheduler.Scheduler} object.
      * @param schedulingCompletedFlag a {@link org.opennms.netmgt.collectd.Collectd.SchedulingCompletedFlag} object.
      */
-<<<<<<< HEAD
-    protected CollectableService(OnmsIpInterface iface, IpInterfaceDao ifaceDao, CollectionSpecification spec, Scheduler scheduler, SchedulingCompletedFlag schedulingCompletedFlag) throws CollectionInitializationException {
+    protected CollectableService(OnmsIpInterface iface, IpInterfaceDao ifaceDao, CollectionSpecification spec,
+            Scheduler scheduler, SchedulingCompletedFlag schedulingCompletedFlag, 
+            PersisterFactory persisterFactory, ResourceStorageDao resourceStorageDao) throws CollectionInitializationException {
+
         m_agent = DefaultCollectionAgent.create(iface.getId(), ifaceDao);
-=======
-    protected CollectableService(OnmsIpInterface iface, IpInterfaceDao ifaceDao, CollectionSpecification spec,
-            Scheduler scheduler, SchedulingCompletedFlag schedulingCompletedFlag, PlatformTransactionManager transMgr,
-            PersisterFactory persisterFactory, ResourceStorageDao resourceStorageDao) throws CollectionInitializationException {
-
-        m_agent = DefaultCollectionAgent.create(iface.getId(), ifaceDao, transMgr);
->>>>>>> b172867e
         m_spec = spec;
         m_scheduler = scheduler;
         m_schedulingCompletedFlag = schedulingCompletedFlag;
         m_ifaceDao = ifaceDao;
-<<<<<<< HEAD
-=======
-        m_transMgr = transMgr;
         m_persisterFactory = persisterFactory;
         m_resourceStorageDao = resourceStorageDao;
->>>>>>> b172867e
 
         m_nodeId = iface.getNode().getId().intValue();
         m_status = ServiceCollector.COLLECTION_SUCCEEDED;
