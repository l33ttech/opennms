/*******************************************************************************
 * This file is part of OpenNMS(R).
 *
 * Copyright (C) 2002-2014 The OpenNMS Group, Inc.
 * OpenNMS(R) is Copyright (C) 1999-2014 The OpenNMS Group, Inc.
 *
 * OpenNMS(R) is a registered trademark of The OpenNMS Group, Inc.
 *
 * OpenNMS(R) is free software: you can redistribute it and/or modify
 * it under the terms of the GNU Affero General Public License as published
 * by the Free Software Foundation, either version 3 of the License,
 * or (at your option) any later version.
 *
 * OpenNMS(R) is distributed in the hope that it will be useful,
 * but WITHOUT ANY WARRANTY; without even the implied warranty of
 * MERCHANTABILITY or FITNESS FOR A PARTICULAR PURPOSE.  See the
 * GNU Affero General Public License for more details.
 *
 * You should have received a copy of the GNU Affero General Public License
 * along with OpenNMS(R).  If not, see:
 *      http://www.gnu.org/licenses/
 *
 * For more information contact:
 *     OpenNMS(R) Licensing <license@opennms.org>
 *     http://www.opennms.org/
 *     http://www.opennms.com/
 *******************************************************************************/

package org.opennms.netmgt.collectd;

import static org.opennms.core.utils.InetAddressUtils.str;

import java.net.InetAddress;
import java.util.ArrayList;
import java.util.Collection;
import java.util.Collections;
import java.util.HashMap;
import java.util.HashSet;
import java.util.Iterator;
import java.util.LinkedList;
import java.util.List;
import java.util.ListIterator;
import java.util.Map;
import java.util.Set;

import org.apache.commons.lang.StringUtils;
import org.opennms.core.logging.Logging;
import org.opennms.core.utils.ConfigFileConstants;
import org.opennms.core.utils.InsufficientInformationException;
import org.opennms.netmgt.collection.api.CollectionInitializationException;
import org.opennms.netmgt.collection.api.CollectionInstrumentation;
import org.opennms.netmgt.collection.api.ServiceCollector;
import org.opennms.netmgt.collection.api.PersisterFactory;
import org.opennms.netmgt.config.CollectdConfigFactory;
import org.opennms.netmgt.config.DataCollectionConfigFactory;
import org.opennms.netmgt.config.SnmpEventInfo;
import org.opennms.netmgt.config.SnmpPeerFactory;
import org.opennms.netmgt.config.ThreshdConfigFactory;
import org.opennms.netmgt.config.ThresholdingConfigFactory;
import org.opennms.netmgt.config.collectd.CollectdConfiguration;
import org.opennms.netmgt.config.collectd.Collector;
import org.opennms.netmgt.config.collectd.Package;
import org.opennms.netmgt.daemon.AbstractServiceDaemon;
import org.opennms.netmgt.dao.api.IpInterfaceDao;
import org.opennms.netmgt.dao.api.NodeDao;
import org.opennms.netmgt.dao.api.ResourceStorageDao;
import org.opennms.netmgt.events.api.EventConstants;
import org.opennms.netmgt.events.api.EventIpcManager;
import org.opennms.netmgt.events.api.EventListener;
import org.opennms.netmgt.filter.api.FilterDao;
import org.opennms.netmgt.model.AbstractEntityVisitor;
import org.opennms.netmgt.model.OnmsIpInterface;
import org.opennms.netmgt.model.OnmsMonitoredService;
import org.opennms.netmgt.model.OnmsNode;
import org.opennms.netmgt.model.events.EventBuilder;
import org.opennms.netmgt.model.events.EventUtils;
import org.opennms.netmgt.scheduler.LegacyScheduler;
import org.opennms.netmgt.scheduler.ReadyRunnable;
import org.opennms.netmgt.scheduler.Scheduler;
import org.opennms.netmgt.xml.event.Event;
import org.opennms.netmgt.xml.event.Parm;
import org.opennms.netmgt.xml.event.Value;
import org.slf4j.Logger;
import org.slf4j.LoggerFactory;
import org.springframework.beans.factory.annotation.Autowired;
import org.springframework.transaction.TransactionStatus;
import org.springframework.transaction.support.TransactionCallbackWithoutResult;
import org.springframework.transaction.support.TransactionTemplate;
import org.springframework.util.Assert;
import org.springframework.util.ClassUtils;

/**
 * <p>Collectd class.</p>
 *
 * @author ranger
 * @version $Id: $
 */
public class Collectd extends AbstractServiceDaemon implements
        EventListener {
    
    private static final Logger LOG = LoggerFactory.getLogger(Collectd.class);
    
    private static CollectionInstrumentation s_instrumentation = null;
    
    /**
     * <p>instrumentation</p>
     *
     * @return a {@link org.opennms.netmgt.collection.api.CollectionInstrumentation} object.
     */
    public static CollectionInstrumentation instrumentation() {
        if (s_instrumentation == null) {
            String className = System.getProperty("org.opennms.collectd.instrumentationClass", DefaultCollectdInstrumentation.class.getName());
            try { 
                s_instrumentation = (CollectionInstrumentation) ClassUtils.forName(className, Thread.currentThread().getContextClassLoader()).newInstance();
            } catch (Throwable e) {
                s_instrumentation = new DefaultCollectdInstrumentation();
            }
        }

        return s_instrumentation;
    }
    
    /**
     * Log4j category
     */
    static final String LOG4J_CATEGORY = "collectd";
    
    /**
     * Instantiated service collectors specified in config file
     */
    private final Map<String,ServiceCollector> m_collectors = new HashMap<String,ServiceCollector>(4);

    /**
     * List of all CollectableService objects.
     */
    private final List<CollectableService> m_collectableServices;

    /**
     * Reference to the collection scheduler
     */
    private volatile Scheduler m_scheduler;

    /**
     * Indicates if scheduling of existing interfaces has been completed
     */
    @Autowired
    private volatile CollectdConfigFactory m_collectdConfigFactory;

    @Autowired
    private volatile IpInterfaceDao m_ifaceDao;

    @Autowired
    private volatile FilterDao m_filterDao;

    static class SchedulingCompletedFlag {
        volatile boolean m_schedulingCompleted = false;

        public synchronized void setSchedulingCompleted(
                boolean schedulingCompleted) {
            m_schedulingCompleted = schedulingCompleted;
        }

        public synchronized boolean isSchedulingCompleted() {
            return m_schedulingCompleted;
        }

    }

    private final SchedulingCompletedFlag m_schedulingCompletedFlag = new SchedulingCompletedFlag();

    private volatile EventIpcManager m_eventIpcManager;

    @Autowired
    private volatile TransactionTemplate m_transTemplate;

    @Autowired
    private volatile NodeDao m_nodeDao;

    @Autowired
    private PersisterFactory m_persisterFactory;

    @Autowired
    private ResourceStorageDao m_resourceStorageDao;

    /**
     * Constructor.
     */
    public Collectd() {
        super(LOG4J_CATEGORY);

        m_collectableServices = Collections.synchronizedList(new LinkedList<CollectableService>());
    }

    /**
     * <p>onInit</p>
     */
    @Override
    protected void onInit() {
        Assert.notNull(m_collectdConfigFactory, "collectdConfigFactory must not be null");
        Assert.notNull(m_eventIpcManager, "eventIpcManager must not be null");
        Assert.notNull(m_transTemplate, "transTemplate must not be null");
        Assert.notNull(m_ifaceDao, "ifaceDao must not be null");
        Assert.notNull(m_nodeDao, "nodeDao must not be null");
        Assert.notNull(m_filterDao, "filterDao must not be null");

        LOG.debug("init: Initializing collection daemon");
        
        // make sure the instrumentation gets initialized
        instrumentation();
        
        instantiateCollectors();

        getScheduler().schedule(0, ifScheduler());

        installMessageSelectors();
    }

    private void installMessageSelectors() {
        // Add the EventListeners for the UEIs in which this service is
        // interested
        List<String> ueiList = new ArrayList<String>();

        // nodeGainedService
        ueiList.add(EventConstants.NODE_GAINED_SERVICE_EVENT_UEI);

        // primarySnmpInterfaceChanged
        ueiList.add(EventConstants.PRIMARY_SNMP_INTERFACE_CHANGED_EVENT_UEI);

        // reinitializePrimarySnmpInterface
        ueiList.add(EventConstants.REINITIALIZE_PRIMARY_SNMP_INTERFACE_EVENT_UEI);
        
        // interfaceReparented
        ueiList.add(EventConstants.INTERFACE_REPARENTED_EVENT_UEI);

        // nodeDeleted
        ueiList.add(EventConstants.NODE_DELETED_EVENT_UEI);

        // duplicateNodeDeleted
        ueiList.add(EventConstants.DUP_NODE_DELETED_EVENT_UEI);

        // interfaceDeleted
        ueiList.add(EventConstants.INTERFACE_DELETED_EVENT_UEI);

        // serviceDeleted
        ueiList.add(EventConstants.SERVICE_DELETED_EVENT_UEI);

        // outageConfigurationChanged
        ueiList.add(EventConstants.SCHEDOUTAGES_CHANGED_EVENT_UEI);

        // configureSNMP
        ueiList.add(EventConstants.CONFIGURE_SNMP_EVENT_UEI);
        
        // thresholds configuration change
        ueiList.add(EventConstants.THRESHOLDCONFIG_CHANGED_EVENT_UEI);

        // daemon configuration change
        ueiList.add(EventConstants.RELOAD_DAEMON_CONFIG_UEI);
        
        // node category membership changes
        ueiList.add(EventConstants.NODE_CATEGORY_MEMBERSHIP_CHANGED_EVENT_UEI);
        
        getEventIpcManager().addEventListener(this, ueiList);
    }

    /**
     * <p>setEventIpcManager</p>
     *
     * @param eventIpcManager a {@link org.opennms.netmgt.events.api.EventIpcManager} object.
     */
    public void setEventIpcManager(EventIpcManager eventIpcManager) {
        m_eventIpcManager = eventIpcManager;
    }

    /**
     * <p>getEventIpcManager</p>
     *
     * @return a {@link org.opennms.netmgt.events.api.EventIpcManager} object.
     */
    public EventIpcManager getEventIpcManager() {
        return m_eventIpcManager;
    }

    private ReadyRunnable ifScheduler() {
        // Schedule existing interfaces for data collection

        ReadyRunnable interfaceScheduler = new ReadyRunnable() {

            @Override
            public boolean isReady() {
                return true;
            }

            @Override
            public void run() {
                Logging.withPrefix(LOG4J_CATEGORY, new Runnable() {
                    @Override
                    public void run() {
                        try {
                            scheduleExistingInterfaces();
                        } finally {
                            setSchedulingCompleted(true);
                        }
                    }
                    
                });
            }
        };
        return interfaceScheduler;
    }

    private void createScheduler() {
        Logging.withPrefix(LOG4J_CATEGORY, new Runnable() {
            @Override
            public void run() {
                // Create a scheduler
                try {
                    LOG.debug("init: Creating collectd scheduler");
                    setScheduler(new LegacyScheduler("Collectd", m_collectdConfigFactory.getCollectdConfig().getThreads()));
                } catch (final RuntimeException e) {
                    LOG.error("init: Failed to create collectd scheduler", e);
                    throw e;
                }
            }
        });
    }

    /** {@inheritDoc} */
    @Override
    protected void onStart() {
        // start the scheduler
        try {
            LOG.debug("start: Starting collectd scheduler");

            getScheduler().start();
        } catch (RuntimeException e) {
            LOG.error("start: Failed to start scheduler", e);
            throw e;
        }
    }

    /** {@inheritDoc} */
    @Override
    protected void onStop() {
        getScheduler().stop();
        deinstallMessageSelectors();

        setScheduler(null);
    }

    /** {@inheritDoc} */
    @Override
    protected void onPause() {
        getScheduler().pause();
    }

    /** {@inheritDoc} */
    @Override
    protected void onResume() {
        getScheduler().resume();
    }

    /**
     * Schedule existing interfaces for data collection.
     */
    private void scheduleExistingInterfaces() {
        
        instrumentation().beginScheduleExistingInterfaces();
        try {

            m_transTemplate.execute(new TransactionCallbackWithoutResult() {

                @Override
                public void doInTransactionWithoutResult(TransactionStatus status) {
                    
                    // Loop through collectors and schedule for each one present
                    for(String name : getCollectorNames()) {
                        scheduleInterfacesWithService(name);
                    }
                }

            });
        
        } finally {
            instrumentation().endScheduleExistingInterfaces();
        }
    }

    private void scheduleInterfacesWithService(String svcName) {
        instrumentation().beginScheduleInterfacesWithService(svcName);
        try {
        LOG.info("scheduleInterfacesWithService: svcName = {}", svcName);

        Collection<OnmsIpInterface> ifsWithServices = findInterfacesWithService(svcName);
        for (OnmsIpInterface iface : ifsWithServices) {
            scheduleInterface(iface, svcName, true);
        }
        } finally {
            instrumentation().endScheduleInterfacesWithService(svcName);
        }
    }

    private Collection<OnmsIpInterface> findInterfacesWithService(String svcName) {
        instrumentation().beginFindInterfacesWithService(svcName);
        int count = -1;
        try {
           Collection<OnmsIpInterface> ifaces = m_ifaceDao.findByServiceType(svcName);
           count = ifaces.size();
           return ifaces;
        } finally {
            instrumentation().endFindInterfacesWithService(svcName, count);
        }
        	
    }

    /**
     * This method is responsible for scheduling the specified
     * node/address/svcname tuple for data collection.
     * 
     * @param nodeId
     *            Node id
     * @param ipAddress
     *            IP address
     * @param svcName
     *            Service name
     * @param existing
     *            True if called by scheduleExistingInterfaces(), false
     *            otheriwse
     */
    private void scheduleInterface(int nodeId, String ipAddress,
            String svcName, boolean existing) {
        
        OnmsIpInterface iface = getIpInterface(nodeId, ipAddress);
        if (iface == null) {
            LOG.error("Unable to find interface with address {} on node {}", ipAddress, nodeId);
            return;
        }
        
        OnmsMonitoredService svc = iface.getMonitoredServiceByServiceType(svcName);
        if (svc == null) {
            LOG.error("Unable to find service {} on interface with address {} on node {}", svcName, ipAddress, nodeId);
            return;
        }
        
        scheduleInterface(iface, svc.getServiceType().getName(),
                          existing);
    }
    
	private void scheduleNode(final int nodeId, final boolean existing) {
		OnmsNode node = m_nodeDao.getHierarchy(nodeId);
		node.visit(new AbstractEntityVisitor() {

			@Override
			public void visitMonitoredService(OnmsMonitoredService monSvc) {
				scheduleInterface(monSvc.getIpInterface(), monSvc.getServiceName(), existing);
			}
			
		});
	}

	private OnmsIpInterface getIpInterface(int nodeId, String ipAddress) {
		OnmsNode node = m_nodeDao.load(nodeId);
		return node.getIpInterfaceByIpAddress(ipAddress);
	}

    private void scheduleInterface(OnmsIpInterface iface, String svcName, boolean existing) {
        
        final String ipAddress = str(iface.getIpAddress());
        if (ipAddress == null) {
        	LOG.warn("Unable to schedule interface {}, could not determine IP address.", iface);
        	return;
        }

		instrumentation().beginScheduleInterface(iface.getNode().getId(), ipAddress, svcName);
        try {
        
        Collection<CollectionSpecification> matchingSpecs = getSpecificationsForInterface(iface, svcName);
        StringBuffer sb;
        
        LOG.debug("scheduleInterface: found {} matching specs for interface: {}", matchingSpecs.size(), iface);

        for (CollectionSpecification spec : matchingSpecs) {

            if (existing == false) {
                /*
                 * It is possible that both a nodeGainedService and a
                 * primarySnmpInterfaceChanged event are generated for an
                 * interface during a rescan. To handle this scenario we must
                 * verify that the ipAddress/pkg pair identified by this event
                 * does not already exist in the collectable services list.
                 */
                if (alreadyScheduled(iface, spec)) {
                    LOG.debug("scheduleInterface: svc/pkgName {}/{} already in collectable service list, skipping.", iface, spec);
                    continue;
                }
            }

            try {
                /*
                 * Criteria checks have all passed. The interface/service pair
                 * can be scheduled.
                 */
                LOG.debug("scheduleInterface: now scheduling interface: {}/{}", iface, svcName);
                CollectableService cSvc = null;

                /*
                 * Create a new SnmpCollector object representing this node,
                 * interface, service and package pairing
                 */

                cSvc = new CollectableService(
                    iface, 
                    m_ifaceDao, 
                    spec, 
                    getScheduler(),
<<<<<<< HEAD
                    m_schedulingCompletedFlag
=======
                    m_schedulingCompletedFlag,
                    m_transTemplate.getTransactionManager(),
                    m_persisterFactory,
                    m_resourceStorageDao
>>>>>>> b172867e
                );

                // Add new collectable service to the collectable service list.
                m_collectableServices.add(cSvc);

                // Schedule the collectable service for immediate collection
                getScheduler().schedule(0, cSvc.getReadyRunnable());

                LOG.debug("scheduleInterface: {}/{} collection, scheduled", iface, svcName);
            } catch (CollectionInitializationException e) {
                sb = new StringBuffer();
                sb.append("scheduleInterface: Unable to schedule ");
                sb.append(iface);
                sb.append('/');
                sb.append(svcName);
                sb.append(", reason: ");
                sb.append(e.getMessage());

                // Only log the stack trace if TRACE level logging is enabled.
                // Fixes bug NMS-3324.
                // http://issues.opennms.org/browse/NMS-3324
                if (LOG.isTraceEnabled()) {
                    LOG.trace(sb.toString(), e);
                } else {
                    LOG.info(sb.toString());
                }
            } catch (Throwable t) {
                LOG.error("scheduleInterface: Uncaught exception, failed to schedule interface {}/{}.", iface, svcName, t);
            }
        } // end while more specifications exist
        
        } finally {
            instrumentation().endScheduleInterface(iface.getNode().getId(), ipAddress, svcName);
        }
    }

    /**
     * <p>getSpecificationsForInterface</p>
     *
     * @param iface a {@link org.opennms.netmgt.model.OnmsIpInterface} object.
     * @param svcName a {@link java.lang.String} object.
     * @return a {@link java.util.Collection} object.
     */
    public Collection<CollectionSpecification> getSpecificationsForInterface(OnmsIpInterface iface, String svcName) {
        Collection<CollectionSpecification> matchingPkgs = new LinkedList<CollectionSpecification>();

        CollectdConfiguration collectdConfig = m_collectdConfigFactory.getCollectdConfig();

        /*
         * Compare interface/service pair against each collectd package
         * For each match, create new SnmpCollector object and
         * schedule it for collection
         */
        for(Package wpkg : collectdConfig.getPackages()) {
            /*
             * Make certain the the current service is in the package
             * and enabled!
             */
            if (!wpkg.serviceInPackageAndEnabled(svcName)) {
                LOG.debug("getSpecificationsForInterface: address/service: {}/{} not scheduled, service is not enabled or does not exist in package: {}", iface, svcName, wpkg.getName());
                continue;
            }

            // Ensure that the package is not a remote package
            if (wpkg.isRemote()) {
                LOG.debug("getSpecificationsForInterface: address/service: {}/{} not scheduled, package {} is a remote package.", iface, svcName, wpkg.getName());
                continue;
            }

            // Is the interface in the package?
            if (!m_collectdConfigFactory.interfaceInPackage(iface, wpkg)) {
                LOG.debug("getSpecificationsForInterface: address/service: {}/{} not scheduled, interface does not belong to package: {}", iface, svcName, wpkg.getName());
                continue;
            }

            LOG.debug("getSpecificationsForInterface: address/service: {}/{} scheduled, interface does belong to package: {}", iface, svcName, wpkg.getName());
            
            matchingPkgs.add(new CollectionSpecification(wpkg, svcName, getServiceCollector(svcName), instrumentation()));
        }
        return matchingPkgs;
    }

    /**
     * Returns true if specified address/pkg pair is already represented in
     * the collectable services list. False otherwise.
     * 
     * @param iface
     *            TODO
     * @param spec
     *            TODO
     * @param svcName
     *            TODO
     */
    private boolean alreadyScheduled(OnmsIpInterface iface, CollectionSpecification spec) {
        String ipAddress = str(iface.getIpAddress());
        
        if (ipAddress == null) {
            LOG.warn("Cannot determine if interface {} is already scheduled.  Unable to look up IP address.", iface);
            return false;
        }

        String svcName = spec.getServiceName();
        String pkgName = spec.getPackageName();
        StringBuffer sb;
        boolean isScheduled = false;
        
        if (LOG.isDebugEnabled()) {
            sb = new StringBuffer();
            sb.append("alreadyScheduled: determining if interface: ");
            sb.append(iface);
            sb.append(" is already scheduled.");
        }
        
        synchronized (m_collectableServices) {
        	for (CollectableService cSvc : m_collectableServices) {
                InetAddress addr = (InetAddress) cSvc.getAddress();
                if (cSvc.getNodeId() == iface.getNode().getId()
                        && str(addr).equals(ipAddress)
                        && cSvc.getPackageName().equals(pkgName)
                        && cSvc.getServiceName().equals(svcName)) {
                    isScheduled = true;
                    break;
                }
            }
        }

        if (LOG.isDebugEnabled()) {
            sb = new StringBuffer();
            sb.append("alreadyScheduled: interface ");
            sb.append(iface);
            sb.append("already scheduled check: ");
            sb.append(isScheduled);
        }
        return isScheduled;
    }

    /**
     * @param schedulingCompleted
     *            The schedulingCompleted to set.
     */
    private void setSchedulingCompleted(boolean schedulingCompleted) {
        m_schedulingCompletedFlag.setSchedulingCompleted(schedulingCompleted);
    }

    private void refreshServicePackages() {
    	for (CollectableService thisService : m_collectableServices) {
            thisService.refreshPackage(m_collectdConfigFactory);
        }
    }

    private List<CollectableService> getCollectableServices() {
        return m_collectableServices;
    }

    /**
     * {@inheritDoc}
     *
     * This method is invoked by the JMS topic session when a new event is
     * available for processing. Currently only text based messages are
     * processed by this callback. Each message is examined for its Universal
     * Event Identifier and the appropriate action is taking based on each
     * UEI.
     */
    @Override
    public void onEvent(final Event event) {

        Logging.withPrefix(getName(), new Runnable() {

            @Override
            public void run() {
                m_transTemplate.execute(new TransactionCallbackWithoutResult() {

                    @Override
                    public void doInTransactionWithoutResult(TransactionStatus status) {
                        onEventInTransaction(event);
                    }

                });
            }

        });

    }

    private void onEventInTransaction(Event event) {
        // print out the uei
        //
        LOG.debug("received event, uei = {}", event.getUei());

        try {
            if (event.getUei().equals(EventConstants.SCHEDOUTAGES_CHANGED_EVENT_UEI)) {
                handleScheduledOutagesChanged(event);
            } else if (event.getUei().equals(EventConstants.CONFIGURE_SNMP_EVENT_UEI)) {
                handleConfigureSNMP(event);
            } else if (event.getUei().equals(EventConstants.NODE_GAINED_SERVICE_EVENT_UEI)) {
                handleNodeGainedService(event);
            } else if (event.getUei().equals(EventConstants.PRIMARY_SNMP_INTERFACE_CHANGED_EVENT_UEI)) {
                handlePrimarySnmpInterfaceChanged(event);
            } else if (event.getUei().equals(EventConstants.REINITIALIZE_PRIMARY_SNMP_INTERFACE_EVENT_UEI)) {
                handleReinitializePrimarySnmpInterface(event);
            } else if (event.getUei().equals(EventConstants.INTERFACE_REPARENTED_EVENT_UEI)) {
                handleInterfaceReparented(event);
            } else if (event.getUei().equals(EventConstants.NODE_DELETED_EVENT_UEI)) {
                handleNodeDeleted(event);
            } else if (event.getUei().equals(EventConstants.DUP_NODE_DELETED_EVENT_UEI)) {
                handleDupNodeDeleted(event);
            } else if (event.getUei().equals(EventConstants.INTERFACE_DELETED_EVENT_UEI)) {
                handleInterfaceDeleted(event);
            } else if (event.getUei().equals(EventConstants.SERVICE_DELETED_EVENT_UEI)) {
                handleServiceDeleted(event);
            } else if (event.getUei().equals(EventConstants.RELOAD_DAEMON_CONFIG_UEI)) {
                handleReloadDaemonConfig(event);
            } else if (event.getUei().equals(EventConstants.NODE_CATEGORY_MEMBERSHIP_CHANGED_EVENT_UEI)) {
                handleNodeCategoryMembershipChanged(event);
            }
        } catch (InsufficientInformationException e) {
            handleInsufficientInfo(e);
        }
    }

    /**
     * <p>handleInsufficientInfo</p>
     *
     * @param e a {@link org.opennms.core.utils.InsufficientInformationException} object.
     */
    protected void handleInsufficientInfo(InsufficientInformationException e) {
        LOG.info(e.getMessage());
    }

    private void handleDupNodeDeleted(Event event)
            throws InsufficientInformationException {
        handleNodeDeleted(event);
    }

    private void handleScheduledOutagesChanged(Event event) {
        try {
            LOG.info("Reloading Collectd config factory");
            m_collectdConfigFactory.reload();
            refreshServicePackages();
        } catch (Throwable e) {
            LOG.error("Failed to reload CollectdConfigFactory", e);
        }
    }

    /**
     * </p>
     * Closes the current connections to the Java Message Queue if they are
     * still active. This call may be invoked more than once safely and may be
     * invoked during object finalization.
     * </p>
     */
    private void deinstallMessageSelectors() {
        getEventIpcManager().removeEventListener(this);
    }

    /**
     * This method is responsible for handling configureSNMP events.
     * 
     * @param event
     *            The event to process.
     */
    private void handleConfigureSNMP(final Event event) {
        LOG.debug("configureSNMPHandler: processing configure SNMP event...", event);
        
        SnmpEventInfo info = null;
        try {
            info = new SnmpEventInfo(event);
            
            if (StringUtils.isBlank(info.getFirstIPAddress())) {				
                LOG.error("configureSNMPHandler: event contained invalid firstIpAddress. {}", event);
                return;
            }
            
            LOG.debug("configureSNMPHandler: processing configure SNMP event: {}", info);
            SnmpPeerFactory.getInstance().define(info);
            SnmpPeerFactory.getInstance().saveCurrent();
            LOG.debug("configureSNMPHandler: process complete. {}", info);
            
        } catch (Throwable e) {
            LOG.error("configureSNMPHandler: ",e);
        }
    }

    /**
     * This method is responsible for handling interfaceDeleted events.
     * 
     * @param event
     *            The event to process.
     * @throws InsufficientInformationException
     */
    private void handleInterfaceDeleted(Event event)
            throws InsufficientInformationException {
        EventUtils.checkNodeId(event);

        String ipAddr = event.getInterface();
        if(EventUtils.isNonIpInterface(ipAddr) ) {
            LOG.debug("handleInterfaceDeleted: the deleted interface was a non-ip interface. Nothing to do here.");
            return;
        }

        Long nodeId = event.getNodeid();

        // Iterate over the collectable services list and mark any entries
        // which match the deleted nodeId/IP address pair for deletion
        synchronized (getCollectableServices()) {
            CollectableService cSvc = null;
            ListIterator<CollectableService> liter = getCollectableServices().listIterator();
            while (liter.hasNext()) {
                cSvc = liter.next();

                // Only interested in entries with matching nodeId and IP
                // address
                InetAddress addr = (InetAddress) cSvc.getAddress();
                if (!(cSvc.getNodeId() == nodeId && addr.getHostName().equals(ipAddr)))
                    continue;

                synchronized (cSvc) {
                    // Retrieve the CollectorUpdates object associated with
                    // this CollectableService if one exists.
                    CollectorUpdates updates = cSvc.getCollectorUpdates();

                    // Now set the update's deletion flag so the next
                    // time it is selected for execution by the scheduler
                    // the collection will be skipped and the service will not
                    // be rescheduled.
                    LOG.debug("Marking CollectableService for deletion because an interface was deleted:  Service nodeid={}, deleted node:{}service address:{}deleted interface:{}", cSvc.getNodeId(), nodeId, addr.getHostName(), ipAddr);

                    updates.markForDeletion();
                }

                // Now safe to remove the collectable service from
                // the collectable services list
                liter.remove();
            }
        }

            LOG.debug("interfaceDeletedHandler: processing of interfaceDeleted event for {}/{} completed", nodeId, ipAddr);
    }

    /**
     * This method is responsible for processing 'interfacReparented' events.
     * An 'interfaceReparented' event will have old and new nodeId parms
     * associated with it. All CollectableService objects in the service
     * updates map which match the event's interface address and the SNMP
     * service have a reparenting update associated with them. When the
     * scheduler next pops one of these services from an interval queue for
     * collection all of the RRDs associated with the old nodeId are moved
     * under the new nodeId and the nodeId of the collectable service is
     * updated to reflect the interface's new parent nodeId.
     * 
     * @param event
     *            The event to process.
     * @throws InsufficientInformationException
     */
    private void handleInterfaceReparented(Event event)
            throws InsufficientInformationException {
        EventUtils.checkNodeId(event);
        EventUtils.checkInterface(event);

        LOG.debug("interfaceReparentedHandler:  processing interfaceReparented event for {}", event.getInterface());

        // Verify that the event has an interface associated with it
        if (event.getInterface() == null)
            return;

        // Extract the old and new nodeId's from the event parms
        String oldNodeIdStr = null;
        String newNodeIdStr = null;
        String parmName = null;
        Value parmValue = null;
        String parmContent = null;

        for (Parm parm : event.getParmCollection()) {
            parmName = parm.getParmName();
            parmValue = parm.getValue();
            if (parmValue == null)
                continue;
            else
                parmContent = parmValue.getContent();

            // old nodeid
            if (parmName.equals(EventConstants.PARM_OLD_NODEID)) {
                oldNodeIdStr = parmContent;
            }

            // new nodeid
            else if (parmName.equals(EventConstants.PARM_NEW_NODEID)) {
                newNodeIdStr = parmContent;
            }
        }

        // Only proceed provided we have both an old and a new nodeId
        //
        if (oldNodeIdStr == null || newNodeIdStr == null) {
            LOG.warn("interfaceReparentedHandler: old and new nodeId parms are required, unable to process.");
            return;
        }

        // Iterate over the CollectableService objects in the services
        // list looking for entries which share the same interface
        // address as the reparented interface. Mark any matching objects
        // for reparenting.
        //
        // The next time the service is scheduled for execution it
        // will move all of the RRDs associated
        // with the old nodeId under the new nodeId and update the service's
        // SnmpMonitor.NodeInfo attribute to reflect the new nodeId. All
        // subsequent collections will then be updating the appropriate RRDs.
        //
        OnmsIpInterface iface = null;
        synchronized (getCollectableServices()) {
            CollectableService cSvc = null;
            Iterator<CollectableService> iter = getCollectableServices().iterator();
            while (iter.hasNext()) {
                cSvc = iter.next();

                InetAddress addr = (InetAddress) cSvc.getAddress();
				if (addr.equals(event.getInterfaceAddress())) {
                    synchronized (cSvc) {
                        // Got a match!
                        LOG.debug("interfaceReparentedHandler: got a CollectableService match for {}", event.getInterface());

                        // Retrieve the CollectorUpdates object associated
                        // with
                        // this CollectableService.
                        CollectorUpdates updates = cSvc.getCollectorUpdates();
                        if (iface == null) {
                        	iface = getIpInterface(event.getNodeid().intValue(), event.getInterface());
                        }

                        // Now set the reparenting flag
                        updates.markForReparenting(oldNodeIdStr, newNodeIdStr, iface);
                        LOG.debug("interfaceReparentedHandler: marking {} for reparenting for service SNMP.", event.getInterface());
                    }
                }
            }
        }

        LOG.debug("interfaceReparentedHandler: processing of interfaceReparented event for interface {} completed.", event.getInterface());
    }

    /**
     * This method is responsible for handling nodeDeleted events.
     * 
     * @param event
     *            The event to process.
     * @throws InsufficientInformationException
     */
    private void handleNodeDeleted(Event event)
            throws InsufficientInformationException {
        EventUtils.checkNodeId(event);
        EventUtils.checkInterface(event);

        Long nodeId = event.getNodeid();

        unscheduleNodeAndMarkForDeletion(nodeId);

        LOG.debug("nodeDeletedHandler: processing of nodeDeleted event for nodeid {} completed.", nodeId);
    }

    /**
     * This method is responsible for handling nodeDeleted events.
     * 
     * @param event
     *            The event to process.
     * @throws InsufficientInformationException
     */
    private void handleNodeCategoryMembershipChanged(Event event) throws InsufficientInformationException {
        EventUtils.checkNodeId(event);
        
        Long nodeId = event.getNodeid();

        unscheduleNodeAndMarkForDeletion(nodeId);

        LOG.debug("nodeCategoryMembershipChanged: unscheduling nodeid {} completed.", nodeId);
        
        m_filterDao.flushActiveIpAddressListCache();
        scheduleNode(nodeId.intValue(), true);
    }

    private void rebuildScheduler() {
        // Register new collectors if necessary
        Set<String> configuredCollectors = new HashSet<String>();
        for (Collector collector : m_collectdConfigFactory.getCollectdConfig().getCollectors()) {
            String svcName = collector.getService();
            configuredCollectors.add(svcName);
            if (getServiceCollector(svcName) == null) {
                try {
                    LOG.debug("rebuildScheduler: Loading collector {}, classname {}", svcName, collector.getClassName());
                    Class<?> cc = Class.forName(collector.getClassName());
                    ServiceCollector sc = (ServiceCollector) cc.newInstance();
                    sc.initialize(Collections.<String, String>emptyMap());
                    setServiceCollector(svcName, sc);
                } catch (Throwable t) {
                    LOG.warn("rebuildScheduler: Failed to load collector {} for service {}", collector.getClassName(), svcName, t);
                }
            }
        }
        // Removing unused collectors if necessary
        List<String> blackList = new ArrayList<String>();
        for (String collectorName : getCollectorNames()) {
            if (!configuredCollectors.contains(collectorName)) {
                blackList.add(collectorName);
            }
        }
        for (String collectorName : blackList) {
            LOG.info("rebuildScheduler: removing collector for {}, it is no longer required", collectorName);
            m_collectors.remove(collectorName);
        }
        // Recreating all Collectable Services (using the nodeID list populated at the beginning)
        Collection<Integer> nodeIds = m_nodeDao.getNodeIds();
        m_filterDao.flushActiveIpAddressListCache();
        for (Integer nodeId : nodeIds) {
            unscheduleNodeAndMarkForDeletion(new Long(nodeId));
            scheduleNode(nodeId, true);
        }
    }

    private void unscheduleNodeAndMarkForDeletion(Long nodeId) {
		// Iterate over the collectable service list and mark any entries
        // which match the deleted nodeId for deletion.
        synchronized (getCollectableServices()) {
            CollectableService cSvc = null;
            final ListIterator<CollectableService> liter = getCollectableServices().listIterator();
            while (liter.hasNext()) {
                cSvc = liter.next();

                // Only interested in entries with matching nodeId
                if (!(cSvc.getNodeId() == nodeId))
                    continue;

                synchronized (cSvc) {
                    // Retrieve the CollectorUpdates object associated
                    // with this CollectableService.
                    CollectorUpdates updates = cSvc.getCollectorUpdates();

                    // Now set the update's deletion flag so the next
                    // time it is selected for execution by the scheduler
                    // the collection will be skipped and the service will not
                    // be rescheduled.
                    LOG.debug("Marking CollectableService for deletion because a node was deleted:  Service nodeid={}, deleted node:{}", cSvc.getNodeId(), nodeId);
                    updates.markForDeletion();
                }

                // Now safe to remove the collectable service from
                // the collectable services list
                liter.remove();
            }
        }
	}

    /**
     * Process the event, construct a new CollectableService object
     * representing the node/interface combination, and schedule the interface
     * for collection. If any errors occur scheduling the interface no error
     * is returned.
     * 
     * @param event
     *            The event to process.
     * @throws InsufficientInformationException
     */
    private void handleNodeGainedService(Event event)
            throws InsufficientInformationException {
        EventUtils.checkNodeId(event);
        EventUtils.checkInterface(event);
        EventUtils.checkService(event);
        // Schedule the interface
        //
        scheduleForCollection(event);
    }
    
    private void handleReloadDaemonConfig(Event event) {
        final String thresholdsDaemonName = "Threshd";
        boolean isThresholds = false;
        for (Parm parm : event.getParmCollection()) {
            if (EventConstants.PARM_DAEMON_NAME.equals(parm.getParmName()) && thresholdsDaemonName.equalsIgnoreCase(parm.getValue().getContent())) {
                isThresholds = true;
                break;
            }
        }
        if (isThresholds) {
            String thresholdsFile = ConfigFileConstants.getFileName(ConfigFileConstants.THRESHOLDING_CONF_FILE_NAME);
            String threshdFile = ConfigFileConstants.getFileName(ConfigFileConstants.THRESHD_CONFIG_FILE_NAME);
            String targetFile = thresholdsFile; // Default
            for (Parm parm : event.getParmCollection()) {
                if (EventConstants.PARM_CONFIG_FILE_NAME.equals(parm.getParmName()) && threshdFile.equalsIgnoreCase(parm.getValue().getContent())) {
                    targetFile = threshdFile;
                }
            }
            EventBuilder ebldr = null;
            try {
                // Reloading Factories
                if (targetFile.equals(thresholdsFile)) {
                    ThresholdingConfigFactory.reload();
                }
                if (targetFile.equals(threshdFile)) {
                    ThreshdConfigFactory.reload();
                    ThresholdingConfigFactory.reload(); // This is required if the threshold packages has been changed.
                }
                // Sending the threshold configuration change event
                ebldr = new EventBuilder(EventConstants.THRESHOLDCONFIG_CHANGED_EVENT_UEI, "Collectd");
                getEventIpcManager().sendNow(ebldr.getEvent());
                // Updating thresholding visitors to use the new configuration
                LOG.debug("handleReloadDaemonConfig: Reloading thresholding configuration in collectd");
                synchronized (m_collectableServices) {
                    for(CollectableService service: m_collectableServices) {
                        service.reinitializeThresholding();
                    }
                }
                // Preparing successful event
                ebldr = new EventBuilder(EventConstants.RELOAD_DAEMON_CONFIG_SUCCESSFUL_UEI, "Collectd");
                ebldr.addParam(EventConstants.PARM_DAEMON_NAME, thresholdsDaemonName);
                ebldr.addParam(EventConstants.PARM_CONFIG_FILE_NAME, targetFile);
            } catch (Throwable e) {
                // Preparing failed event
                LOG.error("handleReloadDaemonConfig: Error reloading/processing thresholds configuration: {}", e.getMessage(), e);
                ebldr = new EventBuilder(EventConstants.RELOAD_DAEMON_CONFIG_FAILED_UEI, "Collectd");
                ebldr.addParam(EventConstants.PARM_DAEMON_NAME, thresholdsDaemonName);
                ebldr.addParam(EventConstants.PARM_CONFIG_FILE_NAME, targetFile);
                ebldr.addParam(EventConstants.PARM_REASON, e.getMessage());
            }
            finally {
                if (ebldr != null) {
                    getEventIpcManager().sendNow(ebldr.getEvent());
                }
            }
        }

        final String collectionDaemonName = "Collectd";
        boolean isCollection = false;
        for (Parm parm : event.getParmCollection()) {
            if (EventConstants.PARM_DAEMON_NAME.equals(parm.getParmName()) && collectionDaemonName.equalsIgnoreCase(parm.getValue().getContent())) {
                isCollection = true;
                break;
            }
        }
        if (isCollection) {
            final String targetFile = ConfigFileConstants.getFileName(ConfigFileConstants.DATA_COLLECTION_CONF_FILE_NAME);
            boolean isDataCollectionConfig = false;
            for (Parm parm : event.getParmCollection()) {
                if (EventConstants.PARM_CONFIG_FILE_NAME.equals(parm.getParmName()) && targetFile.equalsIgnoreCase(parm.getValue().getContent())) {
                    isDataCollectionConfig = true;
                    break;
                }
            }
            EventBuilder ebldr = null;
            if (isDataCollectionConfig) {
                try {
                    DataCollectionConfigFactory.reload();
                    // Preparing successful event
                    ebldr = new EventBuilder(EventConstants.RELOAD_DAEMON_CONFIG_SUCCESSFUL_UEI, "Collectd");
                    ebldr.addParam(EventConstants.PARM_DAEMON_NAME, collectionDaemonName);
                    ebldr.addParam(EventConstants.PARM_CONFIG_FILE_NAME, targetFile);
                } catch (Throwable e) {
                    // Preparing failed event
                    LOG.error("handleReloadDaemonConfig: Error reloading/processing datacollection configuration: {}", e.getMessage(), e);
                    ebldr = new EventBuilder(EventConstants.RELOAD_DAEMON_CONFIG_FAILED_UEI, "Collectd");
                    ebldr.addParam(EventConstants.PARM_DAEMON_NAME, collectionDaemonName);
                    ebldr.addParam(EventConstants.PARM_CONFIG_FILE_NAME, targetFile);
                    ebldr.addParam(EventConstants.PARM_REASON, e.getMessage());
                }
                finally {
                    if (ebldr != null) {
                        getEventIpcManager().sendNow(ebldr.getEvent());
                    }
                }
            } else {
                final String cfgFile = ConfigFileConstants.getFileName(ConfigFileConstants.COLLECTD_CONFIG_FILE_NAME);
                try {
                    m_collectdConfigFactory.reload();
                    rebuildScheduler();
                    ebldr = new EventBuilder(EventConstants.RELOAD_DAEMON_CONFIG_SUCCESSFUL_UEI, "Collectd");
                    ebldr.addParam(EventConstants.PARM_DAEMON_NAME, collectionDaemonName);
                    ebldr.addParam(EventConstants.PARM_CONFIG_FILE_NAME, cfgFile);
                } catch (Throwable e) {
                    LOG.error("handleReloadDaemonConfig: Error reloading/processing collectd configuration: {}", e.getMessage(), e);
                    ebldr = new EventBuilder(EventConstants.RELOAD_DAEMON_CONFIG_FAILED_UEI, "Collectd");
                    ebldr.addParam(EventConstants.PARM_DAEMON_NAME, collectionDaemonName);
                    ebldr.addParam(EventConstants.PARM_CONFIG_FILE_NAME, cfgFile);
                    ebldr.addParam(EventConstants.PARM_REASON, e.getMessage());
                }
                finally {
                    if (ebldr != null) {
                        getEventIpcManager().sendNow(ebldr.getEvent());
                    }
                }
            }
        }
    }
    
    private void scheduleForCollection(Event event) {
        // This moved to here from the scheduleInterface() for better behavior
        // during initialization
        
        m_filterDao.flushActiveIpAddressListCache();

        scheduleInterface(event.getNodeid().intValue(), event.getInterface(),
                          event.getService(), false);
    }

    /**
     * Process the 'primarySnmpInterfaceChanged' event. Extract the old and
     * new primary SNMP interface addresses from the event parms. Any
     * CollectableService objects located in the collectable services list
     * which match the IP address of the old primary interface and have a
     * service name of "SNMP" are flagged for deletion. This will ensure that
     * the old primary interface is no longer collected against. Finally the
     * new primary SNMP interface is scheduled. The packages are examined and
     * new CollectableService objects are created, initialized and scheduled
     * for collection.
     * 
     * @param event
     *            The event to process.
     * @throws InsufficientInformationException
     */
    private void handlePrimarySnmpInterfaceChanged(Event event)
            throws InsufficientInformationException {
        EventUtils.checkNodeId(event);
        EventUtils.checkInterface(event);

        LOG.debug("primarySnmpInterfaceChangedHandler:  processing primary SNMP interface changed event...");

        // Currently only support SNMP data collection.
        //
        if (!event.getService().equals("SNMP"))
            return;

        // Extract the old and new primary SNMP interface addresses from the
        // event parms.
        //
        String oldPrimaryIfAddr = null;
        String parmName = null;
        Value parmValue = null;
        String parmContent = null;

        for (Parm parm : event.getParmCollection()) {
            parmName = parm.getParmName();
            parmValue = parm.getValue();
            if (parmValue == null)
                continue;
            else
                parmContent = parmValue.getContent();

            // old primary SNMP interface (optional parameter)
            if (parmName.equals(EventConstants.PARM_OLD_PRIMARY_SNMP_ADDRESS)) {
                oldPrimaryIfAddr = parmContent;
            }
        }

        if (oldPrimaryIfAddr != null) {
            // Mark the service for deletion so that it will not be
            // rescheduled
            // for
            // collection.
            //
            // Iterate over the CollectableService objects in the service
            // updates map
            // and mark any which have the same interface address as the old
            // primary SNMP interface and a service name of "SNMP" for
            // deletion.
            //
            synchronized (getCollectableServices()) {
                CollectableService cSvc = null;
                ListIterator<CollectableService> liter = getCollectableServices().listIterator();
                while (liter.hasNext()) {
                    cSvc = liter.next();

                    final InetAddress addr = (InetAddress) cSvc.getAddress();
                    final String addrString = str(addr);
					if (addrString != null && addrString.equals(oldPrimaryIfAddr)) {
                        synchronized (cSvc) {
                            // Got a match! Retrieve the CollectorUpdates
                            // object
                            // associated
                            // with this CollectableService.
                            CollectorUpdates updates = cSvc.getCollectorUpdates();

                            // Now set the deleted flag
                            updates.markForDeletion();
                            LOG.debug("primarySnmpInterfaceChangedHandler: marking {} as deleted for service SNMP.", oldPrimaryIfAddr);
                        }

                        // Now safe to remove the collectable service from
                        // the collectable services list
                        liter.remove();
                    }
                }
            }
        }

        // Now we can schedule the new service...
        //
        scheduleForCollection(event);

        LOG.debug("primarySnmpInterfaceChangedHandler: processing of primarySnmpInterfaceChanged event for nodeid {} completed.", event.getNodeid());
    }

    /**
     * Process the event. This event is generated when a managed node which
     * supports SNMP gains a new interface. In this situation the
     * CollectableService object representing the primary SNMP interface of
     * the node must be reinitialized. The CollectableService object
     * associated with the primary SNMP interface for the node will be marked
     * for reinitialization. Reinitializing the CollectableService object
     * consists of calling the ServiceCollector.release() method followed by
     * the ServiceCollector.initialize() method which will refresh attributes
     * such as the interface key list and number of interfaces (both of which
     * most likely have changed). Reinitialization will take place the next
     * time the CollectableService is popped from an interval queue for
     * collection. If any errors occur scheduling the service no error is
     * returned.
     * 
     * @param event
     *            The event to process.
     * @throws InsufficientInformationException
     */
    private void handleReinitializePrimarySnmpInterface(Event event)
            throws InsufficientInformationException {
        EventUtils.checkNodeId(event);
        EventUtils.checkInterface(event);

        Long nodeid = event.getNodeid();
        String ipAddress = event.getInterface();

        // Mark the primary SNMP interface for reinitialization in
        // order to update any modified attributes associated with
        // the collectable service..
        //
        // Iterate over the CollectableService objects in the
        // updates map and mark any which have the same interface
        // address for reinitialization
        //
        OnmsIpInterface iface = null;
        synchronized (getCollectableServices()) {
            Iterator<CollectableService> iter = getCollectableServices().iterator();
            while (iter.hasNext()) {
                CollectableService cSvc = iter.next();
        
                final InetAddress addr = (InetAddress) cSvc.getAddress();
                final String addrString = str(addr);
                LOG.debug("Comparing CollectableService ip address = {} and event ip interface = {}", addrString, ipAddress);
                if (addrString != null && addrString.equals(ipAddress) && cSvc.getNodeId() == nodeid.intValue()) {
                    synchronized (cSvc) {
                    	if (iface == null) {
                            iface = getIpInterface(nodeid.intValue(), ipAddress);
                    	}
                        // Got a match! Retrieve the CollectorUpdates object
                        // associated
                        // with this CollectableService.
                        CollectorUpdates updates = cSvc.getCollectorUpdates();
        
                        // Now set the reinitialization flag
                        updates.markForReinitialization(iface);
                        LOG.debug("reinitializePrimarySnmpInterfaceHandler: marking {} for reinitialization for service SNMP.", ipAddress);
                    }
                }
            }
        }
    }
    
    /**
     * This method is responsible for handling serviceDeleted events.
     * 
     * @param event
     *            The event to process.
     * @throws InsufficientInformationException 
     * 
     */
    private void handleServiceDeleted(Event event)
            throws InsufficientInformationException {
        EventUtils.checkNodeId(event);
        EventUtils.checkInterface(event);
        EventUtils.checkService(event);

        

        //INCORRECT; we now support all *sorts* of data collection.  This is *way* out of date
        // Currently only support SNMP data collection.
        //
        //if (!event.getService().equals("SNMP"))
        //    return;

        Long nodeId = event.getNodeid();
        String ipAddr = event.getInterface();
        String svcName = event.getService();

        // Iterate over the collectable services list and mark any entries
        // which match the nodeId/ipAddr of the deleted service
        // for deletion.
        synchronized (getCollectableServices()) {
            CollectableService cSvc = null;
            ListIterator<CollectableService> liter = getCollectableServices().listIterator();
            while (liter.hasNext()) {
                cSvc = liter.next();

                // Only interested in entries with matching nodeId, IP address
                // and service
                InetAddress addr = (InetAddress) cSvc.getAddress();
                
                //WATCH the brackets; there used to be an extra close bracket after the ipAddr comparison which borked this whole expression
                if (!(cSvc.getNodeId() == nodeId && 
                        addr.getHostName().equals(ipAddr) && 
                        cSvc.getServiceName().equals(svcName))) 
                    continue;

                synchronized (cSvc) {
                    // Retrieve the CollectorUpdates object associated with
                    // this CollectableService if one exists.
                    CollectorUpdates updates = cSvc.getCollectorUpdates();

                    // Now set the update's deletion flag so the next
                    // time it is selected for execution by the scheduler
                    // the collection will be skipped and the service will not
                    // be rescheduled.
                    LOG.debug("Marking CollectableService for deletion because a service was deleted:  Service nodeid={}, deleted node:{}, service address:{}, deleted interface:{}, service servicename:{}, deleted service name:{}, event source {}", cSvc.getNodeId(), nodeId, addr.getHostName(), ipAddr, cSvc.getServiceName(), svcName, event.getSource());
                    updates.markForDeletion();
                }

                // Now safe to remove the collectable service from
                // the collectable services list
                liter.remove();
            }
        }

        LOG.debug("serviceDeletedHandler: processing of serviceDeleted event for {}/{}/{} completed.", nodeId, ipAddr, svcName);
    }

    /**
     * <p>setScheduler</p>
     *
     * @param scheduler a {@link org.opennms.netmgt.scheduler.Scheduler} object.
     */
    public void setScheduler(Scheduler scheduler) {
        m_scheduler = scheduler;
    }

    /**
     * <p>getScheduler</p>
     *
     * @param scheduler a {@link org.opennms.netmgt.scheduler.Scheduler} object.
     */
    public Scheduler getScheduler() {
        if (m_scheduler == null) {
            createScheduler();
        }
        return m_scheduler;
    }

    /**
     * <p>setCollectorConfigDao</p>
     *
     * @param collectdConfigFactory a {@link org.opennms.netmgt.dao.api.CollectorConfigDao} object.
     */
    void setCollectdConfigFactory(CollectdConfigFactory collectdConfigFactory) {
        m_collectdConfigFactory = collectdConfigFactory;
    }

    /**
     * <p>setIpInterfaceDao</p>
     *
     * @param ifSvcDao a {@link org.opennms.netmgt.dao.api.IpInterfaceDao} object.
     */
    void setIpInterfaceDao(IpInterfaceDao ifSvcDao) {
        m_ifaceDao = ifSvcDao;
    }

    /**
     * <p>setFilterDao</p>
     *
     * @param dao a {@link org.opennms.netmgt.filter.api.FilterDao} object.
     */
    void setFilterDao(FilterDao dao) {
        m_filterDao = dao;
    }

    /**
     * <p>setTransactionTemplate</p>
     *
     * @param transTemplate a {@link org.springframework.transaction.support.TransactionTemplate} object.
     */
    void setTransactionTemplate(TransactionTemplate transTemplate) {
        m_transTemplate = transTemplate;
    }

    /**
     * <p>setNodeDao</p>
     *
     * @param nodeDao a {@link org.opennms.netmgt.dao.api.NodeDao} object.
     */
    void setNodeDao(NodeDao nodeDao) {
        m_nodeDao = nodeDao;
    }

    /**
     * <p>setServiceCollector</p>
     *
     * @param svcName a {@link java.lang.String} object.
     * @param collector a {@link org.opennms.netmgt.collection.api.ServiceCollector} object.
     */
    public void setServiceCollector(String svcName, ServiceCollector collector) {
        m_collectors.put(svcName, collector);
    }

    /**
     * <p>getServiceCollector</p>
     *
     * @param svcName a {@link java.lang.String} object.
     * @return a {@link org.opennms.netmgt.collection.api.ServiceCollector} object.
     */
    public ServiceCollector getServiceCollector(String svcName) {
        return m_collectors.get(svcName);
    }

    public PersisterFactory getPersisterFactory() {
        return m_persisterFactory;
    }

    public void setPersisterFactory(PersisterFactory persisterFactory) {
        m_persisterFactory = persisterFactory;
    }

    /**
     * <p>getCollectorNames</p>
     *
     * @return a {@link java.util.Set} object.
     */
    public Set<String> getCollectorNames() {
        return m_collectors.keySet();
    }

    private void instantiateCollectors() {
        LOG.debug("instantiateCollectors: Loading collectors");

        /*
         * Load up an instance of each collector from the config
         * so that the event processor will have them for
         * new incoming events to create collectable service objects.
         */
        Collection<Collector> collectors = m_collectdConfigFactory.getCollectdConfig().getCollectors();
        for (Collector collector : collectors) {
            String svcName = collector.getService();
            try {
                LOG.debug("instantiateCollectors: Loading collector {}, classname {}", svcName, collector.getClassName());
                Class<?> cc = Class.forName(collector.getClassName());
                ServiceCollector sc = (ServiceCollector) cc.newInstance();

                sc.initialize(Collections.<String, String>emptyMap());

                setServiceCollector(svcName, sc);
            } catch (Throwable t) {
                LOG.warn("instantiateCollectors: Failed to load collector {} for service {}", collector.getClassName(), svcName, t);
            }
        }
    }

    public static String getLoggingCategory() {
    	return LOG4J_CATEGORY;
    }

    public long getCollectableServiceCount() {
        return m_collectableServices.size();
    }

}<|MERGE_RESOLUTION|>--- conflicted
+++ resolved
@@ -512,14 +512,9 @@
                     m_ifaceDao, 
                     spec, 
                     getScheduler(),
-<<<<<<< HEAD
-                    m_schedulingCompletedFlag
-=======
                     m_schedulingCompletedFlag,
-                    m_transTemplate.getTransactionManager(),
                     m_persisterFactory,
                     m_resourceStorageDao
->>>>>>> b172867e
                 );
 
                 // Add new collectable service to the collectable service list.
