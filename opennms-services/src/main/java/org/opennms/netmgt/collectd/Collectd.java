/*******************************************************************************
 * This file is part of OpenNMS(R).
 *
 * Copyright (C) 2006-2014 The OpenNMS Group, Inc.
 * OpenNMS(R) is Copyright (C) 1999-2014 The OpenNMS Group, Inc.
 *
 * OpenNMS(R) is a registered trademark of The OpenNMS Group, Inc.
 *
 * OpenNMS(R) is free software: you can redistribute it and/or modify
 * it under the terms of the GNU General Public License as published
 * by the Free Software Foundation, either version 3 of the License,
 * or (at your option) any later version.
 *
 * OpenNMS(R) is distributed in the hope that it will be useful,
 * but WITHOUT ANY WARRANTY; without even the implied warranty of
 * MERCHANTABILITY or FITNESS FOR A PARTICULAR PURPOSE.  See the
 * GNU General Public License for more details.
 *
 * You should have received a copy of the GNU General Public License
 * along with OpenNMS(R).  If not, see:
 *      http://www.gnu.org/licenses/
 *
 * For more information contact:
 *     OpenNMS(R) Licensing <license@opennms.org>
 *     http://www.opennms.org/
 *     http://www.opennms.com/
 *******************************************************************************/

package org.opennms.netmgt.collectd;

import static org.opennms.core.utils.InetAddressUtils.str;

import java.net.InetAddress;
import java.sql.SQLException;
import java.util.ArrayList;
import java.util.Collection;
import java.util.Collections;
import java.util.HashMap;
import java.util.Iterator;
import java.util.LinkedList;
import java.util.List;
import java.util.ListIterator;
import java.util.Map;
import java.util.Set;

import org.apache.commons.lang.StringUtils;
import org.opennms.core.logging.Logging;
import org.opennms.core.utils.ConfigFileConstants;
import org.opennms.netmgt.EventConstants;
import org.opennms.netmgt.capsd.EventUtils;
import org.opennms.netmgt.capsd.InsufficientInformationException;
import org.opennms.netmgt.collection.api.CollectionInitializationException;
import org.opennms.netmgt.collection.api.CollectionInstrumentation;
import org.opennms.netmgt.collection.api.ServiceCollector;
import org.opennms.netmgt.config.CollectdConfigFactory;
import org.opennms.netmgt.config.DataCollectionConfigFactory;
import org.opennms.netmgt.config.SnmpEventInfo;
import org.opennms.netmgt.config.SnmpPeerFactory;
import org.opennms.netmgt.config.ThreshdConfigFactory;
import org.opennms.netmgt.config.ThresholdingConfigFactory;
import org.opennms.netmgt.config.collectd.CollectdConfiguration;
import org.opennms.netmgt.config.collectd.Collector;
import org.opennms.netmgt.config.collectd.Package;
import org.opennms.netmgt.daemon.AbstractServiceDaemon;
import org.opennms.netmgt.dao.api.IpInterfaceDao;
import org.opennms.netmgt.dao.api.NodeDao;
import org.opennms.netmgt.filter.FilterDao;
import org.opennms.netmgt.model.AbstractEntityVisitor;
import org.opennms.netmgt.model.OnmsIpInterface;
import org.opennms.netmgt.model.OnmsMonitoredService;
import org.opennms.netmgt.model.OnmsNode;
import org.opennms.netmgt.model.events.EventBuilder;
import org.opennms.netmgt.model.events.EventIpcManager;
import org.opennms.netmgt.model.events.EventListener;
import org.opennms.netmgt.scheduler.LegacyScheduler;
import org.opennms.netmgt.scheduler.ReadyRunnable;
import org.opennms.netmgt.scheduler.Scheduler;
import org.opennms.netmgt.xml.event.Event;
import org.opennms.netmgt.xml.event.Parm;
import org.opennms.netmgt.xml.event.Value;
import org.slf4j.Logger;
import org.slf4j.LoggerFactory;
import org.springframework.beans.factory.annotation.Autowired;
import org.springframework.transaction.TransactionStatus;
import org.springframework.transaction.support.TransactionCallbackWithoutResult;
import org.springframework.transaction.support.TransactionTemplate;
import org.springframework.util.Assert;
import org.springframework.util.ClassUtils;

/**
 * <p>Collectd class.</p>
 *
 * @author ranger
 * @version $Id: $
 */
public class Collectd extends AbstractServiceDaemon implements
        EventListener {
    
    private static final Logger LOG = LoggerFactory.getLogger(Collectd.class);
    
    private static CollectionInstrumentation s_instrumentation = null;
    
    /**
     * <p>instrumentation</p>
     *
     * @return a {@link org.opennms.netmgt.collection.api.CollectionInstrumentation} object.
     */
    public static CollectionInstrumentation instrumentation() {
        if (s_instrumentation == null) {
            String className = System.getProperty("org.opennms.collectd.instrumentationClass", DefaultCollectdInstrumentation.class.getName());
            try { 
                s_instrumentation = (CollectionInstrumentation) ClassUtils.forName(className, Thread.currentThread().getContextClassLoader()).newInstance();
            } catch (Throwable e) {
                s_instrumentation = new DefaultCollectdInstrumentation();
            }
        }

        return s_instrumentation;
    }
    
    /**
     * Log4j category
     */
    static final String LOG4J_CATEGORY = "collectd";
    
    /**
     * Instantiated service collectors specified in config file
     */
    private final Map<String,ServiceCollector> m_collectors = new HashMap<String,ServiceCollector>(4);

    /**
     * List of all CollectableService objects.
     */
    private final List<CollectableService> m_collectableServices;

    /**
     * Reference to the collection scheduler
     */
    private volatile Scheduler m_scheduler;

    /**
     * Indicates if scheduling of existing interfaces has been completed
     */
    @Autowired
    private volatile CollectdConfigFactory m_collectdConfigFactory;

    @Autowired
    private volatile IpInterfaceDao m_ifaceDao;

    @Autowired
    private volatile FilterDao m_filterDao;

    static class SchedulingCompletedFlag {
        volatile boolean m_schedulingCompleted = false;

        public synchronized void setSchedulingCompleted(
                boolean schedulingCompleted) {
            m_schedulingCompleted = schedulingCompleted;
        }

        public synchronized boolean isSchedulingCompleted() {
            return m_schedulingCompleted;
        }

    }

    private final SchedulingCompletedFlag m_schedulingCompletedFlag = new SchedulingCompletedFlag();

    private volatile EventIpcManager m_eventIpcManager;

    @Autowired
    private volatile TransactionTemplate m_transTemplate;

    @Autowired
    private volatile NodeDao m_nodeDao;

    /**
     * Constructor.
     */
    public Collectd() {
        super(LOG4J_CATEGORY);

        m_collectableServices = Collections.synchronizedList(new LinkedList<CollectableService>());
    }

    /**
     * <p>onInit</p>
     */
    @Override
    protected void onInit() {
        Assert.notNull(m_collectdConfigFactory, "collectdConfigFactory must not be null");
        Assert.notNull(m_eventIpcManager, "eventIpcManager must not be null");
        Assert.notNull(m_transTemplate, "transTemplate must not be null");
        Assert.notNull(m_ifaceDao, "ifaceDao must not be null");
        Assert.notNull(m_nodeDao, "nodeDao must not be null");
        Assert.notNull(m_filterDao, "filterDao must not be null");
        
        
        LOG.debug("init: Initializing collection daemon");
        
        // make sure the instrumentation gets initialized
        instrumentation();
        
        instantiateCollectors();

        getScheduler().schedule(0, ifScheduler());

        installMessageSelectors();
    }

    private void installMessageSelectors() {
        // Add the EventListeners for the UEIs in which this service is
        // interested
        List<String> ueiList = new ArrayList<String>();

        // nodeGainedService
        ueiList.add(EventConstants.NODE_GAINED_SERVICE_EVENT_UEI);

        // primarySnmpInterfaceChanged
        ueiList.add(EventConstants.PRIMARY_SNMP_INTERFACE_CHANGED_EVENT_UEI);

        // reinitializePrimarySnmpInterface
        ueiList.add(EventConstants.REINITIALIZE_PRIMARY_SNMP_INTERFACE_EVENT_UEI);
        
        // interfaceReparented
        ueiList.add(EventConstants.INTERFACE_REPARENTED_EVENT_UEI);

        // nodeDeleted
        ueiList.add(EventConstants.NODE_DELETED_EVENT_UEI);

        // duplicateNodeDeleted
        ueiList.add(EventConstants.DUP_NODE_DELETED_EVENT_UEI);

        // interfaceDeleted
        ueiList.add(EventConstants.INTERFACE_DELETED_EVENT_UEI);

        // serviceDeleted
        ueiList.add(EventConstants.SERVICE_DELETED_EVENT_UEI);

        // outageConfigurationChanged
        ueiList.add(EventConstants.SCHEDOUTAGES_CHANGED_EVENT_UEI);

        // configureSNMP
        ueiList.add(EventConstants.CONFIGURE_SNMP_EVENT_UEI);
        
        // thresholds configuration change
        ueiList.add(EventConstants.THRESHOLDCONFIG_CHANGED_EVENT_UEI);

        // daemon configuration change
        ueiList.add(EventConstants.RELOAD_DAEMON_CONFIG_UEI);
        
        // node category membership changes
        ueiList.add(EventConstants.NODE_CATEGORY_MEMBERSHIP_CHANGED_EVENT_UEI);
        
        getEventIpcManager().addEventListener(this, ueiList);
    }

    /**
     * <p>setEventIpcManager</p>
     *
     * @param eventIpcManager a {@link org.opennms.netmgt.model.events.EventIpcManager} object.
     */
    public void setEventIpcManager(EventIpcManager eventIpcManager) {
        m_eventIpcManager = eventIpcManager;
    }

    /**
     * <p>getEventIpcManager</p>
     *
     * @return a {@link org.opennms.netmgt.model.events.EventIpcManager} object.
     */
    public EventIpcManager getEventIpcManager() {
        return m_eventIpcManager;
    }

    private ReadyRunnable ifScheduler() {
        // Schedule existing interfaces for data collection

        ReadyRunnable interfaceScheduler = new ReadyRunnable() {

            @Override
            public boolean isReady() {
                return true;
            }

            @Override
            public void run() {
                Logging.withPrefix(LOG4J_CATEGORY, new Runnable() {
                    @Override
                    public void run() {
                        try {
                            scheduleExistingInterfaces();
                        } catch (SQLException e) {
                            LOG.error("start: Failed to schedule existing interfaces", e);
                        } finally {
                            setSchedulingCompleted(true);
                        }
                    }
                    
                });
            }
        };
        return interfaceScheduler;
    }

    private void createScheduler() {
        Logging.withPrefix(LOG4J_CATEGORY, new Runnable() {
            @Override
            public void run() {
                // Create a scheduler
                try {
                    LOG.debug("init: Creating collectd scheduler");
                    setScheduler(new LegacyScheduler("Collectd", m_collectdConfigFactory.getCollectdConfig().getThreads()));
                } catch (final RuntimeException e) {
                    LOG.error("init: Failed to create collectd scheduler", e);
                    throw e;
                }
            }
        });
    }

    /** {@inheritDoc} */
    @Override
    protected void onStart() {
        // start the scheduler
        try {
            LOG.debug("start: Starting collectd scheduler");

            getScheduler().start();
        } catch (RuntimeException e) {
            LOG.error("start: Failed to start scheduler", e);
            throw e;
        }
    }

    /** {@inheritDoc} */
    @Override
    protected void onStop() {
        getScheduler().stop();
        deinstallMessageSelectors();

        setScheduler(null);
    }

    /** {@inheritDoc} */
    @Override
    protected void onPause() {
        getScheduler().pause();
    }

    /** {@inheritDoc} */
    @Override
    protected void onResume() {
        getScheduler().resume();
    }

    /**
     * Schedule existing interfaces for data collection.
     * 
     * @throws SQLException
     *             if database errors encountered.
     */
    private void scheduleExistingInterfaces() throws SQLException {
        
        instrumentation().beginScheduleExistingInterfaces();
        try {

            m_transTemplate.execute(new TransactionCallbackWithoutResult() {

                @Override
                public void doInTransactionWithoutResult(TransactionStatus status) {
                    
                    // Loop through collectors and schedule for each one present
                    for(String name : getCollectorNames()) {
                        scheduleInterfacesWithService(name);
                    }
                }

            });
        
        } finally {
            instrumentation().endScheduleExistingInterfaces();
        }
    }

    private void scheduleInterfacesWithService(String svcName) {
        instrumentation().beginScheduleInterfacesWithService(svcName);
        try {
        LOG.info("scheduleInterfacesWithService: svcName = {}", svcName);

        Collection<OnmsIpInterface> ifsWithServices = findInterfacesWithService(svcName);
        for (OnmsIpInterface iface : ifsWithServices) {
            scheduleInterface(iface, svcName, true);
        }
        } finally {
            instrumentation().endScheduleInterfacesWithService(svcName);
        }
    }

    private Collection<OnmsIpInterface> findInterfacesWithService(String svcName) {
        instrumentation().beginFindInterfacesWithService(svcName);
        int count = -1;
        try {
           Collection<OnmsIpInterface> ifaces = m_ifaceDao.findByServiceType(svcName);
           count = ifaces.size();
           return ifaces;
        } finally {
            instrumentation().endFindInterfacesWithService(svcName, count);
        }
        	
    }

    /**
     * This method is responsible for scheduling the specified
     * node/address/svcname tuple for data collection.
     * 
     * @param nodeId
     *            Node id
     * @param ipAddress
     *            IP address
     * @param svcName
     *            Service name
     * @param existing
     *            True if called by scheduleExistingInterfaces(), false
     *            otheriwse
     */
    private void scheduleInterface(int nodeId, String ipAddress,
            String svcName, boolean existing) {
        
        OnmsIpInterface iface = getIpInterface(nodeId, ipAddress);
        if (iface == null) {
            LOG.error("Unable to find interface with address {} on node {}", ipAddress, nodeId);
            return;
        }
        
        OnmsMonitoredService svc = iface.getMonitoredServiceByServiceType(svcName);
        if (svc == null) {
            LOG.error("Unable to find service {} on interface with address {} on node {}", svcName, ipAddress, nodeId);
            return;
        }
        
        scheduleInterface(iface, svc.getServiceType().getName(),
                          existing);
    }
    
	private void scheduleNode(final int nodeId, final boolean existing) {
		
        m_filterDao.flushActiveIpAddressListCache();
		
		OnmsNode node = m_nodeDao.getHierarchy(nodeId);
		node.visit(new AbstractEntityVisitor() {

			@Override
			public void visitMonitoredService(OnmsMonitoredService monSvc) {
				scheduleInterface(monSvc.getIpInterface(), monSvc.getServiceName(), existing);
			}
			
		});
	}

	private OnmsIpInterface getIpInterface(int nodeId, String ipAddress) {
		OnmsNode node = m_nodeDao.load(nodeId);
		return node.getIpInterfaceByIpAddress(ipAddress);
	}

    private void scheduleInterface(OnmsIpInterface iface, String svcName, boolean existing) {
        
        final String ipAddress = str(iface.getIpAddress());
        if (ipAddress == null) {
        	LOG.warn("Unable to schedule interface {}, could not determine IP address.", iface);
        	return;
        }

		instrumentation().beginScheduleInterface(iface.getNode().getId(), ipAddress, svcName);
        try {
        
        Collection<CollectionSpecification> matchingSpecs = getSpecificationsForInterface(iface, svcName);
        StringBuffer sb;
        
        LOG.debug("scheduleInterface: found {} matching specs for interface: {}", matchingSpecs.size(), iface);

        for (CollectionSpecification spec : matchingSpecs) {

            if (existing == false) {
                /*
                 * It is possible that both a nodeGainedService and a
                 * primarySnmpInterfaceChanged event are generated for an
                 * interface during a rescan. To handle this scenario we must
                 * verify that the ipAddress/pkg pair identified by this event
                 * does not already exist in the collectable services list.
                 */
                if (alreadyScheduled(iface, spec)) {
                    LOG.debug("scheduleInterface: svc/pkgName {}/{} already in collectable service list, skipping.", iface, spec);
                    continue;
                }
            }

            try {
                /*
                 * Criteria checks have all passed. The interface/service pair
                 * can be scheduled.
                 */
                LOG.debug("scheduleInterface: now scheduling interface: {}/{}", iface, svcName);
                CollectableService cSvc = null;

                /*
                 * Create a new SnmpCollector object representing this node,
                 * interface, service and package pairing
                 */

                cSvc = new CollectableService(
                    iface, 
                    m_ifaceDao, 
                    spec, 
                    getScheduler(),
                    m_schedulingCompletedFlag,
                    m_transTemplate.getTransactionManager()
                );

                // Add new collectable service to the collectable service list.
                m_collectableServices.add(cSvc);

                // Schedule the collectable service for immediate collection
                getScheduler().schedule(0, cSvc.getReadyRunnable());

                LOG.debug("scheduleInterface: {}/{} collection, scheduled", iface, svcName);
            } catch (CollectionInitializationException e) {
                sb = new StringBuffer();
                sb.append("scheduleInterface: Unable to schedule ");
                sb.append(iface);
                sb.append('/');
                sb.append(svcName);
                sb.append(", reason: ");
                sb.append(e.getMessage());

                // Only log the stack trace if TRACE level logging is enabled.
                // Fixes bug NMS-3324.
                // http://issues.opennms.org/browse/NMS-3324
                if (LOG.isTraceEnabled()) {
                    LOG.trace(sb.toString(), e);
                } else {
                    LOG.info(sb.toString());
                }
            } catch (Throwable t) {
                LOG.error("scheduleInterface: Uncaught exception, failed to schedule interface {}/{}.", iface, svcName, t);
            }
        } // end while more specifications exist
        
        } finally {
            instrumentation().endScheduleInterface(iface.getNode().getId(), ipAddress, svcName);
        }
    }

    /**
     * <p>getSpecificationsForInterface</p>
     *
     * @param iface a {@link org.opennms.netmgt.model.OnmsIpInterface} object.
     * @param svcName a {@link java.lang.String} object.
     * @return a {@link java.util.Collection} object.
     */
    public Collection<CollectionSpecification> getSpecificationsForInterface(OnmsIpInterface iface, String svcName) {
        Collection<CollectionSpecification> matchingPkgs = new LinkedList<CollectionSpecification>();

        CollectdConfiguration collectdConfig = m_collectdConfigFactory.getCollectdConfig();

        /*
         * Compare interface/service pair against each collectd package
         * For each match, create new SnmpCollector object and
         * schedule it for collection
         */
        for(Package wpkg : collectdConfig.getPackages()) {
            /*
             * Make certain the the current service is in the package
             * and enabled!
             */
            if (!wpkg.serviceInPackageAndEnabled(svcName)) {
                LOG.debug("getSpecificationsForInterface: address/service: {}/{} not scheduled, service is not enabled or does not exist in package: {}", iface, svcName, wpkg.getName());
                continue;
            }

            // Is the interface in the package?
            if (!m_collectdConfigFactory.interfaceInPackage(iface, wpkg)) {
                LOG.debug("getSpecificationsForInterface: address/service: {}/{} not scheduled, interface does not belong to package: {}", iface, svcName, wpkg.getName());
                continue;
            }

            LOG.debug("getSpecificationsForInterface: address/service: {}/{} scheduled, interface does belong to package: {}", iface, svcName, wpkg.getName());
            
            matchingPkgs.add(new CollectionSpecification(wpkg, svcName, getServiceCollector(svcName), instrumentation()));
        }
        return matchingPkgs;
    }

    /**
     * Returns true if specified address/pkg pair is already represented in
     * the collectable services list. False otherwise.
     * 
     * @param iface
     *            TODO
     * @param spec
     *            TODO
     * @param svcName
     *            TODO
     */
    private boolean alreadyScheduled(OnmsIpInterface iface, CollectionSpecification spec) {
        String ipAddress = str(iface.getIpAddress());
        
        if (ipAddress == null) {
            LOG.warn("Cannot determine if interface {} is already scheduled.  Unable to look up IP address.", iface);
            return false;
        }

        String svcName = spec.getServiceName();
        String pkgName = spec.getPackageName();
        StringBuffer sb;
        boolean isScheduled = false;
        
        if (LOG.isDebugEnabled()) {
            sb = new StringBuffer();
            sb.append("alreadyScheduled: determining if interface: ");
            sb.append(iface);
            sb.append(" is already scheduled.");
        }
        
        synchronized (m_collectableServices) {
        	for (CollectableService cSvc : m_collectableServices) {
                InetAddress addr = (InetAddress) cSvc.getAddress();
                if (str(addr).equals(ipAddress)
                        && cSvc.getPackageName().equals(pkgName)
                        && cSvc.getServiceName().equals(svcName)) {
                    isScheduled = true;
                    break;
                }
            }
        }

        if (LOG.isDebugEnabled()) {
            sb = new StringBuffer();
            sb.append("alreadyScheduled: interface ");
            sb.append(iface);
            sb.append("already scheduled check: ");
            sb.append(isScheduled);
        }
        return isScheduled;
    }

    /**
     * @param schedulingCompleted
     *            The schedulingCompleted to set.
     */
    private void setSchedulingCompleted(boolean schedulingCompleted) {
        m_schedulingCompletedFlag.setSchedulingCompleted(schedulingCompleted);
    }

    private void refreshServicePackages() {
    	for (CollectableService thisService : m_collectableServices) {
            thisService.refreshPackage(m_collectdConfigFactory);
        }
    }

    private List<CollectableService> getCollectableServices() {
        return m_collectableServices;
    }

    /**
     * {@inheritDoc}
     *
     * This method is invoked by the JMS topic session when a new event is
     * available for processing. Currently only text based messages are
     * processed by this callback. Each message is examined for its Universal
     * Event Identifier and the appropriate action is taking based on each
     * UEI.
     */
    @Override
    public void onEvent(final Event event) {

        Logging.withPrefix(getName(), new Runnable() {

            @Override
            public void run() {
                m_transTemplate.execute(new TransactionCallbackWithoutResult() {

                    @Override
                    public void doInTransactionWithoutResult(TransactionStatus status) {
                        onEventInTransaction(event);
                    }

                });
            }

        });

    }

    private void onEventInTransaction(Event event) {
        // print out the uei
        //
        LOG.debug("received event, uei = {}", event.getUei());

        try {
            if (event.getUei().equals(EventConstants.SCHEDOUTAGES_CHANGED_EVENT_UEI)) {
                handleScheduledOutagesChanged(event);
            } else if (event.getUei().equals(EventConstants.CONFIGURE_SNMP_EVENT_UEI)) {
                handleConfigureSNMP(event);
            } else if (event.getUei().equals(EventConstants.NODE_GAINED_SERVICE_EVENT_UEI)) {
                handleNodeGainedService(event);
            } else if (event.getUei().equals(EventConstants.PRIMARY_SNMP_INTERFACE_CHANGED_EVENT_UEI)) {
                handlePrimarySnmpInterfaceChanged(event);
            } else if (event.getUei().equals(EventConstants.REINITIALIZE_PRIMARY_SNMP_INTERFACE_EVENT_UEI)) {
                handleReinitializePrimarySnmpInterface(event);
            } else if (event.getUei().equals(EventConstants.INTERFACE_REPARENTED_EVENT_UEI)) {
                handleInterfaceReparented(event);
            } else if (event.getUei().equals(EventConstants.NODE_DELETED_EVENT_UEI)) {
                handleNodeDeleted(event);
            } else if (event.getUei().equals(EventConstants.DUP_NODE_DELETED_EVENT_UEI)) {
                handleDupNodeDeleted(event);
            } else if (event.getUei().equals(EventConstants.INTERFACE_DELETED_EVENT_UEI)) {
                handleInterfaceDeleted(event);
            } else if (event.getUei().equals(EventConstants.SERVICE_DELETED_EVENT_UEI)) {
                handleServiceDeleted(event);
            } else if (event.getUei().equals(EventConstants.RELOAD_DAEMON_CONFIG_UEI)) {
                handleReloadDaemonConfig(event);
            } else if (event.getUei().equals(EventConstants.NODE_CATEGORY_MEMBERSHIP_CHANGED_EVENT_UEI)) {
                handleNodeCategoryMembershipChanged(event);
            }
        } catch (InsufficientInformationException e) {
            handleInsufficientInfo(e);
        }
    }

    /**
     * <p>handleInsufficientInfo</p>
     *
     * @param e a {@link org.opennms.netmgt.capsd.InsufficientInformationException} object.
     */
    protected void handleInsufficientInfo(InsufficientInformationException e) {
        LOG.info(e.getMessage());
    }

    private void handleDupNodeDeleted(Event event)
            throws InsufficientInformationException {
        handleNodeDeleted(event);
    }

    private void handleScheduledOutagesChanged(Event event) {
        try {
            LOG.info("Reloading Collectd config factory");
            m_collectdConfigFactory.reload();
            refreshServicePackages();
        } catch (Throwable e) {
            LOG.error("Failed to reload CollectdConfigFactory", e);
        }
    }

    /**
     * </p>
     * Closes the current connections to the Java Message Queue if they are
     * still active. This call may be invoked more than once safely and may be
     * invoked during object finalization.
     * </p>
     */
    private void deinstallMessageSelectors() {
        getEventIpcManager().removeEventListener(this);
    }

    /**
     * This method is responsible for handling configureSNMP events.
     * 
     * @param event
     *            The event to process.
     */
    private void handleConfigureSNMP(final Event event) {
        LOG.debug("configureSNMPHandler: processing configure SNMP event...", event);
        
        SnmpEventInfo info = null;
        try {
            info = new SnmpEventInfo(event);
            
            if (StringUtils.isBlank(info.getFirstIPAddress())) {				
                LOG.error("configureSNMPHandler: event contained invalid firstIpAddress. {}", event);
                return;
            }
            
            LOG.debug("configureSNMPHandler: processing configure SNMP event: {}", info);
            SnmpPeerFactory.getInstance().define(info);
<<<<<<< HEAD
            SnmpPeerFactory.saveCurrent();
            LOG.debug("configureSNMPHandler: process complete. {}", info);
=======
            SnmpPeerFactory.getInstance().saveCurrent();
            log().debug("configureSNMPHandler: process complete. "+info);
>>>>>>> e6f22f5b
            
        } catch (Throwable e) {
            LOG.error("configureSNMPHandler: ",e);
        }
    }

    /**
     * This method is responsible for handling interfaceDeleted events.
     * 
     * @param event
     *            The event to process.
     * @throws InsufficientInformationException
     */
    private void handleInterfaceDeleted(Event event)
            throws InsufficientInformationException {
        EventUtils.checkNodeId(event);

        String ipAddr = event.getInterface();
        if(EventUtils.isNonIpInterface(ipAddr) ) {
            LOG.debug("handleInterfaceDeleted: the deleted interface was a non-ip interface. Nothing to do here.");
            return;
        }

        Long nodeId = event.getNodeid();

        // Iterate over the collectable services list and mark any entries
        // which match the deleted nodeId/IP address pair for deletion
        synchronized (getCollectableServices()) {
            CollectableService cSvc = null;
            ListIterator<CollectableService> liter = getCollectableServices().listIterator();
            while (liter.hasNext()) {
                cSvc = liter.next();

                // Only interested in entries with matching nodeId and IP
                // address
                InetAddress addr = (InetAddress) cSvc.getAddress();
                if (!(cSvc.getNodeId() == nodeId && addr.getHostName().equals(ipAddr)))
                    continue;

                synchronized (cSvc) {
                    // Retrieve the CollectorUpdates object associated with
                    // this CollectableService if one exists.
                    CollectorUpdates updates = cSvc.getCollectorUpdates();

                    // Now set the update's deletion flag so the next
                    // time it is selected for execution by the scheduler
                    // the collection will be skipped and the service will not
                    // be rescheduled.
                    LOG.debug("Marking CollectableService for deletion because an interface was deleted:  Service nodeid={}, deleted node:{}service address:{}deleted interface:{}", cSvc.getNodeId(), nodeId, addr.getHostName(), ipAddr);

                    updates.markForDeletion();
                }

                // Now safe to remove the collectable service from
                // the collectable services list
                liter.remove();
            }
        }

            LOG.debug("interfaceDeletedHandler: processing of interfaceDeleted event for {}/{} completed", nodeId, ipAddr);
    }

    /**
     * This method is responsible for processing 'interfacReparented' events.
     * An 'interfaceReparented' event will have old and new nodeId parms
     * associated with it. All CollectableService objects in the service
     * updates map which match the event's interface address and the SNMP
     * service have a reparenting update associated with them. When the
     * scheduler next pops one of these services from an interval queue for
     * collection all of the RRDs associated with the old nodeId are moved
     * under the new nodeId and the nodeId of the collectable service is
     * updated to reflect the interface's new parent nodeId.
     * 
     * @param event
     *            The event to process.
     * @throws InsufficientInformationException
     */
    private void handleInterfaceReparented(Event event)
            throws InsufficientInformationException {
        EventUtils.checkNodeId(event);
        EventUtils.checkInterface(event);

        LOG.debug("interfaceReparentedHandler:  processing interfaceReparented event for {}", event.getInterface());

        // Verify that the event has an interface associated with it
        if (event.getInterface() == null)
            return;

        // Extract the old and new nodeId's from the event parms
        String oldNodeIdStr = null;
        String newNodeIdStr = null;
        String parmName = null;
        Value parmValue = null;
        String parmContent = null;

        for (Parm parm : event.getParmCollection()) {
            parmName = parm.getParmName();
            parmValue = parm.getValue();
            if (parmValue == null)
                continue;
            else
                parmContent = parmValue.getContent();

            // old nodeid
            if (parmName.equals(EventConstants.PARM_OLD_NODEID)) {
                oldNodeIdStr = parmContent;
            }

            // new nodeid
            else if (parmName.equals(EventConstants.PARM_NEW_NODEID)) {
                newNodeIdStr = parmContent;
            }
        }

        // Only proceed provided we have both an old and a new nodeId
        //
        if (oldNodeIdStr == null || newNodeIdStr == null) {
            LOG.warn("interfaceReparentedHandler: old and new nodeId parms are required, unable to process.");
            return;
        }

        // Iterate over the CollectableService objects in the services
        // list looking for entries which share the same interface
        // address as the reparented interface. Mark any matching objects
        // for reparenting.
        //
        // The next time the service is scheduled for execution it
        // will move all of the RRDs associated
        // with the old nodeId under the new nodeId and update the service's
        // SnmpMonitor.NodeInfo attribute to reflect the new nodeId. All
        // subsequent collections will then be updating the appropriate RRDs.
        //
        OnmsIpInterface iface = null;
        synchronized (getCollectableServices()) {
            CollectableService cSvc = null;
            Iterator<CollectableService> iter = getCollectableServices().iterator();
            while (iter.hasNext()) {
                cSvc = iter.next();

                InetAddress addr = (InetAddress) cSvc.getAddress();
				if (addr.equals(event.getInterfaceAddress())) {
                    synchronized (cSvc) {
                        // Got a match!
                        LOG.debug("interfaceReparentedHandler: got a CollectableService match for {}", event.getInterface());

                        // Retrieve the CollectorUpdates object associated
                        // with
                        // this CollectableService.
                        CollectorUpdates updates = cSvc.getCollectorUpdates();
                        if (iface == null) {
                        	iface = getIpInterface(event.getNodeid().intValue(), event.getInterface());
                        }

                        // Now set the reparenting flag
                        updates.markForReparenting(oldNodeIdStr, newNodeIdStr, iface);
                        LOG.debug("interfaceReparentedHandler: marking {} for reparenting for service SNMP.", event.getInterface());
                    }
                }
            }
        }

        LOG.debug("interfaceReparentedHandler: processing of interfaceReparented event for interface {} completed.", event.getInterface());
    }

    /**
     * This method is responsible for handling nodeDeleted events.
     * 
     * @param event
     *            The event to process.
     * @throws InsufficientInformationException
     */
    private void handleNodeDeleted(Event event)
            throws InsufficientInformationException {
        EventUtils.checkNodeId(event);
        EventUtils.checkInterface(event);

        Long nodeId = event.getNodeid();

        unscheduleNodeAndMarkForDeletion(nodeId);

        LOG.debug("nodeDeletedHandler: processing of nodeDeleted event for nodeid {} completed.", nodeId);
    }

    /**
     * This method is responsible for handling nodeDeleted events.
     * 
     * @param event
     *            The event to process.
     * @throws InsufficientInformationException
     */
    private void handleNodeCategoryMembershipChanged(Event event) throws InsufficientInformationException {
        EventUtils.checkNodeId(event);
        
        Long nodeId = event.getNodeid();

        unscheduleNodeAndMarkForDeletion(nodeId);

        LOG.debug("nodeCategoryMembershipChanged: unscheduling nodeid {} completed.", nodeId);
        
        scheduleNode(nodeId.intValue(), true);
        
    }
    
	private void unscheduleNodeAndMarkForDeletion(Long nodeId) {
		// Iterate over the collectable service list and mark any entries
        // which match the deleted nodeId for deletion.
        synchronized (getCollectableServices()) {
            CollectableService cSvc = null;
            final ListIterator<CollectableService> liter = getCollectableServices().listIterator();
            while (liter.hasNext()) {
                cSvc = liter.next();

                // Only interested in entries with matching nodeId
                if (!(cSvc.getNodeId() == nodeId))
                    continue;

                synchronized (cSvc) {
                    // Retrieve the CollectorUpdates object associated
                    // with this CollectableService.
                    CollectorUpdates updates = cSvc.getCollectorUpdates();

                    // Now set the update's deletion flag so the next
                    // time it is selected for execution by the scheduler
                    // the collection will be skipped and the service will not
                    // be rescheduled.
                    LOG.debug("Marking CollectableService for deletion because a node was deleted:  Service nodeid={}, deleted node:{}", cSvc.getNodeId(), nodeId);
                    updates.markForDeletion();
                }

                // Now safe to remove the collectable service from
                // the collectable services list
                liter.remove();
            }
        }
	}

    /**
     * Process the event, construct a new CollectableService object
     * representing the node/interface combination, and schedule the interface
     * for collection. If any errors occur scheduling the interface no error
     * is returned.
     * 
     * @param event
     *            The event to process.
     * @throws InsufficientInformationException
     */
    private void handleNodeGainedService(Event event)
            throws InsufficientInformationException {
        EventUtils.checkNodeId(event);
        EventUtils.checkInterface(event);
        EventUtils.checkService(event);
        // Schedule the interface
        //
        scheduleForCollection(event);
    }
    
    private void handleReloadDaemonConfig(Event event) {
        final String thresholdsDaemonName = "Threshd";
        boolean isThresholds = false;
        for (Parm parm : event.getParmCollection()) {
            if (EventConstants.PARM_DAEMON_NAME.equals(parm.getParmName()) && thresholdsDaemonName.equalsIgnoreCase(parm.getValue().getContent())) {
                isThresholds = true;
                break;
            }
        }
        if (isThresholds) {
            String thresholdsFile = ConfigFileConstants.getFileName(ConfigFileConstants.THRESHOLDING_CONF_FILE_NAME);
            String threshdFile = ConfigFileConstants.getFileName(ConfigFileConstants.THRESHD_CONFIG_FILE_NAME);
            String targetFile = thresholdsFile; // Default
            for (Parm parm : event.getParmCollection()) {
                if (EventConstants.PARM_CONFIG_FILE_NAME.equals(parm.getParmName()) && threshdFile.equalsIgnoreCase(parm.getValue().getContent())) {
                    targetFile = threshdFile;
                }
            }
            EventBuilder ebldr = null;
            try {
                // Reloading Factories
                if (targetFile.equals(thresholdsFile)) {
                    ThresholdingConfigFactory.reload();
                }
                if (targetFile.equals(threshdFile)) {
                    ThreshdConfigFactory.reload();
                    ThresholdingConfigFactory.reload(); // This is required if the threshold packages has been changed.
                }
                // Sending the threshold configuration change event
                ebldr = new EventBuilder(EventConstants.THRESHOLDCONFIG_CHANGED_EVENT_UEI, "Collectd");
                getEventIpcManager().sendNow(ebldr.getEvent());
                // Updating thresholding visitors to use the new configuration
                LOG.debug("handleReloadDaemonConfig: Reloading thresholding configuration in collectd");
                synchronized (m_collectableServices) {
                    for(CollectableService service: m_collectableServices) {
                        service.reinitializeThresholding();
                    }
                }
                // Preparing successful event
                ebldr = new EventBuilder(EventConstants.RELOAD_DAEMON_CONFIG_SUCCESSFUL_UEI, "Collectd");
                ebldr.addParam(EventConstants.PARM_DAEMON_NAME, thresholdsDaemonName);
                ebldr.addParam(EventConstants.PARM_CONFIG_FILE_NAME, targetFile);
            } catch (Throwable e) {
                // Preparing failed event
                LOG.error("handleReloadDaemonConfig: Error reloading/processing thresholds configuration: {}", e.getMessage(), e);
                ebldr = new EventBuilder(EventConstants.RELOAD_DAEMON_CONFIG_FAILED_UEI, "Collectd");
                ebldr.addParam(EventConstants.PARM_DAEMON_NAME, thresholdsDaemonName);
                ebldr.addParam(EventConstants.PARM_CONFIG_FILE_NAME, targetFile);
                ebldr.addParam(EventConstants.PARM_REASON, e.getMessage());
            }
            finally {
                if (ebldr != null) {
                    getEventIpcManager().sendNow(ebldr.getEvent());
                }
            }
        }

        final String collectionDaemonName = "Collectd";
        boolean isCollection = false;
        for (Parm parm : event.getParmCollection()) {
            if (EventConstants.PARM_DAEMON_NAME.equals(parm.getParmName()) && collectionDaemonName.equalsIgnoreCase(parm.getValue().getContent())) {
                isCollection = true;
                break;
            }
        }
        if (isCollection) {
            final String targetFile = ConfigFileConstants.getFileName(ConfigFileConstants.DATA_COLLECTION_CONF_FILE_NAME);
            boolean isDataCollectionConfig = false;
            for (Parm parm : event.getParmCollection()) {
                if (EventConstants.PARM_CONFIG_FILE_NAME.equals(parm.getParmName()) && targetFile.equalsIgnoreCase(parm.getValue().getContent())) {
                    isDataCollectionConfig = true;
                    break;
                }
            }
            if (isDataCollectionConfig) {
                EventBuilder ebldr = null;
                try {
                    DataCollectionConfigFactory.reload();
                    // Preparing successful event
                    ebldr = new EventBuilder(EventConstants.RELOAD_DAEMON_CONFIG_SUCCESSFUL_UEI, "Collectd");
                    ebldr.addParam(EventConstants.PARM_DAEMON_NAME, collectionDaemonName);
                    ebldr.addParam(EventConstants.PARM_CONFIG_FILE_NAME, targetFile);
                } catch (Throwable e) {
                    // Preparing failed event
                    LOG.error("handleReloadDaemonConfig: Error reloading/processing thresholds configuration: {}", e.getMessage(), e);
                    ebldr = new EventBuilder(EventConstants.RELOAD_DAEMON_CONFIG_FAILED_UEI, "Collectd");
                    ebldr.addParam(EventConstants.PARM_DAEMON_NAME, collectionDaemonName);
                    ebldr.addParam(EventConstants.PARM_CONFIG_FILE_NAME, targetFile);
                    ebldr.addParam(EventConstants.PARM_REASON, e.getMessage());
                }
                finally {
                    if (ebldr != null) {
                        getEventIpcManager().sendNow(ebldr.getEvent());
                    }
                }
            }
        }
    }
    
    private void scheduleForCollection(Event event) {
        // This moved to here from the scheduleInterface() for better behavior
        // during initialization
        
        m_filterDao.flushActiveIpAddressListCache();

        scheduleInterface(event.getNodeid().intValue(), event.getInterface(),
                          event.getService(), false);
    }

    /**
     * Process the 'primarySnmpInterfaceChanged' event. Extract the old and
     * new primary SNMP interface addresses from the event parms. Any
     * CollectableService objects located in the collectable services list
     * which match the IP address of the old primary interface and have a
     * service name of "SNMP" are flagged for deletion. This will ensure that
     * the old primary interface is no longer collected against. Finally the
     * new primary SNMP interface is scheduled. The packages are examined and
     * new CollectableService objects are created, initialized and scheduled
     * for collection.
     * 
     * @param event
     *            The event to process.
     * @throws InsufficientInformationException
     */
    private void handlePrimarySnmpInterfaceChanged(Event event)
            throws InsufficientInformationException {
        EventUtils.checkNodeId(event);
        EventUtils.checkInterface(event);

        LOG.debug("primarySnmpInterfaceChangedHandler:  processing primary SNMP interface changed event...");

        // Currently only support SNMP data collection.
        //
        if (!event.getService().equals("SNMP"))
            return;

        // Extract the old and new primary SNMP interface addresses from the
        // event parms.
        //
        String oldPrimaryIfAddr = null;
        String parmName = null;
        Value parmValue = null;
        String parmContent = null;

        for (Parm parm : event.getParmCollection()) {
            parmName = parm.getParmName();
            parmValue = parm.getValue();
            if (parmValue == null)
                continue;
            else
                parmContent = parmValue.getContent();

            // old primary SNMP interface (optional parameter)
            if (parmName.equals(EventConstants.PARM_OLD_PRIMARY_SNMP_ADDRESS)) {
                oldPrimaryIfAddr = parmContent;
            }
        }

        if (oldPrimaryIfAddr != null) {
            // Mark the service for deletion so that it will not be
            // rescheduled
            // for
            // collection.
            //
            // Iterate over the CollectableService objects in the service
            // updates map
            // and mark any which have the same interface address as the old
            // primary SNMP interface and a service name of "SNMP" for
            // deletion.
            //
            synchronized (getCollectableServices()) {
                CollectableService cSvc = null;
                ListIterator<CollectableService> liter = getCollectableServices().listIterator();
                while (liter.hasNext()) {
                    cSvc = liter.next();

                    final InetAddress addr = (InetAddress) cSvc.getAddress();
                    final String addrString = str(addr);
					if (addrString != null && addrString.equals(oldPrimaryIfAddr)) {
                        synchronized (cSvc) {
                            // Got a match! Retrieve the CollectorUpdates
                            // object
                            // associated
                            // with this CollectableService.
                            CollectorUpdates updates = cSvc.getCollectorUpdates();

                            // Now set the deleted flag
                            updates.markForDeletion();
                            LOG.debug("primarySnmpInterfaceChangedHandler: marking {} as deleted for service SNMP.", oldPrimaryIfAddr);
                        }

                        // Now safe to remove the collectable service from
                        // the collectable services list
                        liter.remove();
                    }
                }
            }
        }

        // Now we can schedule the new service...
        //
        scheduleForCollection(event);

        LOG.debug("primarySnmpInterfaceChangedHandler: processing of primarySnmpInterfaceChanged event for nodeid {} completed.", event.getNodeid());
    }

    /**
     * Process the event. This event is generated when a managed node which
     * supports SNMP gains a new interface. In this situation the
     * CollectableService object representing the primary SNMP interface of
     * the node must be reinitialized. The CollectableService object
     * associated with the primary SNMP interface for the node will be marked
     * for reinitialization. Reinitializing the CollectableService object
     * consists of calling the ServiceCollector.release() method followed by
     * the ServiceCollector.initialize() method which will refresh attributes
     * such as the interface key list and number of interfaces (both of which
     * most likely have changed). Reinitialization will take place the next
     * time the CollectableService is popped from an interval queue for
     * collection. If any errors occur scheduling the service no error is
     * returned.
     * 
     * @param event
     *            The event to process.
     * @throws InsufficientInformationException
     */
    private void handleReinitializePrimarySnmpInterface(Event event)
            throws InsufficientInformationException {
        EventUtils.checkNodeId(event);
        EventUtils.checkInterface(event);

        Long nodeid = event.getNodeid();
        String ipAddress = event.getInterface();

        // Mark the primary SNMP interface for reinitialization in
        // order to update any modified attributes associated with
        // the collectable service..
        //
        // Iterate over the CollectableService objects in the
        // updates map and mark any which have the same interface
        // address for reinitialization
        //
        OnmsIpInterface iface = null;
        synchronized (getCollectableServices()) {
            Iterator<CollectableService> iter = getCollectableServices().iterator();
            while (iter.hasNext()) {
                CollectableService cSvc = iter.next();
        
                final InetAddress addr = (InetAddress) cSvc.getAddress();
                final String addrString = str(addr);
                LOG.debug("Comparing CollectableService ip address = {} and event ip interface = {}", addrString, ipAddress);
                if (addrString != null && addrString.equals(ipAddress)) {
                    synchronized (cSvc) {
                    	if (iface == null) {
                            iface = getIpInterface(nodeid.intValue(), ipAddress);
                    	}
                        // Got a match! Retrieve the CollectorUpdates object
                        // associated
                        // with this CollectableService.
                        CollectorUpdates updates = cSvc.getCollectorUpdates();
        
                        // Now set the reinitialization flag
                        updates.markForReinitialization(iface);
                        LOG.debug("reinitializePrimarySnmpInterfaceHandler: marking {} for reinitialization for service SNMP.", ipAddress);
                    }
                }
            }
        }
    }
    
    /**
     * This method is responsible for handling serviceDeleted events.
     * 
     * @param event
     *            The event to process.
     * @throws InsufficientInformationException 
     * 
     */
    private void handleServiceDeleted(Event event)
            throws InsufficientInformationException {
        EventUtils.checkNodeId(event);
        EventUtils.checkInterface(event);
        EventUtils.checkService(event);

        

        //INCORRECT; we now support all *sorts* of data collection.  This is *way* out of date
        // Currently only support SNMP data collection.
        //
        //if (!event.getService().equals("SNMP"))
        //    return;

        Long nodeId = event.getNodeid();
        String ipAddr = event.getInterface();
        String svcName = event.getService();

        // Iterate over the collectable services list and mark any entries
        // which match the nodeId/ipAddr of the deleted service
        // for deletion.
        synchronized (getCollectableServices()) {
            CollectableService cSvc = null;
            ListIterator<CollectableService> liter = getCollectableServices().listIterator();
            while (liter.hasNext()) {
                cSvc = liter.next();

                // Only interested in entries with matching nodeId, IP address
                // and service
                InetAddress addr = (InetAddress) cSvc.getAddress();
                
                //WATCH the brackets; there used to be an extra close bracket after the ipAddr comparison which borked this whole expression
                if (!(cSvc.getNodeId() == nodeId && 
                        addr.getHostName().equals(ipAddr) && 
                        cSvc.getServiceName().equals(svcName))) 
                    continue;

                synchronized (cSvc) {
                    // Retrieve the CollectorUpdates object associated with
                    // this CollectableService if one exists.
                    CollectorUpdates updates = cSvc.getCollectorUpdates();

                    // Now set the update's deletion flag so the next
                    // time it is selected for execution by the scheduler
                    // the collection will be skipped and the service will not
                    // be rescheduled.
                    LOG.debug("Marking CollectableService for deletion because a service was deleted:  Service nodeid={}, deleted node:{}, service address:{}, deleted interface:{}, service servicename:{}, deleted service name:{}, event source {}", cSvc.getNodeId(), nodeId, addr.getHostName(), ipAddr, cSvc.getServiceName(), svcName, event.getSource());
                    updates.markForDeletion();
                }

                // Now safe to remove the collectable service from
                // the collectable services list
                liter.remove();
            }
        }

        LOG.debug("serviceDeletedHandler: processing of serviceDeleted event for {}/{}/{} completed.", nodeId, ipAddr, svcName);
    }

    /**
     * <p>setScheduler</p>
     *
     * @param scheduler a {@link org.opennms.netmgt.scheduler.Scheduler} object.
     */
    public void setScheduler(Scheduler scheduler) {
        m_scheduler = scheduler;
    }

    /**
     * <p>getScheduler</p>
     *
     * @param scheduler a {@link org.opennms.netmgt.scheduler.Scheduler} object.
     */
    public Scheduler getScheduler() {
        if (m_scheduler == null) {
            createScheduler();
        }
        return m_scheduler;
    }

    /**
     * <p>setCollectorConfigDao</p>
     *
     * @param collectdConfigFactory a {@link org.opennms.netmgt.dao.api.CollectorConfigDao} object.
     */
    void setCollectdConfigFactory(CollectdConfigFactory collectdConfigFactory) {
        m_collectdConfigFactory = collectdConfigFactory;
    }

    /**
     * <p>setIpInterfaceDao</p>
     *
     * @param ifSvcDao a {@link org.opennms.netmgt.dao.api.IpInterfaceDao} object.
     */
    void setIpInterfaceDao(IpInterfaceDao ifSvcDao) {
        m_ifaceDao = ifSvcDao;
    }

    /**
     * <p>setFilterDao</p>
     *
     * @param dao a {@link org.opennms.netmgt.filter.FilterDao} object.
     */
    void setFilterDao(FilterDao dao) {
        m_filterDao = dao;
    }

    /**
     * <p>setTransactionTemplate</p>
     *
     * @param transTemplate a {@link org.springframework.transaction.support.TransactionTemplate} object.
     */
    void setTransactionTemplate(TransactionTemplate transTemplate) {
        m_transTemplate = transTemplate;
    }

    /**
     * <p>setNodeDao</p>
     *
     * @param nodeDao a {@link org.opennms.netmgt.dao.api.NodeDao} object.
     */
    void setNodeDao(NodeDao nodeDao) {
        m_nodeDao = nodeDao;
    }
    

    /**
     * <p>setServiceCollector</p>
     *
     * @param svcName a {@link java.lang.String} object.
     * @param collector a {@link org.opennms.netmgt.collection.api.ServiceCollector} object.
     */
    public void setServiceCollector(String svcName, ServiceCollector collector) {
        m_collectors.put(svcName, collector);
    }

    /**
     * <p>getServiceCollector</p>
     *
     * @param svcName a {@link java.lang.String} object.
     * @return a {@link org.opennms.netmgt.collection.api.ServiceCollector} object.
     */
    public ServiceCollector getServiceCollector(String svcName) {
        return m_collectors.get(svcName);
    }

    /**
     * <p>getCollectorNames</p>
     *
     * @return a {@link java.util.Set} object.
     */
    public Set<String> getCollectorNames() {
        return m_collectors.keySet();
    }

    private void instantiateCollectors() {
        LOG.debug("instantiateCollectors: Loading collectors");

        /*
         * Load up an instance of each collector from the config
         * so that the event processor will have them for
         * new incoming events to create collectable service objects.
         */
        Collection<Collector> collectors = m_collectdConfigFactory.getCollectdConfig().getCollectors();
        for (Collector collector : collectors) {
            String svcName = collector.getService();
            try {
                LOG.debug("instantiateCollectors: Loading collector {}, classname {}", svcName, collector.getClassName());
                Class<?> cc = Class.forName(collector.getClassName());
                ServiceCollector sc = (ServiceCollector) cc.newInstance();

                sc.initialize(Collections.<String, String>emptyMap());

                setServiceCollector(svcName, sc);
            } catch (Throwable t) {
                LOG.warn("instantiateCollectors: Failed to load collector {} for service {}", collector.getClassName(), svcName, t);
            }
        }
    }

    public static String getLoggingCategory() {
    	return LOG4J_CATEGORY;
    }

    public long getCollectableServiceCount() {
        return m_collectableServices.size();
    }

}<|MERGE_RESOLUTION|>--- conflicted
+++ resolved
@@ -783,13 +783,8 @@
             
             LOG.debug("configureSNMPHandler: processing configure SNMP event: {}", info);
             SnmpPeerFactory.getInstance().define(info);
-<<<<<<< HEAD
-            SnmpPeerFactory.saveCurrent();
+            SnmpPeerFactory.getInstance().saveCurrent();
             LOG.debug("configureSNMPHandler: process complete. {}", info);
-=======
-            SnmpPeerFactory.getInstance().saveCurrent();
-            log().debug("configureSNMPHandler: process complete. "+info);
->>>>>>> e6f22f5b
             
         } catch (Throwable e) {
             LOG.error("configureSNMPHandler: ",e);
