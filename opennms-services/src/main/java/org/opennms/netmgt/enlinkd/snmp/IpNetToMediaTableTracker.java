/*******************************************************************************
 * This file is part of OpenNMS(R).
 *
 * Copyright (C) 2014 The OpenNMS Group, Inc.
 * OpenNMS(R) is Copyright (C) 1999-2014 The OpenNMS Group, Inc.
 *
 * OpenNMS(R) is a registered trademark of The OpenNMS Group, Inc.
 *
 * OpenNMS(R) is free software: you can redistribute it and/or modify
 * it under the terms of the GNU Affero General Public License as published
 * by the Free Software Foundation, either version 3 of the License,
 * or (at your option) any later version.
 *
 * OpenNMS(R) is distributed in the hope that it will be useful,
 * but WITHOUT ANY WARRANTY; without even the implied warranty of
 * MERCHANTABILITY or FITNESS FOR A PARTICULAR PURPOSE.  See the
 * GNU Affero General Public License for more details.
 *
 * You should have received a copy of the GNU Affero General Public License
 * along with OpenNMS(R).  If not, see:
 *      http://www.gnu.org/licenses/
 *
 * For more information contact:
 *     OpenNMS(R) Licensing <license@opennms.org>
 *     http://www.opennms.org/
 *     http://www.opennms.com/
 *******************************************************************************/

package org.opennms.netmgt.enlinkd.snmp;

import static org.opennms.core.utils.InetAddressUtils.normalizeMacAddress;
import static org.opennms.core.utils.InetAddressUtils.isValidBridgeAddress;

import java.net.InetAddress;

import org.opennms.netmgt.model.IpNetToMedia;
import org.opennms.netmgt.model.IpNetToMedia.IpNetToMediaType;
import org.opennms.netmgt.snmp.RowCallback;
import org.opennms.netmgt.snmp.SnmpInstId;
import org.opennms.netmgt.snmp.SnmpObjId;
import org.opennms.netmgt.snmp.SnmpRowResult;
import org.opennms.netmgt.snmp.SnmpValue;
import org.opennms.netmgt.snmp.TableTracker;
import org.slf4j.Logger;
import org.slf4j.LoggerFactory;

/**
 *<P>The IpNetToMediaTableEntry class is designed to hold all the MIB-II
 * information for one entry in the ipNetToMediaTable. The table effectively
 * contains a list of these entries, each entry having information
 * about one physical address. The entry contains the ifindex binding, the MAC address,
 * ip address and entry type.</P>
 *
 * <P>This object is used by the IpNetToMediaTable to hold information
 * single entries in the table. See the IpNetToMediaTable documentation
 * form more information.</P>
 *
 * @author <A HREF="mailto:rssntn67@yahoo.it">Antonio</A>
 * @see IpNetToMediaTable
 * @see <A HREF="http://www.ietf.org/rfc/rfc1213.txt">RFC1213</A>
 * @version $Id: $
 */
public class IpNetToMediaTableTracker extends TableTracker
{
	private final static Logger LOG = LoggerFactory.getLogger(IpNetToMediaTableTracker.class);
	/**
     * <P>The TABLE_OID is the object identifier that represents
     * the root of the IP Address table in the MIB forest.</P>
     */
    public static final SnmpObjId  IPNETTOMEDIA_TABLE_ENTRY   = SnmpObjId.get(".1.3.6.1.2.1.4.22.1");    // start of table (GETNEXT)
	// Lookup strings for specific table entries
	//
	public final static	SnmpObjId	IPNETTOMEDIA_TABLE_IFINDEX	= SnmpObjId.get(IPNETTOMEDIA_TABLE_ENTRY, "1");
	public final static	SnmpObjId	IPNETTOMEDIA_TABLE_PHYSADDR	= SnmpObjId.get(IPNETTOMEDIA_TABLE_ENTRY, "2");
	public final static	SnmpObjId	IPNETTOMEDIA_TABLE_NETADDR	= SnmpObjId.get(IPNETTOMEDIA_TABLE_ENTRY, "3");
	public final static	SnmpObjId	IPNETTOMEDIA_TABLE_TYPE		= SnmpObjId.get(IPNETTOMEDIA_TABLE_ENTRY, "4");

	/**
	 * <P>The keys that will be supported by default from the 
	 * TreeMap base class. Each of the elements in the list
	 * are an instance of the IpNetToMediatable. Objects
	 * in this list should be used by multiple instances of
	 * this class.</P>
	 */
	public static SnmpObjId[] ms_elemList = new SnmpObjId[] {
		IPNETTOMEDIA_TABLE_IFINDEX,
		/**
         * The media-dependent `physical' address. 
         */
		IPNETTOMEDIA_TABLE_PHYSADDR,

		/**
         * The IpAddress corresponding to the media-
         * dependent `physical' address.
         */
		IPNETTOMEDIA_TABLE_NETADDR,
        
		/**
		 * ipNetToMediaType OBJECT-TYPE
     	 * SYNTAX      INTEGER {
         *       other(1),        -- none of the following
         *       invalid(2),      -- an invalidated mapping
         *       dynamic(3),
         *       static(4)
         *   }
    	 *	MAX-ACCESS  read-create
    	 *	STATUS      current
    	 *	DESCRIPTION
         *   "The type of mapping.
         *   Setting this object to the value invalid(2) has the effect
         *   of invalidating the corresponding entry in the
         *   ipNetToMediaTable.  That is, it effectively disassociates
         *   the interface identified with said entry from the mapping
         *   identified with said entry.  It is an implementation-
         *   specific matter as to whether the agent removes an
         *   invalidated entry from the table.  Accordingly, management
         *   stations must be prepared to receive tabular information
         *   from agents that corresponds to entries not currently in
         *   use.  Proper interpretation of such entries requires
         *   examination of the relevant ipNetToMediaType object."         
         */
		IPNETTOMEDIA_TABLE_TYPE
		};

	public static class IpNetToMediaRow extends SnmpRowResult {

		public IpNetToMediaRow(int columnCount, SnmpInstId instance) {
			super(columnCount, instance);
		}
		
		/**
		 * <p>getIpNetToMediaPhysAddress</p>
		 *
		 * @return a {@link java.lang.String} object.
		 * @see {@link org.opennms.netmgt.provision.service.snmp.IfTableEntry#getPhysAddr()}
		 */
		public String getIpNetToMediaPhysAddress(){
		    SnmpValue mac = getValue(IPNETTOMEDIA_TABLE_PHYSADDR);
		        // Try to fetch the physical address value as a hex string.
	            String hexString = mac.toHexString();
	            LOG.debug("getIpNetToMediaPhysAddress: checking as hexString {}", hexString);
	            if (hexString != null && isValidBridgeAddress(hexString))
	                // If the hex string is 12 characters long, than the agent is kinda weird and
	                // is returning the value as a raw binary value that is 6 bytes in length.
	                // But that's OK, as long as we can convert it into a string, that's fine. 
	                return hexString;
	            try{ 
	                if (mac.isDisplayable()) {
	                // This is the normal case that most agents conform to: the value is an ASCII 
	                // string representing the colon-separated MAC address. We just need to reformat 
	                // it to remove the colons and convert it into a 12-character string.
<<<<<<< HEAD
	                    hexString = normalizeMacAddress(getValue(IPNETTOMEDIA_TABLE_PHYSADDR).toDisplayString());
	                    LOG.debug("getIpNetToMediaPhysAddress: found as normalized Display String {}", hexString);
=======
	                    String displayString = mac.toDisplayString();
	                    return displayString == null || displayString.trim().isEmpty() ? null : normalizeMacAddress(displayString);
>>>>>>> b59fca01
	                }
		    } catch (IllegalArgumentException e) {
		        LOG.warn("getIpNetToMediaPhysAddress: IllegalArgument mac on ipnettomediatable:  return null", e);
		        return null;
		    }
	            if (hexString != null && !hexString.trim().isEmpty() && isValidBridgeAddress(hexString))
	                return hexString;
                    LOG.warn("getIpNetToMediaPhysAddress: not valid mac {}, return null", hexString);
	            return null;
		}
		
		/**
		 * <p>getIpNetToMediaNetAddress</p>
		 *
		 * @return a {@link java.net.InetAddress} object.
		 */
		public InetAddress getIpNetToMediaNetAddress(){
			return getValue(IPNETTOMEDIA_TABLE_NETADDR).toInetAddress();
		}
		
		/**
		 * <p>getIpNetToMediatype</p>
		 *
		 * @return a int.
		 */
		public Integer getIpNetToMediatype(){
			return getValue(IPNETTOMEDIA_TABLE_TYPE).toInt();
		}
		
		public Integer getIpNetToMediaIfIndex() {
			return getValue(IPNETTOMEDIA_TABLE_IFINDEX).toInt();
		}
		
		public IpNetToMedia getIpNetToMedia() {
			IpNetToMedia at = new IpNetToMedia();
			at.setSourceIfIndex(getIpNetToMediaIfIndex());
			at.setPhysAddress(getIpNetToMediaPhysAddress());
			at.setNetAddress(getIpNetToMediaNetAddress());
			at.setIpNetToMediaType(IpNetToMediaType.get(getIpNetToMediatype()));
			return at;
		}
	}
	/**
	 * <P>Creates a default instance of the ipNetToMediatableTracker
	 * table entry map. The map represents a singular
	 * instance of the mac address table. Each column in
	 * the table for the loaded instance may be retrieved
	 * either through its name or object identifier.</P>
	 *
	 * <P>The initial table is constructed with zero
	 * elements in the map.</P>
	 */
	public IpNetToMediaTableTracker( )
	{
		super(ms_elemList);
	}


	public IpNetToMediaTableTracker(RowCallback rowProcessor) {
		super(rowProcessor, ms_elemList);
	}

    /** {@inheritDoc} */
    @Override
    public SnmpRowResult createRowResult(final int columnCount, final SnmpInstId instance) {
        return new IpNetToMediaRow(columnCount, instance);
    }

    /** {@inheritDoc} */
    @Override
    public void rowCompleted(final SnmpRowResult row) {
        processIpNetToMediaRow((IpNetToMediaRow)row);
    }

    /**
     * <p>processIpNetToMediaRow</p>
     *
     * @param row a {@link org.opennms.netmgt.enlinkd.snmp.IpNetToMediaTableTracker.IpNetToMediaRow} object.
     */
    public void processIpNetToMediaRow(final IpNetToMediaRow row) {
    }

}   <|MERGE_RESOLUTION|>--- conflicted
+++ resolved
@@ -149,13 +149,8 @@
 	                // This is the normal case that most agents conform to: the value is an ASCII 
 	                // string representing the colon-separated MAC address. We just need to reformat 
 	                // it to remove the colons and convert it into a 12-character string.
-<<<<<<< HEAD
-	                    hexString = normalizeMacAddress(getValue(IPNETTOMEDIA_TABLE_PHYSADDR).toDisplayString());
-	                    LOG.debug("getIpNetToMediaPhysAddress: found as normalized Display String {}", hexString);
-=======
 	                    String displayString = mac.toDisplayString();
 	                    return displayString == null || displayString.trim().isEmpty() ? null : normalizeMacAddress(displayString);
->>>>>>> b59fca01
 	                }
 		    } catch (IllegalArgumentException e) {
 		        LOG.warn("getIpNetToMediaPhysAddress: IllegalArgument mac on ipnettomediatable:  return null", e);
