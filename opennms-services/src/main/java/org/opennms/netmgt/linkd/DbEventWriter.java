//
// This file is part of the OpenNMS(R) Application.
//
// OpenNMS(R) is Copyright (C) 2006-2009 The OpenNMS Group, Inc. All rights
// reserved.
// OpenNMS(R) is a derivative work, containing both original code, included
// code and modified
// code that was published under the GNU General Public License. Copyrights
// for modified
// and included code are below.
//
// OpenNMS(R) is a registered trademark of The OpenNMS Group, Inc.
//
// Modifications:
//
// 2009 Oct 01: Add ability to update database when an interface is deleted. - ayres@opennms.org
//
// Original code base Copyright (C) 1999-2001 Oculan Corp. All rights
// reserved.
//
// This program is free software; you can redistribute it and/or modify
// it under the terms of the GNU General Public License as published by
// the Free Software Foundation; either version 2 of the License, or
// (at your option) any later version.
//
// This program is distributed in the hope that it will be useful,
// but WITHOUT ANY WARRANTY; without even the implied warranty of
// MERCHANTABILITY or FITNESS FOR A PARTICULAR PURPOSE. See the
// GNU General Public License for more details.
//
// You should have received a copy of the GNU General Public License
// along with this program; if not, write to the Free Software
// Foundation, Inc., 59 Temple Place - Suite 330, Boston, MA 02111-1307, USA.
//
// For more information contact:
// OpenNMS Licensing <license@opennms.org>
// http://www.opennms.org/
// http://www.opennms.com/
//
/*
 * Created on 8-lug-2005 To change the template for this generated file go to
 * Window - Preferences - Java - Code Style - Code Templates
 */

package org.opennms.netmgt.linkd;

import java.net.InetAddress;
import java.sql.Connection;
import java.sql.PreparedStatement;
import java.sql.ResultSet;
import java.sql.SQLException;
import java.sql.Timestamp;
import java.util.ArrayList;
import java.util.Iterator;
import java.util.List;
import java.util.Map.Entry;

import org.opennms.core.utils.DBUtils;
import org.opennms.core.utils.LogUtils;
import org.opennms.netmgt.capsd.snmp.SnmpTableEntry;
import org.opennms.netmgt.linkd.snmp.CdpCacheTableEntry;
import org.opennms.netmgt.linkd.snmp.Dot1dBaseGroup;
import org.opennms.netmgt.linkd.snmp.Dot1dBasePortTableEntry;
import org.opennms.netmgt.linkd.snmp.Dot1dStpGroup;
import org.opennms.netmgt.linkd.snmp.Dot1dStpPortTableEntry;
import org.opennms.netmgt.linkd.snmp.Dot1dTpFdbTableEntry;
import org.opennms.netmgt.linkd.snmp.IpNetToMediaTableEntry;
import org.opennms.netmgt.linkd.snmp.IpRouteCollectorEntry;
import org.opennms.netmgt.linkd.snmp.IpRouteTableEntry;
import org.opennms.netmgt.linkd.snmp.QBridgeDot1dTpFdbTableEntry;
import org.opennms.netmgt.linkd.snmp.VlanCollectorEntry;
import org.springframework.jdbc.core.JdbcTemplate;

/**
 * <P>
 * This class is used to store informations owned by SnmpCollection and
 * DiscoveryLink Classes in DB. When saving Snmp Collection it populate Bean
 * LinkableNode with information for DiscoveryLink. It performes data test for
 * DiscoveryLink. Also take correct action on DB tables in case node is deleted
 * service SNMP is discovered, service SNMP is Lost and Regained Also this class
 * holds
 * </P>
 *
 * @author antonio
 * @version $Id: $
 */
public class DbEventWriter implements QueryManager {

    JdbcTemplate jdbcTemplate;

    /**
     * Query to select info for specific node
     */
    private static final String SQL_SELECT_SNMP_NODE = "SELECT nodesysoid, ipaddr FROM node " + "LEFT JOIN ipinterface ON node.nodeid = ipinterface.nodeid "
            + "WHERE node.nodeid = ? AND nodetype = 'A' AND issnmpprimary = 'P'";

    private static final String SQL_SELECT_SNMP_IP_ADDR = "SELECT ipaddr FROM ipinterface WHERE nodeid = ? AND issnmpprimary = 'P'";

    private static final String SQL_GET_NODEID = "SELECT node.nodeid FROM node LEFT JOIN ipinterface ON node.nodeid = ipinterface.nodeid WHERE nodetype = 'A' AND ipaddr = ?";

    private static final String SQL_GET_NODEID__IFINDEX_MASK = "SELECT node.nodeid,snmpinterface.snmpifindex,snmpinterface.snmpipadentnetmask FROM node LEFT JOIN snmpinterface ON node.nodeid = snmpinterface.nodeid WHERE nodetype = 'A' AND ipaddr = ?";

    private static final String SQL_GET_NODEID_IFINDEX_IPINT = "SELECT node.nodeid,ipinterface.ifindex FROM node LEFT JOIN ipinterface ON node.nodeid = ipinterface.nodeid WHERE nodetype = 'A' AND ipaddr = ?";

    private static final String SQL_UPDATE_DATALINKINTERFACE = "UPDATE datalinkinterface set status = 'N'  WHERE lastpolltime < ? AND status = 'A'";

    private static final String SQL_UPDATE_ATINTERFACE = "UPDATE atinterface set status = 'N'  WHERE sourcenodeid = ? AND lastpolltime < ? AND status = 'A'";

    private static final String SQL_UPDATE_IPROUTEINTERFACE = "UPDATE iprouteinterface set status = 'N'  WHERE nodeid = ? AND lastpolltime < ? AND status = 'A'";

    private static final String SQL_UPDATE_STPNODE = "UPDATE stpnode set status = 'N'  WHERE nodeid = ? AND lastpolltime < ? AND status = 'A'";

    private static final String SQL_UPDATE_STPINTERFACE = "UPDATE stpinterface set status = 'N'  WHERE nodeid = ? AND lastpolltime < ? AND status = 'A'";

    private static final String SQL_UPDATE_VLAN = "UPDATE vlan set status = 'N'  WHERE nodeid =? AND lastpolltime < ? AND status = 'A'";

    private static final String SQL_UPDATE_ATINTERFACE_STATUS = "UPDATE atinterface set status = ?  WHERE sourcenodeid = ? OR nodeid = ?";

    private static final String SQL_UPDATE_IPROUTEINTERFACE_STATUS = "UPDATE iprouteinterface set status = ? WHERE nodeid = ? ";

    private static final String SQL_UPDATE_STPNODE_STATUS = "UPDATE stpnode set status = ?  WHERE nodeid = ? ";

    private static final String SQL_UPDATE_STPINTERFACE_STATUS = "UPDATE stpinterface set status = ? WHERE nodeid = ? ";

    private static final String SQL_UPDATE_VLAN_STATUS = "UPDATE vlan set status = ?  WHERE nodeid = ? ";

    private static final String SQL_UPDATE_DATALINKINTERFACE_STATUS = "UPDATE datalinkinterface set status = ? WHERE nodeid = ? OR nodeparentid = ? ";

    // private static final String SQL_GET_NODEID_IFINDEX =
    // "SELECT atinterface.nodeid, atinterface.ipaddr, snmpinterface.snmpifindex from atinterface left JOIN snmpinterface ON atinterface.nodeid = snmpinterface.nodeid AND atinterface.ipaddr = snmpinterface.ipaddr WHERE atphysaddr = ? AND status = 'A'";
    private static final String SQL_GET_NODEID_IFINDEX = "SELECT atinterface.nodeid, atinterface.ipaddr, ipinterface.ifindex from atinterface left JOIN ipinterface ON atinterface.nodeid = ipinterface.nodeid AND atinterface.ipaddr = ipinterface.ipaddr WHERE atphysaddr = ? AND atinterface.status <> 'D'";

    private static final String SQL_GET_SNMPIFTYPE = "SELECT snmpiftype FROM snmpinterface WHERE nodeid = ? AND snmpifindex = ?";

    private static final String SQL_GET_IFINDEX_SNMPINTERFACE_NAME = "SELECT snmpifindex FROM snmpinterface WHERE nodeid = ? AND (snmpifname = ? OR snmpifdescr = ?) ";

    private static final String SQL_GET_SNMPPHYSADDR_SNMPINTERFACE = "SELECT snmpphysaddr FROM snmpinterface WHERE nodeid = ? AND  snmpphysaddr <> ''";

    /**
     * query to select SNMP nodes
     */
    private static final String SQL_SELECT_SNMP_NODES = "SELECT node.nodeid, nodesysoid, ipaddr FROM node LEFT JOIN ipinterface ON node.nodeid = ipinterface.nodeid WHERE nodetype = 'A' AND issnmpprimary = 'P'";

    /**
     * update status to D on node marked as Deleted on table Nodes
     */
    private static final String SQL_UPDATE_VLAN_D = "UPDATE vlan set status = 'D' WHERE nodeid IN (SELECT nodeid from node WHERE nodetype = 'D' ) AND status <> 'D' ";

    private static final String SQL_UPDATE_ATINTERFACE_D = "UPDATE atinterface set status = 'D' WHERE nodeid IN (SELECT nodeid from node WHERE nodetype = 'D' ) AND status <> 'D' ";

    private static final String SQL_UPDATE_STPNODE_D = "UPDATE stpnode set status = 'D' WHERE nodeid IN (SELECT nodeid from node WHERE nodetype = 'D' ) AND status <> 'D'";

    private static final String SQL_UPDATE_STPINTERFACE_D = "UPDATE stpinterface set status = 'D' WHERE nodeid IN (SELECT nodeid from node WHERE nodetype = 'D' ) AND status <> 'D'";

    private static final String SQL_UPDATE_IPROUTEINTERFACE_D = "UPDATE iprouteinterface set status = 'D' WHERE nodeid IN (SELECT nodeid from node WHERE nodetype = 'D' ) AND status <> 'D'";

    private static final String SQL_UPDATE_DATALINKINTERFACE_D = "UPDATE datalinkinterface set status = 'D' WHERE (nodeid IN (SELECT nodeid from node WHERE nodetype = 'D' ) OR nodeparentid IN (SELECT nodeid from node WHERE nodetype = 'D' )) AND status <> 'D'";

    /**
     * update table status for interfaces
     */
    private static final String SQL_UPDATE_ATINTERFACE_STATUS_INTFC = "UPDATE atinterface set status = ?  WHERE nodeid = ? AND ipaddr = ?";
    
    private static final String SQL_UPDATE_ATINTERFACE_STATUS_SRC_INTFC = "UPDATE atinterface set status = ?  WHERE sourcenodeid = ? AND ifindex = ?";

    private static final String SQL_UPDATE_STPINTERFACE_STATUS_INTFC = "UPDATE stpinterface set status = ? WHERE nodeid = ? AND ifindex = ?";

    private static final String SQL_UPDATE_IPROUTEINTERFACE_STATUS_INTFC = "UPDATE iprouteinterface set status = ? WHERE nodeid = ? AND routeifindex = ?";

    private static final String SQL_UPDATE_DATALINKINTERFACE_STATUS_INTFC = "UPDATE datalinkinterface set status = ? WHERE (nodeid = ? and ifindex = ?) OR (nodeparentid = ? AND parentifindex = ?)";

    /**
     * <p>Constructor for DbEventWriter.</p>
     */
    public DbEventWriter() {

    }

    private Connection getConnection() throws SQLException {
        return jdbcTemplate.getDataSource().getConnection();
    }

    /** {@inheritDoc} */
    public void storeDiscoveryLink(DiscoveryLink discovery) throws SQLException {

        final DBUtils d = new DBUtils(getClass());
        try {
            Connection dbConn = getConnection();
            d.watch(dbConn);
            Timestamp now = new Timestamp(System.currentTimeMillis());
            PreparedStatement stmt = null;
            ResultSet rs = null;
    
            NodeToNodeLink[] links = discovery.getLinks();
    
            LogUtils.debugf(this, "storelink: Storing %d NodeToNodeLink information into database", links.length);
            for (int i = 0; i < links.length; i++) {
                NodeToNodeLink lk = links[i];
                int nodeid = lk.getNodeId();
                int ifindex = lk.getIfindex();
                int nodeparentid = lk.getNodeparentid();
                int parentifindex = lk.getParentifindex();
    
                DbDataLinkInterfaceEntry dbentry = DbDataLinkInterfaceEntry.get(dbConn, nodeid, ifindex);
                if (dbentry == null) {
                    // Create a new entry
                    dbentry = DbDataLinkInterfaceEntry.create(nodeid, ifindex);
                }
                dbentry.updateNodeParentId(nodeparentid);
                dbentry.updateParentIfIndex(parentifindex);
                dbentry.updateStatus(DbDataLinkInterfaceEntry.STATUS_ACTIVE);
                dbentry.set_lastpolltime(now);
    
                dbentry.store(dbConn);
    
                // now parsing simmetrical and setting to D if necessary
    
                dbentry = DbDataLinkInterfaceEntry.get(dbConn, nodeparentid, parentifindex);
    
                if (dbentry != null) {
                    if (dbentry.get_nodeparentid() == nodeid && dbentry.get_parentifindex() == ifindex
                            && dbentry.get_status() != DbDataLinkInterfaceEntry.STATUS_DELETE) {
                        dbentry.updateStatus(DbDataLinkInterfaceEntry.STATUS_DELETE);
                        dbentry.store(dbConn);
                    }
                }
            }
    
            MacToNodeLink[] linkmacs = discovery.getMacLinks();
    
            LogUtils.debugf(this, "storelink: Storing " + linkmacs.length + " MacToNodeLink information into database");
            for (int i = 0; i < linkmacs.length; i++) {
    
                MacToNodeLink lkm = linkmacs[i];
                String macaddr = lkm.getMacAddress();
    
                LogUtils.debugf(this, "storelink: finding nodeid,ifindex on DB using mac address: " + macaddr);
    
                stmt = dbConn.prepareStatement(SQL_GET_NODEID_IFINDEX);
                d.watch(stmt);
    
                stmt.setString(1, macaddr);
    
                rs = stmt.executeQuery();
                d.watch(rs);
    
                LogUtils.debugf(this, "storelink: finding nodeid,ifindex on DB. Sql Statement " + SQL_GET_NODEID_IFINDEX + " with mac address " + macaddr);
    
                if (!rs.next()) {
                    LogUtils.debugf(this, "storelink: no nodeid found on DB for mac address " + macaddr + " on link. .... Skipping");
                    continue;
                }
    
                // extract the values.
                //
                int ndx = 1;
    
                int nodeid = rs.getInt(ndx++);
                if (rs.wasNull()) {
                    LogUtils.debugf(this, "storelink: no nodeid found on DB for mac address " + macaddr + " on link. .... Skipping");
                    continue;
                }
    
                String ipaddr = rs.getString(ndx++);
                if (rs.wasNull()) {
                    LogUtils.debugf(this, "storelink: no ipaddr found on DB for mac address " + macaddr + " on link. .... Skipping");
                    continue;
                }
    
                if (!Linkd.getInstance().isInterfaceInPackage(ipaddr, discovery.getPackageName())) {
                    LogUtils.debugf(this, "storelink: not in package ipaddr found: " + ipaddr + " on link. .... Skipping");
                    continue;
    
                }
                int ifindex = rs.getInt(ndx++);
                if (rs.wasNull()) {
                    LogUtils.debugf(this, "storelink: no ifindex found on DB for mac address " + macaddr + " on link.");
                    ifindex = -1;
                }
    
                int nodeparentid = lkm.getNodeparentid();
                int parentifindex = lkm.getParentifindex();
                DbDataLinkInterfaceEntry dbentry = DbDataLinkInterfaceEntry.get(dbConn, nodeid, ifindex);
                if (dbentry == null) {
                    // Create a new entry
                    dbentry = DbDataLinkInterfaceEntry.create(nodeid, ifindex);
                }
                dbentry.updateNodeParentId(nodeparentid);
                dbentry.updateParentIfIndex(parentifindex);
                dbentry.updateStatus(DbDataLinkInterfaceEntry.STATUS_ACTIVE);
                dbentry.set_lastpolltime(now);
    
                dbentry.store(dbConn);
    
            }
    
            stmt = dbConn.prepareStatement(SQL_UPDATE_DATALINKINTERFACE);
            d.watch(stmt);
            stmt.setTimestamp(1, now);
    
            int i = stmt.executeUpdate();
            LogUtils.debugf(this, "storelink: datalinkinterface - updated to NOT ACTIVE status " + i + " rows ");
        } finally {
            d.cleanUp();
        }
    }

    /** {@inheritDoc} */
    public LinkableNode storeSnmpCollection(LinkableNode node, SnmpCollection snmpcoll) throws SQLException {

        final DBUtils d = new DBUtils(getClass());
        try {
            Connection dbConn = getConnection();
            d.watch(dbConn);
            Timestamp now = new Timestamp(System.currentTimeMillis());
    
            if (snmpcoll.hasIpNetToMediaTable()) {
                Iterator<IpNetToMediaTableEntry> ite1 = snmpcoll.getIpNetToMediaTable().getEntries().iterator();
                LogUtils.debugf(this, "store: saving IpNetToMediaTable to atinterface table in DB");
                // the AtInterfaces used by LinkableNode where to save info
                java.util.List<AtInterface> atInterfaces = new java.util.ArrayList<AtInterface>();
                while (ite1.hasNext()) {
    
                    IpNetToMediaTableEntry ent = ite1.next();
    
                    int ifindex = ent.getIpNetToMediaIfIndex();
    
                    if (ifindex < 0) {
                        LogUtils.warnf(this, "store: invalid ifindex " + ifindex);
                        continue;
                    }
    
                    InetAddress ipaddress = ent.getIpNetToMediaNetAddress();
    
                    if (ipaddress == null || ipaddress.isLoopbackAddress() || ipaddress.getHostAddress().equals("0.0.0.0")) {
                        LogUtils.warnf(this, "store: ipNetToMedia invalid ip " + ipaddress.getHostAddress());
                        continue;
                    }
    
                    String physAddr = ent.getIpNetToMediaPhysAddress();
    
                    if (physAddr == null || physAddr.equals("000000000000") || physAddr.equalsIgnoreCase("ffffffffffff")) {
                        LogUtils.warnf(this, "store: ipNetToMedia invalid mac address " + physAddr + " for ip " + ipaddress.getHostAddress());
                        continue;
                    }
                    
                    LogUtils.debugf(this, "store: trying save ipNetToMedia info: ipaddr " + ipaddress.getHostName() + " mac address " + physAddr + " ifindex " + ifindex);
    
                    // get an At interface but without setting mac address
                    AtInterface at = getNodeidIfindexFromIp(dbConn, ipaddress);
                    if (at == null) {
                        LogUtils.warnf(this, "getNodeidIfindexFromIp: no nodeid found for ipaddress " + ipaddress + ".");
                        sendNewSuspectEvent(ipaddress, snmpcoll.getTarget(), snmpcoll.getPackageName());
                        continue;
                    }
                    // set the mac address
                    at.setMacAddress(physAddr);
                    // add At Inteface to list of valid interfaces
                    atInterfaces.add(at);
    
                    // Save in DB
                    DbAtInterfaceEntry atInterfaceEntry = DbAtInterfaceEntry.get(dbConn, at.getNodeId(), ipaddress.getHostAddress());
    
                    if (atInterfaceEntry == null) {
                        atInterfaceEntry = DbAtInterfaceEntry.create(at.getNodeId(), ipaddress.getHostAddress());
                    }
    
                    // update object
                    atInterfaceEntry.updateAtPhysAddr(physAddr);
                    atInterfaceEntry.updateSourceNodeId(node.getNodeId());
                    atInterfaceEntry.updateIfIndex(ifindex);
                    atInterfaceEntry.updateStatus(DbAtInterfaceEntry.STATUS_ACTIVE);
                    atInterfaceEntry.set_lastpolltime(now);
    
                    // store object in database
                    atInterfaceEntry.store(dbConn);
                }
                // set AtInterfaces in LinkableNode
                node.setAtInterfaces(atInterfaces);
            }
    
            if (snmpcoll.hasCdpCacheTable()) {
                LogUtils.debugf(this, "store: saving CdpCacheTable into SnmpLinkableNode");
                java.util.List<CdpInterface> cdpInterfaces = new java.util.ArrayList<CdpInterface>();
                Iterator<CdpCacheTableEntry> ite2 = snmpcoll.getCdpCacheTable().getEntries().iterator();
                while (ite2.hasNext()) {
                    CdpCacheTableEntry cdpEntry = ite2.next();
                    int cdpAddrType = cdpEntry.getCdpCacheAddressType();
    
                    if (cdpAddrType != CDP_ADDRESS_TYPE_IP_ADDRESS) {
                        LogUtils.warnf(this, "cdp Address Type not valid " + cdpAddrType);
                        continue;
                    }
    
                    InetAddress cdpTargetIpAddr = cdpEntry.getCdpCacheAddress();
    
                    if (cdpTargetIpAddr == null || cdpTargetIpAddr.isLoopbackAddress() || cdpTargetIpAddr.getHostAddress().equals("0.0.0.0")) {
                        LogUtils.warnf(this, "cdp Ip Address is not valid " + cdpTargetIpAddr);
                        continue;
                    }
    
                    LogUtils.debugf(this, "cdp ip address found " + cdpTargetIpAddr.getHostAddress());
    
                    int cdpIfIndex = cdpEntry.getCdpCacheIfIndex();
    
                    if (cdpIfIndex < 0) {
                        LogUtils.warnf(this, "cdpIfIndex not valid " + cdpIfIndex);
                        continue;
                    }
    
                    LogUtils.debugf(this, "cdp ifindex found " + cdpIfIndex);
    
                    String cdpTargetDevicePort = cdpEntry.getCdpCacheDevicePort();
    
                    if (cdpTargetDevicePort == null) {
                        LogUtils.warnf(this, "cdpTargetDevicePort null. Skipping. ");
                        continue;
                    }
    
                    LogUtils.debugf(this, "cdp Target device port name found " + cdpTargetDevicePort);
    
                    int targetCdpNodeId = getNodeidFromIp(dbConn, cdpTargetIpAddr);
    
                    if (targetCdpNodeId == -1) {
                        LogUtils.warnf(this, "No nodeid found: cdp interface not added to Linkable Snmp Node. Skipping");
                        sendNewSuspectEvent(cdpTargetIpAddr, snmpcoll.getTarget(), snmpcoll.getPackageName());
                        continue;
                    }
    
                    int cdpTargetIfindex = getIfIndexByName(dbConn, targetCdpNodeId, cdpTargetDevicePort);
    
                    if (cdpTargetIfindex == -1) {
                        LogUtils.warnf(this, "No valid if target index found: cdp interface not added to Linkable Snmp Node. Skipping");
                        continue;
                    }
    
                    CdpInterface cdpIface = new CdpInterface(cdpIfIndex);
                    cdpIface.setCdpTargetNodeId(targetCdpNodeId);
                    cdpIface.setCdpTargetIpAddr(cdpTargetIpAddr);
                    cdpIface.setCdpTargetIfIndex(cdpTargetIfindex);
    
                    LogUtils.debugf(this, "Adding cdp interface to Linkable Snmp Node." + cdpIface.toString());
    
                    cdpInterfaces.add(cdpIface);
                }
                node.setCdpInterfaces(cdpInterfaces);
            }
    
            if (snmpcoll.hasRouteTable()) {
                java.util.List<RouterInterface> routeInterfaces = new java.util.ArrayList<RouterInterface>();
    
<<<<<<< HEAD
                Iterator<IpRouteTableEntry> ite3 = snmpcoll.getIpRouteTable().getEntries().iterator();
                LogUtils.debugf(this, "store: saving ipRouteTable to iprouteinterface table in DB");
=======
                Iterator<SnmpTableEntry> ite3 = snmpcoll.getIpRouteTable().getEntries().iterator();
                if (log().isDebugEnabled()) log().debug("store: saving ipRouteTable to iprouteinterface table in DB");
>>>>>>> 4ac132f0
                while (ite3.hasNext()) {
                    SnmpTableEntry ent = ite3.next();
    
                    Integer ifindex = ent.getInt32(IpRouteCollectorEntry.IP_ROUTE_IFINDEX);
    
                    if (ifindex < 0) {
                        LogUtils.warnf(this, "store: Not valid ifindex" + ifindex + " Skipping...");
                        continue;
                    }
    
                    InetAddress nexthop = ent.getIPAddress(IpRouteCollectorEntry.IP_ROUTE_NXTHOP);
    
                    if (nexthop == null) {
                        LogUtils.warnf(this, "storeSnmpCollection: next hop null found skipping.");
                        continue;
                    }
    
                    InetAddress routedest =  ent.getIPAddress(IpRouteCollectorEntry.IP_ROUTE_DEST);
                    if (routedest == null) {
                        LogUtils.warnf(this, "storeSnmpCollection: route dest null found skipping.");
                        continue;
                    }
                    InetAddress routemask = ent.getIPAddress(IpRouteCollectorEntry.IP_ROUTE_MASK);
    
                    if (routemask == null) {
                        LogUtils.warnf(this, "storeSnmpCollection: route dest null found skipping.");
                        continue;
                    }
    
                    LogUtils.debugf(this, "storeSnmpCollection: parsing routedest/routemask/nexthop: " + routedest + "/" + routemask + "/" + nexthop + " ifindex "
                                    + (ifindex < 1 ? "less than 1" : ifindex));
    
<<<<<<< HEAD
                    int routemetric1 = ent.getIpRouteMetric1();
=======
                    }
    
                    int routemetric1 =  ent.getInt32(IpRouteCollectorEntry.IP_ROUTE_METRIC1);
>>>>>>> 4ac132f0
    
                    /**
                     * FIXME: send routedest 0.0.0.0 to discoverylink remeber that
                     * now nexthop 0.0.0.0 is not parsed, anyway we should analize
                     * this case in link discovery so here is the place where you
                     * can have this info saved for now is discarded. See
                     * DiscoveryLink for more details......
                     */
    
                    // the routerinterface constructor set nodeid, ifindex,
                    // netmask
                    // for nexthop address
                    // try to find on snmpinterface table
                    RouterInterface routeIface = getNodeidMaskFromIp(dbConn, nexthop);
    
                    // if target node is not snmp node always try to find info
                    // on ipinterface table
                    if (routeIface == null) {
                        routeIface = getNodeFromIp(dbConn, nexthop);
                    }
    
                    if (routeIface == null) {
                        LogUtils.warnf(this, "store: No nodeid found for next hop ip" + nexthop + " Skipping ip route interface add to Linkable Snmp Node");
                        // try to find it in ipinterface
                        sendNewSuspectEvent(nexthop, snmpcoll.getTarget(), snmpcoll.getPackageName());
                    } else {
                        int snmpiftype = -2;
    
                        if (ifindex > 0) snmpiftype = getSnmpIfType(dbConn, node.getNodeId(), ifindex);
    
                        if (snmpiftype == -1) {
                            LogUtils.warnf(this, "store: interface has wrong or null snmpiftype " + snmpiftype + " . Skipping saving to discoverylink. ");
                        } else if (nexthop.isLoopbackAddress()) {
                            LogUtils.infof(this, "storeSnmpCollection: next hop loopbackaddress found. Skipping saving 	to discoverylink.");
                        } else if (nexthop.getHostAddress().equals("0.0.0.0")) {
                            LogUtils.infof(this, "storeSnmpCollection: next hop broadcast address found. Skipping saving to discoverylink.");
                        } else if (nexthop.isMulticastAddress()) {
                            LogUtils.infof(this, "storeSnmpCollection: next hop multicast address found. Skipping saving to discoverylink.");
                        } else if (routemetric1 < 0) {
                            LogUtils.infof(this, "storeSnmpCollection: route metric is invalid. Skipping saving to discoverylink.");
                        } else {
                            LogUtils.debugf(this, "store: interface has snmpiftype " + snmpiftype + " . Adding to DiscoverLink ");
    
                            routeIface.setRouteDest(routedest);
                            routeIface.setRoutemask(routemask);
                            routeIface.setSnmpiftype(snmpiftype);
                            routeIface.setIfindex(ifindex);
                            routeIface.setMetric(routemetric1);
                            routeIface.setNextHop(nexthop);
                            routeInterfaces.add(routeIface);
    
                        }
                    }
    
                    int routemetric2 = ent.getInt32(IpRouteCollectorEntry.IP_ROUTE_METRIC2);
                    int routemetric3 = ent.getInt32(IpRouteCollectorEntry.IP_ROUTE_METRIC3);
                    int routemetric4 = ent.getInt32(IpRouteCollectorEntry.IP_ROUTE_METRIC4);
                    int routemetric5 = ent.getInt32(IpRouteCollectorEntry.IP_ROUTE_METRIC5);
                    int routetype = ent.getInt32(IpRouteCollectorEntry.IP_ROUTE_TYPE);
                    int routeproto = ent.getInt32(IpRouteCollectorEntry.IP_ROUTE_PROTO);    

                    // always save info to DB
                    if (snmpcoll.getSaveIpRouteTable()) {
                        DbIpRouteInterfaceEntry iprouteInterfaceEntry = DbIpRouteInterfaceEntry.get(dbConn, node.getNodeId(), routedest.getHostAddress());
                        if (iprouteInterfaceEntry == null) {
                            // Create a new entry
                            iprouteInterfaceEntry = DbIpRouteInterfaceEntry.create(node.getNodeId(), routedest.getHostAddress());
                        }
                        // update object
                        iprouteInterfaceEntry.updateRouteMask(routemask.getHostAddress());
                        iprouteInterfaceEntry.updateRouteNextHop(nexthop.getHostAddress());
                        iprouteInterfaceEntry.updateIfIndex(ifindex);
    
                        // okay to autobox these since were checking for null
                        iprouteInterfaceEntry.updateRouteMetric1(routemetric1);
                        iprouteInterfaceEntry.updateRouteMetric2(routemetric2);
                        iprouteInterfaceEntry.updateRouteMetric3(routemetric3);
                        iprouteInterfaceEntry.updateRouteMetric4(routemetric4);
                        iprouteInterfaceEntry.updateRouteMetric5(routemetric5);
                        iprouteInterfaceEntry.updateRouteType(routetype);
                        iprouteInterfaceEntry.updateRouteProto(routeproto);
                        iprouteInterfaceEntry.updateStatus(DbAtInterfaceEntry.STATUS_ACTIVE);
                        iprouteInterfaceEntry.set_lastpolltime(now);
    
                        // store object in database
                        iprouteInterfaceEntry.store(dbConn);
                    }
                }
                node.setRouteInterfaces(routeInterfaces);
            }
    
            LogUtils.debugf(this, "store: saving VlanTable in DB");
    
            if (snmpcoll.hasVlanTable()) {
    
                List<Vlan> vlans = new ArrayList<Vlan>();
                Iterator<SnmpTableEntry> ite3 = snmpcoll.getVlanTable().getEntries().iterator();
                LogUtils.debugf(this, "store: saving Snmp Vlan Table to vlan table in DB");
                while (ite3.hasNext()) {
                    SnmpTableEntry ent = ite3.next();
    
                    Integer vlanindex = ent.getInt32(VlanCollectorEntry.VLAN_INDEX);
    
                    if (vlanindex == null || vlanindex < 0) {
                        LogUtils.warnf(this, "store: Not valid vlan ifindex" + vlanindex + " Skipping...");
                        continue;
                    }
    
                    String vlanName = ent.getDisplayString(VlanCollectorEntry.VLAN_NAME);
                    if (vlanName == null) {
                        LogUtils.warnf(this, "store: Null vlan name. forcing to default...");
                        vlanName = "default-" + vlanindex;
                    }
    
                    Integer vlantype = ent.getInt32(VlanCollectorEntry.VLAN_TYPE);
                    Integer vlanstatus = ent.getInt32(VlanCollectorEntry.VLAN_STATUS);
    
                    // always save info to DB
                    DbVlanEntry vlanEntry = DbVlanEntry.get(dbConn, node.getNodeId(), vlanindex);
                    if (vlanEntry == null) {
                        // Create a new entry
                        vlanEntry = DbVlanEntry.create(node.getNodeId(), vlanindex);
                    }
    
                    vlanEntry.updateVlanName(vlanName);
                    // okay to autobox these since were checking for null
                    if (vlantype != null) {
                        vlanEntry.updateVlanType(vlantype);
                    } else {
                        vlantype = -1;
                    }
                    if (vlanstatus != null) {
                        vlanEntry.updateVlanStatus(vlanstatus);
                    } else {
                        vlanstatus = -1;
                    }
                    vlanEntry.updateStatus(DbAtInterfaceEntry.STATUS_ACTIVE);
                    vlanEntry.set_lastpolltime(now);
    
                    LogUtils.debugf(this, "vlanEntry = %s", vlanEntry);

                    // store object in database
                    vlanEntry.store(dbConn);
                    Vlan vlan = new Vlan(vlanindex, vlanName, vlanstatus, vlantype);
    
                    vlans.add(vlan);
                }
                node.setVlans(vlans);
            }
    
            LogUtils.debugf(this, "store: saving SnmpVlanCollection's in DB");
    
            Iterator<Entry<Vlan, SnmpVlanCollection>> ite4 = snmpcoll.getSnmpVlanCollections().entrySet().iterator();
    
            SnmpVlanCollection snmpVlanColl = null;
            Vlan vlan = null;
            while (ite4.hasNext()) {
    
                Entry<Vlan, SnmpVlanCollection> entry = ite4.next();
    
                vlan = entry.getKey();
    
                int vlanid = vlan.getVlanIndex();
                String vlanname = vlan.getVlanName();
                String vlanindex = Integer.toString(vlanid);
                LogUtils.debugf(this, "store: parsing VLAN " + vlanindex + " VLAN_NAME " + vlanname);
    
                snmpVlanColl = entry.getValue();
    
                if (snmpVlanColl.hasDot1dBase()) {
                    LogUtils.debugf(this, "store: saving Dot1dBaseGroup in stpnode table");
    
                    Dot1dBaseGroup dod1db = snmpVlanColl.getDot1dBase();
    
                    DbStpNodeEntry dbStpNodeEntry = null;
    
                    String baseBridgeAddress = dod1db.getBridgeAddress();
                    if (baseBridgeAddress == null || baseBridgeAddress == "000000000000") {
                        LogUtils.warnf(this, "store: invalid base bridge address " + baseBridgeAddress);
                    } else {
                        node.addBridgeIdentifier(baseBridgeAddress, vlanindex);
                        int basenumports = dod1db.getNumberOfPorts();
    
                        int bridgetype = dod1db.getBridgeType();
    
                        if (snmpcoll.getSaveStpNodeTable()) {
                            dbStpNodeEntry = DbStpNodeEntry.get(dbConn, node.getNodeId(), vlanid);
                            if (dbStpNodeEntry == null) {
                                // Create a new entry
                                dbStpNodeEntry = DbStpNodeEntry.create(node.getNodeId(), vlanid);
                            }
                            // update object
    
                            dbStpNodeEntry.updateBaseBridgeAddress(baseBridgeAddress);
                            dbStpNodeEntry.updateBaseNumPorts(basenumports);
                            dbStpNodeEntry.updateBaseType(bridgetype);
                            dbStpNodeEntry.updateBaseVlanName(vlanname);
                        }
                        if (snmpVlanColl.hasDot1dStp()) {
                            LogUtils.debugf(this, "store: adding Dot1dStpGroup in stpnode table");
    
                            Dot1dStpGroup dod1stp = snmpVlanColl.getDot1dStp();
                            int protospec = dod1stp.getStpProtocolSpecification();
                            int stppriority = dod1stp.getStpPriority();
                            int stprootcost = dod1stp.getStpRootCost();
                            int stprootport = dod1stp.getStpRootPort();
                            String stpDesignatedRoot = dod1stp.getStpDesignatedRoot();
    
                            if (stpDesignatedRoot == null || stpDesignatedRoot == "0000000000000000") {
                                LogUtils.debugf(this, "store: Dot1dStpGroup found stpDesignatedRoot " + stpDesignatedRoot + " not adding to Linkable node");
                                stpDesignatedRoot = "0000000000000000";
                            } else {
                                node.setVlanStpRoot(vlanindex, stpDesignatedRoot);
                            }
    
                            if (snmpcoll.getSaveStpNodeTable()) {
                                dbStpNodeEntry.updateStpProtocolSpecification(protospec);
                                dbStpNodeEntry.updateStpPriority(stppriority);
                                dbStpNodeEntry.updateStpDesignatedRoot(stpDesignatedRoot);
                                dbStpNodeEntry.updateStpRootCost(stprootcost);
                                dbStpNodeEntry.updateStpRootPort(stprootport);
                            }
                        }
                        // store object in database
                        if (snmpcoll.getSaveStpNodeTable()) {
                            dbStpNodeEntry.updateStatus(DbStpNodeEntry.STATUS_ACTIVE);
                            dbStpNodeEntry.set_lastpolltime(now);
                            dbStpNodeEntry.store(dbConn);
                        }
    
                        if (snmpVlanColl.hasDot1dBasePortTable()) {
                            Iterator<Dot1dBasePortTableEntry> sub_ite = snmpVlanColl.getDot1dBasePortTable().getEntries().iterator();
                            LogUtils.debugf(this, "store: saving Dot1dBasePortTable in stpinterface table");
                            while (sub_ite.hasNext()) {
                                Dot1dBasePortTableEntry dot1dbaseptentry = sub_ite.next();
    
                                int baseport = dot1dbaseptentry.getBaseBridgePort();
                                int ifindex = dot1dbaseptentry.getBaseBridgePortIfindex();
    
                                if (baseport == -1 || ifindex == -1) {
                                    LogUtils.warnf(this, "store: Dot1dBasePortTable invalid baseport or ifindex " + baseport + " / " + ifindex);
                                    continue;
                                }
    
                                node.setIfIndexBridgePort(ifindex, baseport);
    
                                if (snmpcoll.getSaveStpInterfaceTable()) {
    
                                    DbStpInterfaceEntry dbStpIntEntry = DbStpInterfaceEntry.get(dbConn, node.getNodeId(), baseport, vlanid);
                                    if (dbStpIntEntry == null) {
                                        // Create a new entry
                                        dbStpIntEntry = DbStpInterfaceEntry.create(node.getNodeId(), baseport, vlanid);
                                    }
    
                                    dbStpIntEntry.updateIfIndex(ifindex);
                                    dbStpIntEntry.updateStatus(DbStpNodeEntry.STATUS_ACTIVE);
                                    dbStpIntEntry.set_lastpolltime(now);
                                    dbStpIntEntry.store(dbConn);
                                }
                            }
                        }
    
                        if (snmpVlanColl.hasDot1dStpPortTable()) {
                            LogUtils.debugf(this, "store: adding Dot1dStpPortTable in stpinterface table");
                            Iterator<Dot1dStpPortTableEntry> sub_ite = snmpVlanColl.getDot1dStpPortTable().getEntries().iterator();
                            while (sub_ite.hasNext()) {
                                Dot1dStpPortTableEntry dot1dstpptentry = sub_ite.next();
    
                                DbStpInterfaceEntry dbStpIntEntry = null;
    
                                int stpport = dot1dstpptentry.getDot1dStpPort();
    
                                if (stpport == -1) {
                                    LogUtils.warnf(this, "store: Dot1dStpPortTable found invalid stp port. Skipping");
                                    continue;
                                }
    
                                if (snmpcoll.getSaveStpInterfaceTable()) {
    
                                    dbStpIntEntry = DbStpInterfaceEntry.get(dbConn, node.getNodeId(), stpport, vlanid);
                                    if (dbStpIntEntry == null) {
                                        // Cannot create the object becouse must
                                        // exists
                                        // the dot1dbase
                                        // object!!!!!
                                        LogUtils.warnf(this, "store: StpInterface not found in database when storing STP info" + " for bridge node with nodeid " + node.getNodeId()
                                                    + " bridgeport number " + stpport + " and vlan index " + vlanindex + " skipping.");
                                    }
                                }
    
                                String stpPortDesignatedBridge = dot1dstpptentry.getDot1dStpPortDesignatedBridge();
                                String stpPortDesignatedPort = dot1dstpptentry.getDot1dStpPortDesignatedPort();
    
                                if (stpPortDesignatedBridge == null || stpPortDesignatedBridge.equals("0000000000000000")) {
                                    LogUtils.warnf(this, "store: " + stpPortDesignatedBridge + " designated bridge is invalid not adding to discoveryLink");
                                    stpPortDesignatedBridge = "0000000000000000";
                                } else if (stpPortDesignatedPort == null || stpPortDesignatedPort.equals("0000")) {
                                    LogUtils.warnf(this, "store: " + stpPortDesignatedPort + " designated port is invalid not adding to discoveryLink");
                                    stpPortDesignatedPort = "0000";
                                } else {
                                    BridgeStpInterface stpIface = new BridgeStpInterface(stpport, vlanindex);
                                    stpIface.setStpPortDesignatedBridge(stpPortDesignatedBridge);
                                    stpIface.setStpPortDesignatedPort(stpPortDesignatedPort);
                                    node.addStpInterface(stpIface);
                                }
    
                                if (snmpcoll.getSaveStpInterfaceTable()) {
                                    dbStpIntEntry.updateStpPortState(dot1dstpptentry.getDot1dStpPortState());
                                    dbStpIntEntry.updateStpPortPathCost(dot1dstpptentry.getDot1dStpPortPathCost());
                                    dbStpIntEntry.updateStpportDesignatedBridge(stpPortDesignatedBridge);
                                    dbStpIntEntry.updateStpportDesignatedRoot(dot1dstpptentry.getDot1dStpPortDesignatedRoot());
                                    dbStpIntEntry.updateStpPortDesignatedCost(dot1dstpptentry.getDot1dStpPortDesignatedCost());
                                    dbStpIntEntry.updateStpportDesignatedPort(stpPortDesignatedPort);
                                    dbStpIntEntry.updateStatus(DbStpNodeEntry.STATUS_ACTIVE);
                                    dbStpIntEntry.set_lastpolltime(now);
    
                                    dbStpIntEntry.store(dbConn);
    
                                }
                            }
                        }
    
                        if (snmpVlanColl.hasDot1dTpFdbTable()) {
                            LogUtils.debugf(this, "store: parsing Dot1dTpFdbTable");
    
                            Iterator<Dot1dTpFdbTableEntry> subite = snmpVlanColl.getDot1dFdbTable().getEntries().iterator();
                            while (subite.hasNext()) {
                                Dot1dTpFdbTableEntry dot1dfdbentry = subite.next();
                                String curMacAddress = dot1dfdbentry.getDot1dTpFdbAddress();
    
                                if (curMacAddress == null || curMacAddress.equals("000000000000")) {
                                    LogUtils.warnf(this, "store: Dot1dTpFdbTable invalid macaddress " + curMacAddress + " Skipping.");
                                    continue;
                                }
    
                                LogUtils.debugf(this, "store: Dot1dTpFdbTable found macaddress " + curMacAddress);
    
                                int fdbport = dot1dfdbentry.getDot1dTpFdbPort();
    
                                if (fdbport == 0 || fdbport == -1) {
                                    LogUtils.debugf(this, "store: Dot1dTpFdbTable mac learned on invalid port " + fdbport + " . Skipping");
                                    continue;
                                }
    
                                LogUtils.debugf(this, "store: Dot1dTpFdbTable mac address found " + " on bridge port " + fdbport);
    
                                int curfdbstatus = dot1dfdbentry.getDot1dTpFdbStatus();
    
                                if (curfdbstatus == SNMP_DOT1D_FDB_STATUS_LEARNED) {
                                    node.addMacAddress(fdbport, curMacAddress, vlanindex);
                                    LogUtils.debugf(this, "store: Dot1dTpFdbTable found learned status" + " on bridge port ");
                                } else if (curfdbstatus == SNMP_DOT1D_FDB_STATUS_SELF) {
                                    node.addBridgeIdentifier(curMacAddress);
                                    LogUtils.debugf(this, "store: Dot1dTpFdbTable mac is bridge identifier");
                                } else if (curfdbstatus == SNMP_DOT1D_FDB_STATUS_INVALID) {
                                    LogUtils.debugf(this, "store: Dot1dTpFdbTable found INVALID status. Skipping");
                                } else if (curfdbstatus == SNMP_DOT1D_FDB_STATUS_MGMT) {
                                    LogUtils.debugf(this, "store: Dot1dTpFdbTable found MGMT status. Skipping");
                                } else if (curfdbstatus == SNMP_DOT1D_FDB_STATUS_OTHER) {
                                    LogUtils.debugf(this, "store: Dot1dTpFdbTable found OTHER status. Skipping");
                                } else if (curfdbstatus == -1) {
                                    LogUtils.warnf(this, "store: Dot1dTpFdbTable null status found. Skipping");
                                }
                            }
                        }
    
                        if (snmpVlanColl.hasQBridgeDot1dTpFdbTable()) {
                            LogUtils.debugf(this, "store: parsing QBridgeDot1dTpFdbTable");
    
                            Iterator<QBridgeDot1dTpFdbTableEntry> subite = snmpVlanColl.getQBridgeDot1dFdbTable().getEntries().iterator();
                            while (subite.hasNext()) {
                                QBridgeDot1dTpFdbTableEntry dot1dfdbentry = subite.next();
    
                                String curMacAddress = dot1dfdbentry.getQBridgeDot1dTpFdbAddress();
    
                                if (curMacAddress == null || curMacAddress.equals("000000000000")) {
                                    LogUtils.warnf(this, "store: QBridgeDot1dTpFdbTable invalid macaddress " + curMacAddress + " Skipping.");
                                    continue;
                                }
    
                                LogUtils.debugf(this, "store: Dot1dTpFdbTable found macaddress " + curMacAddress);
    
                                int fdbport = dot1dfdbentry.getQBridgeDot1dTpFdbPort();
    
                                if (fdbport == 0 || fdbport == -1) {
                                    LogUtils.debugf(this, "store: QBridgeDot1dTpFdbTable mac learned on invalid port " + fdbport + " . Skipping");
                                    continue;
                                }
    
                                LogUtils.debugf(this, "store: QBridgeDot1dTpFdbTable mac address found " + " on bridge port " + fdbport);
    
                                int curfdbstatus = dot1dfdbentry.getQBridgeDot1dTpFdbStatus();
    
                                if (curfdbstatus == SNMP_DOT1D_FDB_STATUS_LEARNED) {
                                    node.addMacAddress(fdbport, curMacAddress, vlanindex);
                                    LogUtils.debugf(this, "store: QBridgeDot1dTpFdbTable found learned status" + " on bridge port ");
                                } else if (curfdbstatus == SNMP_DOT1D_FDB_STATUS_SELF) {
                                    node.addBridgeIdentifier(curMacAddress);
                                    LogUtils.debugf(this, "store: QBridgeDot1dTpFdbTable mac is bridge identifier");
                                } else if (curfdbstatus == SNMP_DOT1D_FDB_STATUS_INVALID) {
                                    LogUtils.debugf(this, "store: QBridgeDot1dTpFdbTable found INVALID status. Skipping");
                                } else if (curfdbstatus == SNMP_DOT1D_FDB_STATUS_MGMT) {
                                    LogUtils.debugf(this, "store: QBridgeDot1dTpFdbTable found MGMT status. Skipping");
                                } else if (curfdbstatus == SNMP_DOT1D_FDB_STATUS_OTHER) {
                                    LogUtils.debugf(this, "store: QBridgeDot1dTpFdbTable found OTHER status. Skipping");
                                } else if (curfdbstatus == -1) {
                                    LogUtils.warnf(this, "store: QBridgeDot1dTpFdbTable null status found. Skipping");
                                }
                            }
                        }
    
                        // now adding bridge identifier mac addresses of switch
                        // from
                        // snmpinterface
                        PreparedStatement stmt = null;
                        stmt = dbConn.prepareStatement(SQL_GET_SNMPPHYSADDR_SNMPINTERFACE);
                        d.watch(stmt);
                        stmt.setInt(1, node.getNodeId());
    
                        ResultSet rs = stmt.executeQuery();
                        d.watch(rs);
    
                        while (rs.next()) {
                            String macaddr = rs.getString("snmpphysaddr");
                            if (macaddr == null) continue;
                            node.addBridgeIdentifier(macaddr);
                            LogUtils.debugf(this, "setBridgeIdentifierFromSnmpInterface: found bridge identifier " + macaddr + " from snmpinterface db table");
                        }
    
                    }
                }
            }
            update(dbConn, now, node.getNodeId());
    
            return node;
        } finally {
            d.cleanUp();
        }

    }

    private void update(Connection dbConn, Timestamp now, int nodeid) throws SQLException {

        final DBUtils d = new DBUtils(getClass());

        try {
            PreparedStatement stmt = null;
    
            int i = 0;
            stmt = dbConn.prepareStatement(SQL_UPDATE_ATINTERFACE);
            d.watch(stmt);
            stmt.setInt(1, nodeid);
            stmt.setTimestamp(2, now);
    
            i = stmt.executeUpdate();
            LogUtils.debugf(this, "store: SQL statement " + SQL_UPDATE_ATINTERFACE + ". " + i + " rows UPDATED for nodeid=" + nodeid + ".");
    
            stmt = dbConn.prepareStatement(SQL_UPDATE_VLAN);
            d.watch(stmt);
            stmt.setInt(1, nodeid);
            stmt.setTimestamp(2, now);
    
            i = stmt.executeUpdate();
            LogUtils.debugf(this, "store: SQL statement " + SQL_UPDATE_VLAN + ". " + i + " rows UPDATED for nodeid=" + nodeid + ".");
    
            stmt = dbConn.prepareStatement(SQL_UPDATE_IPROUTEINTERFACE);
            d.watch(stmt);
            stmt.setInt(1, nodeid);
            stmt.setTimestamp(2, now);
    
            i = stmt.executeUpdate();
            LogUtils.debugf(this, "store: SQL statement " + SQL_UPDATE_IPROUTEINTERFACE + ". " + i + " rows UPDATED for nodeid=" + nodeid + ".");
    
            stmt = dbConn.prepareStatement(SQL_UPDATE_STPNODE);
            d.watch(stmt);
            stmt.setInt(1, nodeid);
            stmt.setTimestamp(2, now);
    
            i = stmt.executeUpdate();
            LogUtils.debugf(this, "store: SQL statement " + SQL_UPDATE_STPNODE + ". " + i + " rows UPDATED for nodeid=" + nodeid + ".");
    
            stmt = dbConn.prepareStatement(SQL_UPDATE_STPINTERFACE);
            d.watch(stmt);
            stmt.setInt(1, nodeid);
            stmt.setTimestamp(2, now);
    
            i = stmt.executeUpdate();
            LogUtils.debugf(this, "store: SQL statement " + SQL_UPDATE_STPINTERFACE + ". " + i + " rows UPDATED for nodeid=" + nodeid + ".");
        } finally {
            d.cleanUp();
        }
    }

    /** {@inheritDoc} */
    public void update(int nodeid, char status) throws SQLException {

        final DBUtils d = new DBUtils(getClass());
        try {
            Connection dbConn = getConnection();
            d.watch(dbConn);
            PreparedStatement stmt = null;
    
            int i = 0;
    
            stmt = dbConn.prepareStatement(SQL_UPDATE_VLAN_STATUS);
            d.watch(stmt);
            stmt.setString(1, new String(new char[] { status }));
            stmt.setInt(2, nodeid);
    
            i = stmt.executeUpdate();
            LogUtils.debugf(this, "update: SQL statement " + SQL_UPDATE_VLAN_STATUS + ". " + i + " rows UPDATED for nodeid=" + nodeid + ".");
    
            stmt = dbConn.prepareStatement(SQL_UPDATE_ATINTERFACE_STATUS);
            d.watch(stmt);
            stmt.setString(1, new String(new char[] { status }));
            stmt.setInt(2, nodeid);
            stmt.setInt(3, nodeid);
    
            i = stmt.executeUpdate();
            LogUtils.debugf(this, "update: SQL statement " + SQL_UPDATE_ATINTERFACE_STATUS + ". " + i + " rows UPDATED for nodeid=" + nodeid + ".");
    
            stmt = dbConn.prepareStatement(SQL_UPDATE_IPROUTEINTERFACE_STATUS);
            d.watch(stmt);
            stmt.setString(1, new String(new char[] { status }));
            stmt.setInt(2, nodeid);
    
            i = stmt.executeUpdate();
            LogUtils.debugf(this, "update: SQL statement " + SQL_UPDATE_IPROUTEINTERFACE_STATUS + ". " + i + " rows UPDATED for nodeid=" + nodeid + ".");
    
            stmt = dbConn.prepareStatement(SQL_UPDATE_STPNODE_STATUS);
            d.watch(stmt);
            stmt.setString(1, new String(new char[] { status }));
            stmt.setInt(2, nodeid);
    
            i = stmt.executeUpdate();
            LogUtils.debugf(this, "update: SQL statement " + SQL_UPDATE_STPNODE_STATUS + ". " + i + " rows UPDATED for nodeid=" + nodeid + ".");
    
            stmt = dbConn.prepareStatement(SQL_UPDATE_STPINTERFACE_STATUS);
            d.watch(stmt);
            stmt.setString(1, new String(new char[] { status }));
            stmt.setInt(2, nodeid);
    
            i = stmt.executeUpdate();
            LogUtils.debugf(this, "update: SQL statement " + SQL_UPDATE_STPINTERFACE_STATUS + ". " + i + " rows UPDATED for nodeid=" + nodeid + ".");
    
            stmt = dbConn.prepareStatement(SQL_UPDATE_DATALINKINTERFACE_STATUS);
            d.watch(stmt);
            stmt.setString(1, new String(new char[] { status }));
            stmt.setInt(2, nodeid);
            stmt.setInt(3, nodeid);
    
            i = stmt.executeUpdate();
            LogUtils.debugf(this, "update: SQL statement " + SQL_UPDATE_DATALINKINTERFACE_STATUS + ". " + i + " rows UPDATED for nodeid=" + nodeid + ".");
        } finally {
            d.cleanUp();
        }

    }

    private int getNodeidFromIp(Connection dbConn, InetAddress ipaddr) throws SQLException {

        if (ipaddr.isLoopbackAddress() || ipaddr.getHostAddress().equals("0.0.0.0")) return -1;

        int nodeid = -1;

        final DBUtils d = new DBUtils(getClass());
        try {
            PreparedStatement stmt = null;
            stmt = dbConn.prepareStatement(SQL_GET_NODEID);
            d.watch(stmt);
            stmt.setString(1, ipaddr.getHostAddress());
    
            LogUtils.debugf(this, "getNodeidFromIp: executing query " + SQL_GET_NODEID + " with ip address=" + ipaddr.getHostAddress());
    
            ResultSet rs = stmt.executeQuery();
            d.watch(rs);
    
            if (!rs.next()) {
                LogUtils.debugf(this, "getNodeidFromIp: no entries found in ipinterface");
                return -1;
            }
            // extract the values.
            //
            int ndx = 1;
    
            // get the node id
            //
            nodeid = rs.getInt(ndx++);
            if (rs.wasNull()) nodeid = -1;
    
            LogUtils.debugf(this, "getNodeidFromIp: found nodeid " + nodeid);
        } finally {
            d.cleanUp();
        }

        return nodeid;

    }

    private RouterInterface getNodeidMaskFromIp(Connection dbConn, InetAddress ipaddr) throws SQLException {
        if (ipaddr.isLoopbackAddress() || ipaddr.getHostAddress().equals("0.0.0.0")) return null;

        int nodeid = -1;
        int ifindex = -1;
        String netmask = null;

        PreparedStatement stmt = null;

        final DBUtils d = new DBUtils(getClass());
        try {
            stmt = dbConn.prepareStatement(SQL_GET_NODEID__IFINDEX_MASK);
            d.watch(stmt);
            stmt.setString(1, ipaddr.getHostAddress());
    
            LogUtils.debugf(this, "getNodeidMaskFromIp: executing query " + SQL_GET_NODEID__IFINDEX_MASK + " with ip address=" + ipaddr.getHostAddress());
    
            ResultSet rs = stmt.executeQuery();
            d.watch(rs);
    
            if (!rs.next()) {
                LogUtils.debugf(this, "getNodeidMaskFromIp: no entries found in snmpinterface");
                return null;
            }
            // extract the values.
            //
            // get the node id
            //
            nodeid = rs.getInt("nodeid");
            if (rs.wasNull()) {
                LogUtils.debugf(this, "getNodeidMaskFromIp: no nodeid found");
                return null;
            }
    
            ifindex = rs.getInt("snmpifindex");
            if (rs.wasNull()) {
                LogUtils.debugf(this, "getNodeidMaskFromIp: no snmsnmpifindex found");
                ifindex = -1;
            }
    
            netmask = rs.getString("snmpipadentnetmask");
            if (rs.wasNull()) {
                LogUtils.debugf(this, "getNodeidMaskFromIp: no snmpipadentnetmask found");
                netmask = "255.255.255.255";
            }
        } finally {
            d.cleanUp();
        }

        RouterInterface ri = new RouterInterface(nodeid, ifindex, netmask);
        return ri;

    }

    private RouterInterface getNodeFromIp(Connection dbConn, InetAddress ipaddr) throws SQLException {
        if (ipaddr.isLoopbackAddress() || ipaddr.getHostAddress().equals("0.0.0.0")) return null;

        int nodeid = -1;
        int ifindex = -1;

        PreparedStatement stmt = null;

        final DBUtils d = new DBUtils(getClass());
        try {
            stmt = dbConn.prepareStatement(SQL_GET_NODEID);
            d.watch(stmt);
            stmt.setString(1, ipaddr.getHostAddress());
    
            LogUtils.debugf(this, "getNodeFromIp: executing query " + SQL_GET_NODEID + " with ip address=" + ipaddr.getHostAddress());
    
            ResultSet rs = stmt.executeQuery();
            d.watch(rs);
    
            if (!rs.next()) {
                LogUtils.debugf(this, "getNodeFromIp: no entries found in snmpinterface");
                return null;
            }
            // extract the values.
            //
            // get the node id
            //
            nodeid = rs.getInt("nodeid");
            if (rs.wasNull()) {
                LogUtils.debugf(this, "getNodeFromIp: no nodeid found");
                return null;
            }
        } finally {
            d.cleanUp();
        }

        RouterInterface ri = new RouterInterface(nodeid, ifindex);
        return ri;

    }

    private AtInterface getNodeidIfindexFromIp(Connection dbConn, InetAddress ipaddr) throws SQLException {

        if (ipaddr.isLoopbackAddress() || ipaddr.getHostAddress().equals("0.0.0.0")) return null;

        int atnodeid = -1;
        int atifindex = -1;
        AtInterface ati = null;

        final DBUtils d = new DBUtils(getClass());
        try {
            PreparedStatement stmt = dbConn.prepareStatement(SQL_GET_NODEID_IFINDEX_IPINT);
            d.watch(stmt);
    
            stmt.setString(1, ipaddr.getHostAddress());
    
            LogUtils.debugf(this, "getNodeidIfindexFromIp: executing SQL Statement " + SQL_GET_NODEID_IFINDEX_IPINT + " with ip address=" + ipaddr.getHostAddress());
            ResultSet rs = stmt.executeQuery();
            d.watch(rs);
    
            if (!rs.next()) {
                return null;
            }
    
            atnodeid = rs.getInt("nodeid");
            if (rs.wasNull()) { return null; }
            // save info for DiscoveryLink
            ati = new AtInterface(atnodeid, ipaddr.getHostAddress());
    
            // get ifindex if exists
            atifindex = rs.getInt("ifindex");
            if (rs.wasNull()) {
                LogUtils.infof(this, "getNodeidIfindexFromIp: nodeid " + atnodeid + " no ifindex (-1) found for ipaddress " + ipaddr + ".");
            } else {
                LogUtils.infof(this, "getNodeidIfindexFromIp: nodeid " + atnodeid + " ifindex " + atifindex + " found for ipaddress " + ipaddr + ".");
                ati.setIfindex(atifindex);
            }
        } finally {
            d.cleanUp();
        }

        return ati;

    }

    private int getSnmpIfType(Connection dbConn, int nodeid, int ifindex) throws SQLException {

        int snmpiftype = -1;
        PreparedStatement stmt = null;

        final DBUtils d = new DBUtils(getClass());
        try {
            stmt = dbConn.prepareStatement(SQL_GET_SNMPIFTYPE);
            d.watch(stmt);
            stmt.setInt(1, nodeid);
            stmt.setInt(2, ifindex);
    
            LogUtils.debugf(this, "getSnmpIfType: executing query " + SQL_GET_SNMPIFTYPE + " with nodeid=" + nodeid + " and ifindex=" + ifindex);
    
            ResultSet rs = stmt.executeQuery();
            d.watch(rs);
    
            if (!rs.next()) {
                LogUtils.debugf(this, "getSnmpIfType: no entries found in snmpinterface");
                return -1;
            }
    
            // extract the values.
            //
            int ndx = 1;
    
            // get the node id
            //
            snmpiftype = rs.getInt(ndx++);
            if (rs.wasNull()) snmpiftype = -1;
    
            LogUtils.debugf(this, "getSnmpIfType: found in snmpinterface snmpiftype=" + snmpiftype);
    
            return snmpiftype;
        } finally {
            d.cleanUp();
        }

    }

    private int getIfIndexByName(Connection dbConn, int nodeid, String ifName) throws SQLException {

        final DBUtils d = new DBUtils(getClass());
        try {
            PreparedStatement stmt = null;
            stmt = dbConn.prepareStatement(SQL_GET_IFINDEX_SNMPINTERFACE_NAME);
            d.watch(stmt);
            stmt.setInt(1, nodeid);
            stmt.setString(2, ifName);
            stmt.setString(3, ifName);
    
            LogUtils.debugf(this, "getIfIndexByName: executing query" + SQL_GET_IFINDEX_SNMPINTERFACE_NAME + "nodeid =" + nodeid + "and ifName=" + ifName);
    
            ResultSet rs = stmt.executeQuery();
            d.watch(rs);
    
            if (!rs.next()) {
                LogUtils.debugf(this, "getIfIndexByName: no entries found in snmpinterface");
                return -1;
            }
    
            // extract the values.
            //
            int ndx = 1;
    
            if (rs.wasNull()) {
    
                LogUtils.debugf(this, "getIfIndexByName: no entries found in snmpinterface");
                return -1;
    
            }
    
            int ifindex = rs.getInt(ndx++);
    
            LogUtils.debugf(this, "getIfIndexByName: found ifindex=" + ifindex);
    
            return ifindex;
        } finally {
            d.cleanUp();
        }
    }

    private void sendNewSuspectEvent(InetAddress ipaddress, InetAddress ipowner, String name) {
        Linkd.getInstance().sendNewSuspectEvent(ipaddress.getHostAddress(), ipowner.getHostAddress(), name);
    }

    /** {@inheritDoc} */
    public LinkableNode getSnmpNode(int nodeid) throws SQLException {

        final DBUtils d = new DBUtils(getClass());
        try {

            Connection dbConn = getConnection();
            d.watch(dbConn);
            LinkableNode node = null;
    
            PreparedStatement stmt = dbConn.prepareStatement(SQL_SELECT_SNMP_NODE);
            d.watch(stmt);
            stmt.setInt(1, nodeid);
            LogUtils.debugf(this, "getSnmpCollection: execute '" + SQL_SELECT_SNMP_NODE + "' with nodeid =" + nodeid);
    
            ResultSet rs = stmt.executeQuery();
            d.watch(rs);
    
            while (rs.next()) {
                String sysoid = rs.getString("nodesysoid");
                if (sysoid == null) sysoid = "-1";
                String ipaddr = rs.getString("ipaddr");
                LogUtils.debugf(this, "getSnmpCollection: found nodeid " + nodeid + " ipaddr " + ipaddr + " sysoid " + sysoid);
    
                node = new LinkableNode(nodeid, ipaddr, sysoid);
            }
    
            return node;
        } finally {
            d.cleanUp();
        }

    }

    /**
     * <p>getSnmpNodeList</p>
     *
     * @return a {@link java.util.List} object.
     * @throws java.sql.SQLException if any.
     */
    public List<LinkableNode> getSnmpNodeList() throws SQLException {

        final DBUtils d = new DBUtils(getClass());
        try {

            Connection dbConn = getConnection();
            d.watch(dbConn);
    
            List<LinkableNode> linknodes = new ArrayList<LinkableNode>();
            PreparedStatement ps = dbConn.prepareStatement(SQL_SELECT_SNMP_NODES);
            d.watch(ps);
    
            ResultSet rs = ps.executeQuery();
            d.watch(rs);
            LogUtils.debugf(this, "getNodesInfo: execute query: \" " + SQL_SELECT_SNMP_NODES + "\"");
    
            while (rs.next()) {
                int nodeid = rs.getInt("nodeid");
                String ipaddr = rs.getString("ipaddr");
                String sysoid = rs.getString("nodesysoid");
                if (sysoid == null) sysoid = "-1";
                LogUtils.debugf(this, "getNodesInfo: found node element: nodeid " + nodeid + " ipaddr " + ipaddr + " sysoid " + sysoid);
    
                LinkableNode node = new LinkableNode(nodeid, ipaddr, sysoid);
                linknodes.add(node);
    
            }
    
            LogUtils.debugf(this, "getNodesInfo: found " + linknodes.size() + " snmp primary ip nodes");
    
            return linknodes;
        } finally {
            d.cleanUp();
        }
    }

    /**
     * <p>updateDeletedNodes</p>
     *
     * @throws java.sql.SQLException if any.
     */
    public void updateDeletedNodes() throws SQLException {

        final DBUtils d = new DBUtils(getClass());
        try {

            Connection dbConn = getConnection();
            d.watch(dbConn);
    
            // update atinterface
            int i = 0;
            PreparedStatement ps = dbConn.prepareStatement(SQL_UPDATE_ATINTERFACE_D);
            d.watch(ps);
            i = ps.executeUpdate();
            LogUtils.infof(this, "updateDeletedNodes: execute '" + SQL_UPDATE_ATINTERFACE_D + "' updated rows: " + i);
    
            // update vlan
            ps = dbConn.prepareStatement(SQL_UPDATE_VLAN_D);
            d.watch(ps);
            i = ps.executeUpdate();
            LogUtils.infof(this, "updateDeletedNodes: execute '" + SQL_UPDATE_VLAN_D + "' updated rows: " + i);
    
            // update stpnode
            ps = dbConn.prepareStatement(SQL_UPDATE_STPNODE_D);
            d.watch(ps);
            i = ps.executeUpdate();
            LogUtils.infof(this, "updateDeletedNodes: execute '" + SQL_UPDATE_STPNODE_D + "' updated rows: " + i);
    
            // update stpinterface
            ps = dbConn.prepareStatement(SQL_UPDATE_STPINTERFACE_D);
            d.watch(ps);
            i = ps.executeUpdate();
            LogUtils.infof(this, "updateDeletedNodes: execute '" + SQL_UPDATE_STPINTERFACE_D + "' updated rows: " + i);
    
            // update iprouteinterface
            ps = dbConn.prepareStatement(SQL_UPDATE_IPROUTEINTERFACE_D);
            d.watch(ps);
            i = ps.executeUpdate();
            LogUtils.infof(this, "updateDeletedNodes: execute '" + SQL_UPDATE_IPROUTEINTERFACE_D + "'updated rows: " + i);
    
            // update datalinkinterface
            ps = dbConn.prepareStatement(SQL_UPDATE_DATALINKINTERFACE_D);
            d.watch(ps);
            i = ps.executeUpdate();
            LogUtils.infof(this, "updateDeletedNodes: execute '" + SQL_UPDATE_DATALINKINTERFACE_D + "' updated rows: " + i);
        } finally {
            d.cleanUp();
        }

    }
    
    /** {@inheritDoc} */
    public void updateForInterface(int nodeId, String ipAddr, int ifIndex, char status) throws SQLException {
        final DBUtils d = new DBUtils(getClass());
        try {
            Connection dbConn = getConnection();
            d.watch(dbConn);
            PreparedStatement ps = null;
            int i=0;
            if(!EventUtils.isNonIpInterface(ipAddr)) {  
                // update atinterface
                ps = dbConn.prepareStatement(SQL_UPDATE_ATINTERFACE_STATUS_INTFC);
                d.watch(ps);
                ps.setString(1, new String(new char[] { status }));
                ps.setInt(2, nodeId);
                ps.setString(3, ipAddr);
                i = ps.executeUpdate();
                LogUtils.infof(this, "updateForInterface: atinterface: node = " + nodeId
                               + ", IP Address = " + ipAddr + ", status = " + status + ": updated rows = " + i);
            }
            if(ifIndex > -1) {
                 // update atinterface
                ps = dbConn.prepareStatement(SQL_UPDATE_ATINTERFACE_STATUS_SRC_INTFC);
                d.watch(ps);
                ps.setString(1, new String(new char[] { status }));
                ps.setInt(2, nodeId);
                ps.setInt(3, ifIndex);
                i = ps.executeUpdate();
                LogUtils.infof(this, "updateForInterface: atinterface: source node = " + nodeId
                               + ", ifIndex = " + ifIndex + ", status = " + status + ": updated rows = " + i);
                // update stpinterface
                ps = dbConn.prepareStatement(SQL_UPDATE_STPINTERFACE_STATUS_INTFC);
                d.watch(ps);
                ps.setString(1, new String(new char[] { status }));
                ps.setInt(2, nodeId);
                ps.setInt(3, ifIndex);
                i = ps.executeUpdate();
                LogUtils.infof(this, "updateForInterface: stpinterface: node = " + nodeId
                               + ", ifIndex = " + ifIndex  + ", status = " + status + ": updated rows = " + i);
    
                // update iprouteinterface
                ps = dbConn.prepareStatement(SQL_UPDATE_IPROUTEINTERFACE_STATUS_INTFC);
                d.watch(ps);
                ps.setString(1, new String(new char[] { status }));
                ps.setInt(2, nodeId);
                ps.setInt(3, ifIndex);
                i = ps.executeUpdate();
                LogUtils.infof(this, "updateForInterface: iprouteinterface: node = " + nodeId
                               + ", rpouteIfIndex = " + ifIndex  + ", status = " + status + ": updated rows = " + i);
    
                // update datalinkinterface
                ps = dbConn.prepareStatement(SQL_UPDATE_DATALINKINTERFACE_STATUS_INTFC);
                d.watch(ps);
                ps.setString(1, new String(new char[] { status }));
                ps.setInt(2, nodeId);
                ps.setInt(3, ifIndex);
                ps.setInt(4, nodeId);
                ps.setInt(5, ifIndex);
                i = ps.executeUpdate();
                LogUtils.infof(this, "updateForInterface: datalinkinterface: node = " + nodeId
                               + ", ifIndex = " + ifIndex  + ", status = " + status + ": updated rows = " + i);
            }
            
        } finally {
            d.cleanUp();
        }
    }
    
    /** {@inheritDoc} */
    public String getSnmpPrimaryIp(int nodeid) throws SQLException {

        final DBUtils d = new DBUtils(getClass());
        try {

            Connection dbConn = getConnection();
            d.watch(dbConn);

            /**
             * Query to select info for specific node
             */
    
            String ipaddr = null;
            PreparedStatement stmt = dbConn.prepareStatement(SQL_SELECT_SNMP_IP_ADDR);
            d.watch(stmt);
            stmt.setInt(1, nodeid);
            LogUtils.debugf(this, "getSnmpPrimaryIp: SQL statement = " + stmt.toString());
    
            ResultSet rs = stmt.executeQuery();
            d.watch(rs);
    
            while (rs.next()) {
                ipaddr = rs.getString("ipaddr");
                if (ipaddr == null) return null;
                LogUtils.debugf(this, "getSnmpPrimaryIp: found node element: nodeid " + nodeid + " ipaddr " + ipaddr);
    
            }
            return ipaddr;
        } finally {
            d.cleanUp();
        }

    }

    /** {@inheritDoc} */
    public void setJdbcTemplate(JdbcTemplate jdbcTemplate) {
        this.jdbcTemplate = jdbcTemplate;
    }

}<|MERGE_RESOLUTION|>--- conflicted
+++ resolved
@@ -449,13 +449,8 @@
             if (snmpcoll.hasRouteTable()) {
                 java.util.List<RouterInterface> routeInterfaces = new java.util.ArrayList<RouterInterface>();
     
-<<<<<<< HEAD
-                Iterator<IpRouteTableEntry> ite3 = snmpcoll.getIpRouteTable().getEntries().iterator();
+                Iterator<SnmpTableEntry> ite3 = snmpcoll.getIpRouteTable().getEntries().iterator();
                 LogUtils.debugf(this, "store: saving ipRouteTable to iprouteinterface table in DB");
-=======
-                Iterator<SnmpTableEntry> ite3 = snmpcoll.getIpRouteTable().getEntries().iterator();
-                if (log().isDebugEnabled()) log().debug("store: saving ipRouteTable to iprouteinterface table in DB");
->>>>>>> 4ac132f0
                 while (ite3.hasNext()) {
                     SnmpTableEntry ent = ite3.next();
     
@@ -488,13 +483,7 @@
                     LogUtils.debugf(this, "storeSnmpCollection: parsing routedest/routemask/nexthop: " + routedest + "/" + routemask + "/" + nexthop + " ifindex "
                                     + (ifindex < 1 ? "less than 1" : ifindex));
     
-<<<<<<< HEAD
-                    int routemetric1 = ent.getIpRouteMetric1();
-=======
-                    }
-    
-                    int routemetric1 =  ent.getInt32(IpRouteCollectorEntry.IP_ROUTE_METRIC1);
->>>>>>> 4ac132f0
+                    int routemetric1 = ent.getInt32(IpRouteCollectorEntry.IP_ROUTE_METRIC1);
     
                     /**
                      * FIXME: send routedest 0.0.0.0 to discoverylink remeber that
