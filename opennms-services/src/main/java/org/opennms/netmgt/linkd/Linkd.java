--- conflicted
+++ resolved
@@ -70,9 +70,9 @@
  * @version $Id: $
  */
 public class Linkd extends AbstractServiceDaemon {
-    
+
     private static final Logger LOG = LoggerFactory.getLogger(Linkd.class);
-    
+
     /**
      * The log4j category used to log messages.
      */
@@ -120,23 +120,23 @@
      */
     private volatile EventForwarder m_eventForwarder;
 
-	/**
-	 * <p>getNextHopNet</p>
-	 *
-	 * @return a {@link java.net.InetAddress} object.
-	 */
-	public static InetAddress getNetwork(InetAddress ipaddress, InetAddress netmask) {
-	    final byte[] ipAddress = ipaddress.getAddress();
-		final byte[] netMask = netmask.getAddress();
-		final byte[] netWork = new byte[4];
-
-		for (int i=0;i< 4; i++) {
-			netWork[i] = Integer.valueOf(ipAddress[i] & netMask[i]).byteValue();
-			
-		}
-		return InetAddressUtils.getInetAddress(netWork);
-	}
-	
+    /**
+     * <p>getNextHopNet</p>
+     *
+     * @return a {@link java.net.InetAddress} object.
+     */
+    public static InetAddress getNetwork(InetAddress ipaddress, InetAddress netmask) {
+        final byte[] ipAddress = ipaddress.getAddress();
+        final byte[] netMask = netmask.getAddress();
+        final byte[] netWork = new byte[4];
+
+        for (int i=0;i< 4; i++) {
+            netWork[i] = Integer.valueOf(ipAddress[i] & netMask[i]).byteValue();
+
+        }
+        return InetAddressUtils.getInetAddress(netWork);
+    }
+
 
     /**
      * <p>
@@ -169,18 +169,8 @@
         m_newSuspectEventsIpAddr.add(InetAddressUtils.ONE_TWENTY_SEVEN);
         m_newSuspectEventsIpAddr.add(InetAddressUtils.ZEROS);
 
-<<<<<<< HEAD
-        m_nodes = Collections.synchronizedList(m_queryMgr.getSnmpNodeList());
+        m_nodes = m_queryMgr.getSnmpNodeList();
         m_queryMgr.updateDeletedNodes();
-=======
-        try {
-            m_nodes = m_queryMgr.getSnmpNodeList();
-            m_queryMgr.updateDeletedNodes();
-        } catch (SQLException e) {
-            LogUtils.errorf(this, e, "SQL exception executing on database");
-            throw new UndeclaredThrowableException(e);
-        }
->>>>>>> 458c5b2f
 
         Assert.notNull(m_nodes);
         scheduleCollection();
@@ -208,16 +198,9 @@
         for (final SnmpCollection snmpcoll : getSnmpCollections(node.getNodeId(),
                                                                 node.getSnmpPrimaryIpAddr(),
                                                                 node.getSysoid())) {
-<<<<<<< HEAD
-            if (m_activepackages.contains(snmpcoll.getPackageName())) {
-                LOG.debug("ScheduleCollectionForNode: package active: {}", snmpcoll.getPackageName());
-=======
             final List<String> activePackages = getActivePackages();
             if (activePackages.contains(snmpcoll.getPackageName())) {
-                LogUtils.debugf(this,
-                                "ScheduleCollectionForNode: package active: %s",
-                                snmpcoll.getPackageName());
->>>>>>> 458c5b2f
+                LOG.debug("ScheduleCollectionForNode: package active: {}", snmpcoll.getPackageName());
             } else {
                 // schedule discovery link
                 LOG.debug("ScheduleCollectionForNode: Scheduling Discovery Link for Active Package: {}", snmpcoll.getPackageName());
@@ -258,15 +241,7 @@
         discoveryLink.setDiscoveryUsingCdp(pkg.hasUseCdpDiscovery() ? pkg.getUseCdpDiscovery()
             : m_linkdConfig.useCdpDiscovery());
         discoveryLink.setDiscoveryUsingRoutes(pkg.hasUseIpRouteDiscovery() ? pkg.getUseIpRouteDiscovery()
-<<<<<<< HEAD
-                                                                          : m_linkdConfig.useIpRouteDiscovery());
-=======
             : m_linkdConfig.useIpRouteDiscovery());
-        discoveryLink.setEnableDownloadDiscovery(pkg.hasEnableDiscoveryDownload() ? pkg.getEnableDiscoveryDownload()
-            : m_linkdConfig.enableDiscoveryDownload());
-        discoveryLink.setForceIpRouteDiscoveryOnEtherNet(pkg.hasForceIpRouteDiscoveryOnEthernet() ? pkg.getForceIpRouteDiscoveryOnEthernet()
-            : m_linkdConfig.forceIpRouteDiscoveryOnEthernet());
->>>>>>> 458c5b2f
         discoveryLink.setDiscoveryUsingLldp(pkg.hasUseLldpDiscovery() ? pkg.getUseLldpDiscovery()
             : m_linkdConfig.useLldpDiscovery());
         discoveryLink.setDiscoveryUsingOspf(pkg.hasUseOspfDiscovery() ? pkg.getUseOspfDiscovery()
@@ -316,44 +291,38 @@
                                       nodeid,
                                       getSnmpAgentConfig(ipaddr));
         } catch (final Throwable t) {
-<<<<<<< HEAD
             LOG.error("getSnmpCollection: Failed to load snmpcollection parameter from SNMP configuration file", t);
-=======
-            LogUtils.errorf(this,
-                            t,
-                    "getSnmpCollection: Failed to load snmpcollection parameter from SNMP configuration file");
->>>>>>> 458c5b2f
         }
 
         return coll;
     }
 
     public SnmpAgentConfig getSnmpAgentConfig(InetAddress ipaddr) {
-    	return SnmpPeerFactory.getInstance().getAgentConfig(ipaddr);
-    }
-    
+        return SnmpPeerFactory.getInstance().getAgentConfig(ipaddr);
+    }
+
     public boolean saveRouteTable(String pkgName) {
-    	Package pkg = m_linkdConfig.getPackage(pkgName);
-    	return pkg.hasSaveRouteTable() ? pkg.getSaveRouteTable()
-                : m_linkdConfig.saveRouteTable();
-    }
-    
+        Package pkg = m_linkdConfig.getPackage(pkgName);
+        return pkg.hasSaveRouteTable() ? pkg.getSaveRouteTable()
+            : m_linkdConfig.saveRouteTable();
+    }
+
     public boolean saveStpNodeTable(String pkgName) {
-    	Package pkg = m_linkdConfig.getPackage(pkgName);
-    	return pkg.hasSaveStpNodeTable() ? pkg.getSaveStpNodeTable()
-                : m_linkdConfig.saveStpNodeTable();
+        Package pkg = m_linkdConfig.getPackage(pkgName);
+        return pkg.hasSaveStpNodeTable() ? pkg.getSaveStpNodeTable()
+            : m_linkdConfig.saveStpNodeTable();
     }
 
     public boolean saveStpInterfaceTable(String pkgName) {
-    	Package pkg = m_linkdConfig.getPackage(pkgName);
-    	return pkg.hasSaveStpInterfaceTable() ? pkg.getSaveStpInterfaceTable()
-                : m_linkdConfig.saveStpInterfaceTable();
-    }
-    
+        Package pkg = m_linkdConfig.getPackage(pkgName);
+        return pkg.hasSaveStpInterfaceTable() ? pkg.getSaveStpInterfaceTable()
+            : m_linkdConfig.saveStpInterfaceTable();
+    }
+
     public boolean forceIpRoutediscoveryOnEthernet(String pkgName) {
-    	Package pkg = m_linkdConfig.getPackage(pkgName);
-    	return pkg.hasForceIpRouteDiscoveryOnEthernet() ? pkg.getForceIpRouteDiscoveryOnEthernet()
-                : m_linkdConfig.forceIpRouteDiscoveryOnEthernet();
+        Package pkg = m_linkdConfig.getPackage(pkgName);
+        return pkg.hasForceIpRouteDiscoveryOnEthernet() ? pkg.getForceIpRouteDiscoveryOnEthernet()
+            : m_linkdConfig.forceIpRouteDiscoveryOnEthernet();
     }
     private void populateSnmpCollection(final SnmpCollection coll,
             final Package pkg, final String sysoid) {
@@ -373,28 +342,13 @@
         final boolean useCdpDiscovery = (pkg.hasUseCdpDiscovery() ? pkg.getUseCdpDiscovery()
             : m_linkdConfig.useCdpDiscovery());
         final boolean useIpRouteDiscovery = (pkg.hasUseIpRouteDiscovery() ? pkg.getUseIpRouteDiscovery()
-<<<<<<< HEAD
-                                                                         : m_linkdConfig.useIpRouteDiscovery());
-=======
             : m_linkdConfig.useIpRouteDiscovery());
-        final boolean saveRouteTable = (pkg.hasSaveRouteTable() ? pkg.getSaveRouteTable()
-            : m_linkdConfig.saveRouteTable());
->>>>>>> 458c5b2f
         final boolean useLldpDiscovery = (pkg.hasUseLldpDiscovery() ? pkg.getUseLldpDiscovery()
             : m_linkdConfig.useLldpDiscovery());
         final boolean useOspfDiscovery = (pkg.hasUseOspfDiscovery() ? pkg.getUseOspfDiscovery()
             : m_linkdConfig.useOspfDiscovery());
         final boolean useBridgeDiscovery = (pkg.hasUseBridgeDiscovery() ? pkg.getUseBridgeDiscovery()
-<<<<<<< HEAD
-                                                                       : m_linkdConfig.useBridgeDiscovery());
-=======
             : m_linkdConfig.useBridgeDiscovery());
-        final boolean saveStpNodeTable = (pkg.hasSaveStpNodeTable() ? pkg.getSaveStpNodeTable()
-            : m_linkdConfig.saveStpNodeTable());
-        final boolean saveStpInterfaceTable = (pkg.hasSaveStpInterfaceTable() ? pkg.getSaveStpInterfaceTable()
-            : m_linkdConfig.saveStpInterfaceTable());
-
->>>>>>> 458c5b2f
         coll.setIpRouteClass(ipRouteClassName);
         coll.setInitialSleepTime(initialSleepTime);
         coll.setPollInterval(snmpPollInterval);
@@ -403,15 +357,8 @@
         coll.collectLldp(useLldpDiscovery);
         coll.collectOspf(useOspfDiscovery);
         coll.collectBridge(useBridgeDiscovery);
-<<<<<<< HEAD
         coll.collectStp(useBridgeDiscovery || saveStpNodeTable(pkg.getName()) || saveStpInterfaceTable(pkg.getName()));
- 
-=======
-        coll.saveStpNodeTable(saveStpNodeTable);
-        coll.collectStp(useBridgeDiscovery || saveStpNodeTable || saveStpInterfaceTable);
-        coll.saveStpInterfaceTable(saveStpInterfaceTable);
-
->>>>>>> 458c5b2f
+
         if ( (pkg.hasEnableVlanDiscovery()  && pkg.getEnableVlanDiscovery()) 
                 || 
                 (!pkg.hasEnableVlanDiscovery() && m_linkdConfig.isVlanDiscoveryEnabled())
@@ -571,24 +518,24 @@
     }
 
     public boolean runSingleSnmpCollection(final int nodeId) {
-            final LinkableNode node = m_queryMgr.getSnmpNode(nodeId);
-
-            for (final SnmpCollection snmpColl : getSnmpCollections(nodeId,
-                                                                    node.getSnmpPrimaryIpAddr(),
-                                                                    node.getSysoid())) {
-                snmpColl.setScheduler(m_scheduler);
-                snmpColl.run();
-            }
-
-            return true;
+        final LinkableNode node = m_queryMgr.getSnmpNode(nodeId);
+
+        for (final SnmpCollection snmpColl : getSnmpCollections(nodeId,
+                                                                node.getSnmpPrimaryIpAddr(),
+                                                                node.getSysoid())) {
+            snmpColl.setScheduler(m_scheduler);
+            snmpColl.run();
+        }
+
+        return true;
     }
 
     public boolean runSingleLinkDiscovery(final String packageName) {
-            final DiscoveryLink link = getDiscoveryLink(packageName);
-            link.setScheduler(m_scheduler);
-            link.run();
-
-            return true;
+        final DiscoveryLink link = getDiscoveryLink(packageName);
+        link.setScheduler(m_scheduler);
+        link.run();
+
+        return true;
     }
 
     void wakeUpNodeCollection(int nodeid) {
@@ -609,13 +556,7 @@
             for (SnmpCollection collection : collections) {
                 ReadyRunnable rr = getReadyRunnable(collection);
                 if (rr == null) {
-<<<<<<< HEAD
                     LOG.warn("wakeUpNodeCollection: found null ReadyRunnable for nodeid {}", nodeid);
-=======
-                    LogUtils.warnf(this,
-                            "wakeUpNodeCollection: found null ReadyRunnable");
-                    return;
->>>>>>> 458c5b2f
                 } else {
                     rr.wakeUp();
                 }
@@ -627,17 +568,7 @@
     void deleteNode(int nodeid) {
         LOG.debug("deleteNode: deleting LinkableNode for node {}", nodeid);
 
-<<<<<<< HEAD
         m_queryMgr.update(nodeid, StatusType.DELETED);
-=======
-        try {
-            m_queryMgr.update(nodeid, QueryManager.ACTION_DELETE);
-        } catch (SQLException sqlE) {
-            LogUtils.errorf(this,
-                            sqlE,
-                    "deleteNode: SQL Exception while syncing node object with database information.");
-        }
->>>>>>> 458c5b2f
 
         LinkableNode node = removeNode(nodeid);
 
@@ -652,12 +583,7 @@
                 ReadyRunnable rr = getReadyRunnable(collection);
 
                 if (rr == null) {
-<<<<<<< HEAD
                     LOG.warn("deleteNode: found null ReadyRunnable");
-=======
-                    LogUtils.warnf(this,
-                            "deleteNode: found null ReadyRunnable");
->>>>>>> 458c5b2f
                     return;
                 } else {
                     rr.unschedule();
@@ -686,51 +612,23 @@
 
         LOG.debug("deleteInterface: marking table entries as deleted for node {} with IP address {} and ifIndex {}", nodeid, ipAddr, (ifIndex > -1 ? "" + ifIndex : "N/A"));
 
-            m_queryMgr.updateForInterface(nodeid, ipAddr, ifIndex,
-<<<<<<< HEAD
-                                          StatusType.DELETED);
-   
-=======
-                                          QueryManager.ACTION_DELETE);
-        } catch (SQLException sqlE) {
-            LogUtils.errorf(this, sqlE,
-                    "deleteInterface: SQL Exception while updating database.");
-        }
-
->>>>>>> 458c5b2f
+        m_queryMgr.updateForInterface(nodeid, ipAddr, ifIndex,
+                                      StatusType.DELETED);
+
         // database changed need reload packageiplist
         m_linkdConfig.update();
 
     }
 
     void suspendNodeCollection(int nodeid) {
-<<<<<<< HEAD
         LOG.debug("suspendNodeCollection: suspend collection LinkableNode for node {}", nodeid);
-=======
-        LogUtils.debugf(this,
-                        "suspendNodeCollection: suspend collection LinkableNode for node %d",
-                        nodeid);
-
-        try {
-            m_queryMgr.update(nodeid, QueryManager.ACTION_UPTODATE);
-        } catch (SQLException sqlE) {
-            LogUtils.errorf(this,
-                            sqlE,
-                    "suspendNodeCollection: SQL Exception while syncing node object with database information.");
-        }
->>>>>>> 458c5b2f
-
-            m_queryMgr.update(nodeid, StatusType.INACTIVE);
-   
+
+        m_queryMgr.update(nodeid, StatusType.INACTIVE);
+
         LinkableNode node = getNode(nodeid);
 
         if (node == null) {
-<<<<<<< HEAD
             LOG.warn("suspendNodeCollection: found null ReadyRunnable");
-=======
-            LogUtils.warnf(this,
-                    "suspendNodeCollection: found null ReadyRunnable");
->>>>>>> 458c5b2f
         } else {
             // get collections
             // get readyRunnuble
@@ -813,26 +711,13 @@
     void sendNewSuspectEvent(InetAddress ipaddress, InetAddress ipowner,
             String pkgName) {
 
-<<<<<<< HEAD
-    	if (ipaddress == null) {
-    	    LOG.info("sendNewSuspectEvent: nothing to send,  IP addressis null");
-=======
         if (ipaddress == null) {
-            LogUtils.infof(this,
-                    "sendNewSuspectEvent: nothing to send,  IP addressis null");
->>>>>>> 458c5b2f
+            LOG.info("sendNewSuspectEvent: nothing to send,  IP addressis null");
             return;    		
         }
 
-<<<<<<< HEAD
-    	if (m_newSuspectEventsIpAddr.contains(ipaddress)) {
-	    LOG.info("sendNewSuspectEvent: nothing to send, suspect event previously sent for IP address: {}", str(ipaddress));
-=======
         if (m_newSuspectEventsIpAddr.contains(ipaddress)) {
-            LogUtils.infof(this,
-                           "sendNewSuspectEvent: nothing to send, suspect event previously sent for IP address: %s",
-                           str(ipaddress));
->>>>>>> 458c5b2f
+            LOG.info("sendNewSuspectEvent: nothing to send, suspect event previously sent for IP address: {}", str(ipaddress));
             return;
         } else if (!isInterfaceInPackageRange(ipaddress, pkgName)) {
             LOG.info("sendNewSuspectEvent: nothing to send for IP address: {}, not in package: {}", str(ipaddress), pkgName);
@@ -980,13 +865,13 @@
     public void setEventForwarder(EventForwarder eventForwarder) {
         this.m_eventForwarder = eventForwarder;
     }
-    
+
     public List<String> getActivePackages() {
         synchronized (m_activepackages) {
             return Collections.unmodifiableList(m_activepackages);
         }
     }
-    
+
     public void addPackage(final String packageName) {
         synchronized (m_activepackages) {
             m_activepackages.add(packageName);
@@ -996,46 +881,19 @@
     // Here all the information related to the
     // mapping between ipaddress and mac address are stored
     public void addAtInterface(final AtInterface atinterface) {
-<<<<<<< HEAD
         LOG.debug("addAtInterface: adding at interface {}/{}", atinterface.getIpAddress().getHostAddress(),atinterface.getMacAddress());
-        for (String packageName : m_activepackages) {
-        	if (!m_macToAtinterface.containsKey(packageName)) {
-        	    LOG.debug("addAtInterface: creating map for package {}.",packageName);
-                               m_macToAtinterface.put(packageName,
-                                       new HashMap<String, List<AtInterface>>());
-            }
-        	if (!isInterfaceInPackage(atinterface.getIpAddress(), packageName)) {
-        	    
-            	LOG.debug("addAtInterface: ip {} not in package {}. Skipping", atinterface.getIpAddress().getHostAddress(),packageName);
-            	continue;
-            }
-            List<AtInterface> atis = new ArrayList<AtInterface>();
-            
-            if (m_macToAtinterface.get(packageName).containsKey(atinterface.getMacAddress())) {
-                atis = m_macToAtinterface.get(packageName).get(atinterface.getMacAddress());
-            }
-            boolean add = true;
-            for (AtInterface at : atis) {
-                LOG.debug("addAtInterface: found ip {} on package {}.", atinterface.getIpAddress().getHostAddress(),packageName);
-            	if (atinterface.equals(at)) {
-            	    LOG.debug("addAtInterface: Interface/package {}/{} found not adding.", atinterface.getIpAddress().getHostAddress(),packageName);
-                    add = false;
-            	}
-            }
-            if (add) {
-                LOG.debug("addAtInterface: add ip/mac/ifindex {}/{}/{} on package {}.", atinterface.getIpAddress().getHostAddress(), atinterface.getMacAddress(), atinterface.getIfIndex(), packageName);
-                atis.add(atinterface);
-                m_macToAtinterface.get(packageName).put(atinterface.getMacAddress(),
-                                                        atis);
-=======
         for (final String packageName : getActivePackages()) {
             final String macAddress = atinterface.getMacAddress();
             final InetAddress ipAddress = atinterface.getIpAddress();
 
-            if (!isInterfaceInPackage(ipAddress, packageName)) continue;
+            if (!isInterfaceInPackage(ipAddress, packageName)) {
+                LOG.debug("addAtInterface: ip {} not in package {}. Skipping", atinterface.getIpAddress().getHostAddress(),packageName);
+                continue;
+            }
 
             synchronized (m_macToAtinterface) {
                 if (!m_macToAtinterface.containsKey(packageName)) {
+                    LOG.debug("addAtInterface: creating map for package {}.",packageName);
                     m_macToAtinterface.put(packageName, new HashMap<String, List<AtInterface>>());
                 }
 
@@ -1047,11 +905,12 @@
                 }
 
                 if (atis.contains(atinterface)) {
+                    LOG.debug("addAtInterface: Interface/package {}/{} found not adding.", atinterface.getIpAddress().getHostAddress(),packageName);
                 } else {
+                    LOG.debug("addAtInterface: add ip/mac/ifindex {}/{}/{} on package {}.", atinterface.getIpAddress().getHostAddress(), atinterface.getMacAddress(), atinterface.getIfIndex(), packageName);
                     atis.add(atinterface);
                     m_macToAtinterface.get(packageName).put(macAddress, atis);
                 }
->>>>>>> 458c5b2f
             }
         }
     }
