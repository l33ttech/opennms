/*******************************************************************************
 * This file is part of OpenNMS(R).
 *
 * Copyright (C) 2002-2014 The OpenNMS Group, Inc.
 * OpenNMS(R) is Copyright (C) 1999-2014 The OpenNMS Group, Inc.
 *
 * OpenNMS(R) is a registered trademark of The OpenNMS Group, Inc.
 *
 * OpenNMS(R) is free software: you can redistribute it and/or modify
 * it under the terms of the GNU Affero General Public License as published
 * by the Free Software Foundation, either version 3 of the License,
 * or (at your option) any later version.
 *
 * OpenNMS(R) is distributed in the hope that it will be useful,
 * but WITHOUT ANY WARRANTY; without even the implied warranty of
 * MERCHANTABILITY or FITNESS FOR A PARTICULAR PURPOSE.  See the
 * GNU Affero General Public License for more details.
 *
 * You should have received a copy of the GNU Affero General Public License
 * along with OpenNMS(R).  If not, see:
 *      http://www.gnu.org/licenses/
 *
 * For more information contact:
 *     OpenNMS(R) Licensing <license@opennms.org>
 *     http://www.opennms.org/
 *     http://www.opennms.com/
 *******************************************************************************/

package org.opennms.netmgt.rtc;

import java.util.Map;

import org.opennms.netmgt.rtc.datablock.RTCCategory;
import org.opennms.netmgt.xml.rtc.EuiLevel;

/**
 * This interface contains all of the methods that RTC needs to fetch availability
 * data when posting the data to the web UI.
 * 
 * @author Seth
 */
public interface AvailabilityService {
<<<<<<< HEAD
    
    /**
     * Get the value(uptime) for the category in the last 'rollingWindow'
     * starting at current time
     *
     * @param catLabel
     *            the category to which the node should belong to
     * @param curTime
     *            the current time
     * @param rollingWindow
     *            the window for which value is to be calculated
     * @return the value(uptime) for the category in the last 'rollingWindow'
     *         starting at current time
     */
    double getValue(RTCCategory category, long curTime, long rollingWindow);

    /**
     * Get the value(uptime) for the nodeid in the last 'rollingWindow' starting
     * at current time in the context of the passed category
     *
     * @param nodeid
     *            the node for which value is to be calculated
     * @param catLabel
     *            the category to which the node should belong to
     * @param curTime
     *            the current time
     * @param rollingWindow
     *            the window for which value is to be calculated
     * @return the value(uptime) for the node in the last 'rollingWindow'
     *         starting at current time in the context of the passed category
     */
    double getValue(int nodeid, RTCCategory category, long curTime, long rollingWindow);

    /**
     * Get the service count for the nodeid in the context of the passed
     * category
     *
     * @param nodeid
     *            the node for which service count is to be calculated
     * @param catLabel
     *            the category to which the node should belong to
     * @return the service count for the nodeid in the context of the passed
     *         category
     */
    long getServiceCount(int nodeid, RTCCategory category);

    /**
     * Get the service down count for the nodeid in the context of the passed
     * category
     *
     * @param nodeid
     *            the node for which service down count is to be calculated
     * @param catLabel
     *            the category to which the node should belong to
     * @return the service down count for the nodeid in the context of the
     *         passed category
     */
    int getServiceDownCount(int nodeid, RTCCategory category);
=======
>>>>>>> dea41b55

    /**
     * Builds a map of configured categories, keyed by label.
     *
     * @return the categories
     */
    Map<String, RTCCategory> getCategories();

    /**
     * Retrieves the availability statistics for the given category
     *
     * @return a {@link org.opennms.netmgt.xml.rtc.EuiLevel} object.
     */
    EuiLevel getEuiLevel(RTCCategory category);
}<|MERGE_RESOLUTION|>--- conflicted
+++ resolved
@@ -40,67 +40,6 @@
  * @author Seth
  */
 public interface AvailabilityService {
-<<<<<<< HEAD
-    
-    /**
-     * Get the value(uptime) for the category in the last 'rollingWindow'
-     * starting at current time
-     *
-     * @param catLabel
-     *            the category to which the node should belong to
-     * @param curTime
-     *            the current time
-     * @param rollingWindow
-     *            the window for which value is to be calculated
-     * @return the value(uptime) for the category in the last 'rollingWindow'
-     *         starting at current time
-     */
-    double getValue(RTCCategory category, long curTime, long rollingWindow);
-
-    /**
-     * Get the value(uptime) for the nodeid in the last 'rollingWindow' starting
-     * at current time in the context of the passed category
-     *
-     * @param nodeid
-     *            the node for which value is to be calculated
-     * @param catLabel
-     *            the category to which the node should belong to
-     * @param curTime
-     *            the current time
-     * @param rollingWindow
-     *            the window for which value is to be calculated
-     * @return the value(uptime) for the node in the last 'rollingWindow'
-     *         starting at current time in the context of the passed category
-     */
-    double getValue(int nodeid, RTCCategory category, long curTime, long rollingWindow);
-
-    /**
-     * Get the service count for the nodeid in the context of the passed
-     * category
-     *
-     * @param nodeid
-     *            the node for which service count is to be calculated
-     * @param catLabel
-     *            the category to which the node should belong to
-     * @return the service count for the nodeid in the context of the passed
-     *         category
-     */
-    long getServiceCount(int nodeid, RTCCategory category);
-
-    /**
-     * Get the service down count for the nodeid in the context of the passed
-     * category
-     *
-     * @param nodeid
-     *            the node for which service down count is to be calculated
-     * @param catLabel
-     *            the category to which the node should belong to
-     * @return the service down count for the nodeid in the context of the
-     *         passed category
-     */
-    int getServiceDownCount(int nodeid, RTCCategory category);
-=======
->>>>>>> dea41b55
 
     /**
      * Builds a map of configured categories, keyed by label.
