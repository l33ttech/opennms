/*******************************************************************************
 * This file is part of OpenNMS(R).
 *
 * Copyright (C) 2002-2014 The OpenNMS Group, Inc.
 * OpenNMS(R) is Copyright (C) 1999-2014 The OpenNMS Group, Inc.
 *
 * OpenNMS(R) is a registered trademark of The OpenNMS Group, Inc.
 *
 * OpenNMS(R) is free software: you can redistribute it and/or modify
 * it under the terms of the GNU Affero General Public License as published
 * by the Free Software Foundation, either version 3 of the License,
 * or (at your option) any later version.
 *
 * OpenNMS(R) is distributed in the hope that it will be useful,
 * but WITHOUT ANY WARRANTY; without even the implied warranty of
 * MERCHANTABILITY or FITNESS FOR A PARTICULAR PURPOSE.  See the
 * GNU Affero General Public License for more details.
 *
 * You should have received a copy of the GNU Affero General Public License
 * along with OpenNMS(R).  If not, see:
 *      http://www.gnu.org/licenses/
 *
 * For more information contact:
 *     OpenNMS(R) Licensing <license@opennms.org>
 *     http://www.opennms.org/
 *     http://www.opennms.com/
 *******************************************************************************/

package org.opennms.netmgt.rtc;

import java.net.InetAddress;
import java.text.ParseException;
import java.util.List;
import java.util.Map;

import org.opennms.core.logging.Logging;
import org.opennms.core.utils.InetAddressUtils;
import org.slf4j.Logger;
import org.slf4j.LoggerFactory;
<<<<<<< HEAD
import org.opennms.netmgt.EventConstants;
=======
import org.opennms.netmgt.events.api.EventConstants;
>>>>>>> cf65d591
import org.opennms.netmgt.xml.event.Event;
import org.opennms.netmgt.xml.event.Parm;
import org.opennms.netmgt.xml.event.Value;

/**
 * <P>
 * The DataUpdater is created for each event by the event receiver. Depending on
 * the event UEI, relevant information is read from the event and the
 * DataManager informed so that data maintained by the RTC is kept up-to-date
 * </P>
 * 
 * @author <A HREF="mailto:sowmya@opennms.org">Sowmya Nataraj </A>
 * @author <A HREF="http://www.opennms.org">OpenNMS.org </A>
 */
final class DataUpdater implements Runnable {
    private static final Logger LOG = LoggerFactory.getLogger(DataUpdater.class);
    /**
     * The event from which data is to be read
     */
    private Event m_event;

    /**
     * If it is a nodeGainedService, create a new entry in the map
     */
    private void handleNodeGainedService(long nodeid, InetAddress ip, String svcName) {

        if (nodeid == -1 || ip == null || svcName == null) {
            LOG.warn("{} ignored - info incomplete - nodeid/ip/svc: {}/{}/{}", m_event.getUei(), nodeid, InetAddressUtils.str(ip), svcName);
            return;
        }

        DataManager dataMgr = RTCManager.getDataManager();
        dataMgr.nodeGainedService(nodeid, ip, svcName);

        LOG.debug("{} added {}: {}: {} to data store", m_event.getUei(), nodeid, InetAddressUtils.str(ip), svcName);

    }

    /**
     * If it is a nodeLostService, update downtime on the rtcnode
     */
    private void handleNodeLostService(long nodeid, InetAddress ip, String svcName, long eventTime) {

        if (nodeid == -1 || ip == null || svcName == null || eventTime == -1) {
            LOG.warn("{} ignored - info incomplete - nodeid/ip/svc/eventtime: {}/{}/{}/{}", m_event.getUei(), nodeid, InetAddressUtils.str(ip), svcName, eventTime);
            return;
        }

        DataManager dataMgr = RTCManager.getDataManager();
        dataMgr.nodeLostService(nodeid, ip, svcName, eventTime);


        LOG.debug("Added nodeLostService to nodeid: {} ip: {} svcName: {}", svcName, nodeid, InetAddressUtils.str(ip));
    }

    /**
     * If it is an interfaceDown, update downtime on the appropriate rtcnodes
     */
    private void handleInterfaceDown(long nodeid, InetAddress ip, long eventTime) {

        if (nodeid == -1 || ip == null || eventTime == -1) {
            LOG.warn("{} ignored - info incomplete - nodeid/ip/eventtime: {}/{}/{}", m_event.getUei(), nodeid, InetAddressUtils.str(ip), eventTime);
            return;
        }

        DataManager dataMgr = RTCManager.getDataManager();
        dataMgr.interfaceDown(nodeid, ip, eventTime);


        LOG.debug("Recorded interfaceDown for nodeid: {} ip: {}", InetAddressUtils.str(ip), nodeid);
    }

    /**
     * If it is an nodeDown, update downtime on the appropriate rtcnodes
     */
    private void handleNodeDown(long nodeid, long eventTime) {

        if (nodeid == -1 || eventTime == -1) {
            LOG.warn("{} ignored - info incomplete - nodeid/eventtime: {}/{}", m_event.getUei(), nodeid, eventTime);
            return;
        }

        DataManager dataMgr = RTCManager.getDataManager();
        dataMgr.nodeDown(nodeid, eventTime);


        LOG.debug("Recorded nodeDown for nodeid: {}", nodeid);
    }

    /**
     * If it is a nodeUp, update regained time on the appropriate rtcnodes
     */
    private void handleNodeUp(long nodeid, long eventTime) {

        if (nodeid == -1 || eventTime == -1) {
            LOG.warn("{} ignored - info incomplete - nodeid/eventtime: {}/{}", m_event.getUei(), nodeid, eventTime);
            return;
        }

        DataManager dataMgr = RTCManager.getDataManager();
        dataMgr.nodeUp(nodeid, eventTime);


        LOG.debug("Recorded nodeUp for nodeid: {}", nodeid);
    }

    /**
     * If it is an interfaceUp, update regained time on the appropriate rtcnodes
     */
    private void handleInterfaceUp(long nodeid, InetAddress ip, long eventTime) {

        if (nodeid == -1 || ip == null || eventTime == -1) {
            LOG.warn("{} ignored - info incomplete - nodeid/ip/eventtime: {}/{}/{}", m_event.getUei(), nodeid, InetAddressUtils.str(ip), eventTime);
            return;
        }

        DataManager dataMgr = RTCManager.getDataManager();
        dataMgr.interfaceUp(nodeid, ip, eventTime);


        LOG.debug("Recorded interfaceUp for nodeid: {} ip: {}", InetAddressUtils.str(ip), nodeid);
    }

    /**
     * If it is a nodeRegainedService, update downtime on the rtcnode
     */
    private void handleNodeRegainedService(long nodeid, InetAddress ip, String svcName, long eventTime) {

        if (nodeid == -1 || ip == null || svcName == null || eventTime == -1) {
            LOG.warn("{} ignored - info incomplete - nodeid/ip/svc/eventtime: {}/{}/{}/{}", m_event.getUei(), nodeid, InetAddressUtils.str(ip), svcName, eventTime);
            return;
        }

        DataManager dataMgr = RTCManager.getDataManager();
        dataMgr.nodeRegainedService(nodeid, ip, svcName, eventTime);


        LOG.debug("Added nodeRegainedService to nodeid: {} ip: {} svcName: {}", svcName, nodeid, InetAddressUtils.str(ip));
    }

    /**
     * If it is a serviceDeleted, remove corresponding RTC nodes from the map
     */
    private void handleServiceDeleted(long nodeid, InetAddress ip, String svcName) {

        if (nodeid == -1 || ip == null || svcName == null) {
            LOG.warn("{} ignored - info incomplete - nodeid/ip/svc: {}/{}/{}", m_event.getUei(), nodeid, InetAddressUtils.str(ip), svcName);
            return;
        }

        DataManager dataMgr = RTCManager.getDataManager();
        dataMgr.serviceDeleted(nodeid, ip, svcName);


        LOG.debug("{} deleted {}: {}: {} from data store", m_event.getUei(), nodeid, InetAddressUtils.str(ip), svcName);

    }

    /**
     * Record the interfaceReparented info in the datastore
     */
    private void handleInterfaceReparented(InetAddress ip, List<Parm> list) {

        if (ip == null || list == null) {
            LOG.warn("{} ignored - info incomplete - ip/parms: {}/{}", m_event.getUei(), InetAddressUtils.str(ip), list);
            return;
        }

        // old node ID
        long oldNodeId = -1;

        // new node ID
        long newNodeId = -1;

        String parmName = null;
        Value parmValue = null;
        String parmContent = null;

        for (Parm parm : list) {
            parmName = parm.getParmName();
            parmValue = parm.getValue();
            if (parmValue == null)
                continue;
            else
                parmContent = parmValue.getContent();

            // old node ID
            if (parmName.equals(EventConstants.PARM_OLD_NODEID)) {
                String temp = parmContent;
                try {
                    oldNodeId = Long.valueOf(temp).longValue();
                } catch (NumberFormatException nfe) {
                    LOG.warn("Parameter {} cannot be non-numeric", EventConstants.PARM_OLD_NODEID, nfe);
                    oldNodeId = -1;
                }
            }

            // new node ID
            else if (parmName.equals(EventConstants.PARM_NEW_NODEID)) {
                String temp = parmContent;
                try {
                    newNodeId = Long.valueOf(temp).longValue();
                } catch (NumberFormatException nfe) {
                    LOG.warn("Parameter {} cannot be non-numeric", EventConstants.PARM_NEW_NODEID, nfe);
                    newNodeId = -1;
                }
            }

        }

        if (oldNodeId == -1 || newNodeId == -1) {
            LOG.warn("{} did not have all required information for {} Values contained old nodeid: {} new nodeid: {}", m_event.getUei(), InetAddressUtils.str(ip), oldNodeId, newNodeId);
        } else {
            DataManager dataMgr = RTCManager.getDataManager();
            dataMgr.interfaceReparented(ip, oldNodeId, newNodeId);

            LOG.debug("{} reparented ip: {} from {} to {}", m_event.getUei(), InetAddressUtils.str(ip), oldNodeId, newNodeId);

        }

    }

    /**
     * Inform the data sender of the new listener
     */
    private void handleRtcSubscribe(List<Parm> list) {

        if (list == null) {
            LOG.warn("{} ignored - info incomplete (null event parms)", m_event.getUei());
            return;
        }

        String url = null;
        String clabel = null;
        String user = null;
        String passwd = null;

        String parmName = null;
        Value parmValue = null;
        String parmContent = null;

        for (Parm parm : list) {
            parmName = parm.getParmName();
            parmValue = parm.getValue();
            if (parmValue == null)
                continue;
            else
                parmContent = parmValue.getContent();

            if (parmName.equals(EventConstants.PARM_URL)) {
                url = parmContent;
            }

            else if (parmName.equals(EventConstants.PARM_CAT_LABEL)) {
                clabel = parmContent;
            }

            else if (parmName.equals(EventConstants.PARM_USER)) {
                user = parmContent;
            }

            else if (parmName.equals(EventConstants.PARM_PASSWD)) {
                passwd = parmContent;
            }

        }

        // check that we got all required parms
        if (url == null || clabel == null || user == null || passwd == null) {
            LOG.warn("{} did not have all required information. Values contained url: {} catlabel: {} user: {} passwd: {}", m_event.getUei(), url, clabel, user, passwd);

        } else {
            RTCManager.getInstance().getDataSender().subscribe(url, clabel, user, passwd);

            LOG.debug("{} subscribed {}: {}: {}", m_event.getUei(), url, clabel, user);

        }
    }

    /**
     * Inform the data sender of the listener unsubscribing
     */
    private void handleRtcUnsubscribe(List<Parm> list) {

        if (list == null) {
            LOG.warn("{} ignored - info incomplete (null event parms)", m_event.getUei());
            return;
        }

        String url = null;

        String parmName = null;
        Value parmValue = null;
        String parmContent = null;

        for (Parm parm : list) {
            parmName = parm.getParmName();
            parmValue = parm.getValue();
            if (parmValue == null)
                continue;
            else
                parmContent = parmValue.getContent();

            if (parmName.equals(EventConstants.PARM_URL)) {
                url = parmContent;
            }
        }

        // check that we got the required parameter
        if (url == null) {
            LOG.warn("{} did not have required information.  Value of url: {}", m_event.getUei(), url);
        } else {
            RTCManager.getInstance().getDataSender().unsubscribe(url);

            LOG.debug("{} unsubscribed {}", m_event.getUei(), url);
        }
    }

    /**
     * If it is a assetInfoChanged method, update RTC
     */
    private void handleAssetInfoChangedEvent(long nodeid) {

        DataManager dataMgr = RTCManager.getDataManager();

        dataMgr.assetInfoChanged(nodeid);


        LOG.debug("{} asset info changed for node {}", m_event.getUei(), nodeid);

    }
    
    /**
     * If a node's surveillance category membership changed,
     * update RTC since RTC categories may include surveillance
     * categories via "categoryName" or "catinc*" rules
     */
    private void handleNodeCategoryMembershipChanged(long nodeid) {

        DataManager dataMgr = RTCManager.getDataManager();

        dataMgr.nodeCategoryMembershipChanged(nodeid);


        LOG.debug("{} surveillance category membership changed for node {}", m_event.getUei(), nodeid);
    }

    /**
     * Read the event UEI, node ID, interface and service - depending on the UEI,
     * read event parms, if necessary, and call appropriate methods on the data
     * manager to update data
     */
    private void processEvent() {

        if (m_event == null) {

            LOG.debug("Event is null, nothing to process");
            return;
        }

        String eventUEI = m_event.getUei();
        if (eventUEI == null) {
            // huh? should only get registered events

            LOG.debug("Event received with null UEI, ignoring event");
            return;
        }

        long nodeid = -1;
        if (m_event.hasNodeid()) {
            nodeid = m_event.getNodeid();
        }

        InetAddress ip = m_event.getInterfaceAddress();

        String svcName = m_event.getService();

<<<<<<< HEAD
        long eventTime = -1;
        String eventTimeStr = m_event.getTime();
        try {
            java.util.Date date = EventConstants.parseToDate(eventTimeStr);
            eventTime = date.getTime();
        } catch (ParseException pe) {
            LOG.warn("Failed to convert time {} to java.util.Date, Setting current time instead", eventTime, pe);

            eventTime = (new java.util.Date()).getTime();
        }


        LOG.debug("Event UEI: {}\tnodeid: {}\tip: {}\tsvcName: {}\teventTime: {}", eventTimeStr, eventUEI, nodeid, InetAddressUtils.str(ip), svcName);
=======
        long eventTime = m_event.getTime().getTime();

        LOG.debug("Event UEI: {}\tnodeid: {}\tip: {}\tsvcName: {}\teventTime: {}", eventUEI, nodeid, InetAddressUtils.str(ip), svcName, eventTime);
>>>>>>> cf65d591

        //
        //
        // Check for any of the following UEIs:
        //
        // nodeGainedService
        // nodeLostService
        // interfaceDown
        // nodeDown
        // nodeUp
        // interfaceUp
        // nodeRegainedService
        // serviceDeleted
        // interfaceReparented
        // subscribe
        // unsubscribe
        //
        if (eventUEI.equals(EventConstants.NODE_GAINED_SERVICE_EVENT_UEI)) {
            handleNodeGainedService(nodeid, ip, svcName);
        } else if (eventUEI.equals(EventConstants.NODE_LOST_SERVICE_EVENT_UEI)) {
            handleNodeLostService(nodeid, ip, svcName, eventTime);
        } else if (eventUEI.equals(EventConstants.INTERFACE_DOWN_EVENT_UEI)) {
            handleInterfaceDown(nodeid, ip, eventTime);
        } else if (eventUEI.equals(EventConstants.NODE_DOWN_EVENT_UEI)) {
            handleNodeDown(nodeid, eventTime);
        } else if (eventUEI.equals(EventConstants.NODE_UP_EVENT_UEI)) {
            handleNodeUp(nodeid, eventTime);
        } else if (eventUEI.equals(EventConstants.INTERFACE_UP_EVENT_UEI)) {
            handleInterfaceUp(nodeid, ip, eventTime);
        } else if (eventUEI.equals(EventConstants.NODE_REGAINED_SERVICE_EVENT_UEI)) {
            handleNodeRegainedService(nodeid, ip, svcName, eventTime);
        } else if (eventUEI.equals(EventConstants.SERVICE_DELETED_EVENT_UEI)) {
            handleServiceDeleted(nodeid, ip, svcName);
        } else if (eventUEI.equals(EventConstants.SERVICE_UNMANAGED_EVENT_UEI)) {
            handleServiceDeleted(nodeid, ip, svcName);
        } else if (eventUEI.equals(EventConstants.INTERFACE_REPARENTED_EVENT_UEI)) {
            handleInterfaceReparented(ip, m_event.getParmCollection());
        } else if (eventUEI.equals(EventConstants.RTC_SUBSCRIBE_EVENT_UEI)) {
            handleRtcSubscribe(m_event.getParmCollection());
        } else if (eventUEI.equals(EventConstants.RTC_UNSUBSCRIBE_EVENT_UEI)) {
            handleRtcUnsubscribe(m_event.getParmCollection());
        } else if (eventUEI.equals(EventConstants.ASSET_INFO_CHANGED_EVENT_UEI)) {
            handleAssetInfoChangedEvent(nodeid);
        } else if (eventUEI.equals(EventConstants.NODE_CATEGORY_MEMBERSHIP_CHANGED_EVENT_UEI)) {
        	handleNodeCategoryMembershipChanged(nodeid);
        } else {

            LOG.debug("Event subscribed for not handled?!: {}", eventUEI);
        }

        RTCManager.getInstance().incrementCounter();
    }

    /**
     * Constructs the DataUpdater object
     *
     * @param event a {@link org.opennms.netmgt.xml.event.Event} object.
     */
    public DataUpdater(Event event) {
        m_event = event;
    }

    /**
     * Process the event depending on the UEI and update date
     */
    @Override
    public void run() {
        final Map<String,String> mdc = Logging.getCopyOfContextMap();

        try {
            Logging.putPrefix("rtc");
            processEvent();
        } catch (Throwable t) {
            LOG.warn("Unexpected exception processing event", t);
            Logging.setContextMap(mdc);
        }
    }
}<|MERGE_RESOLUTION|>--- conflicted
+++ resolved
@@ -37,11 +37,7 @@
 import org.opennms.core.utils.InetAddressUtils;
 import org.slf4j.Logger;
 import org.slf4j.LoggerFactory;
-<<<<<<< HEAD
-import org.opennms.netmgt.EventConstants;
-=======
 import org.opennms.netmgt.events.api.EventConstants;
->>>>>>> cf65d591
 import org.opennms.netmgt.xml.event.Event;
 import org.opennms.netmgt.xml.event.Parm;
 import org.opennms.netmgt.xml.event.Value;
@@ -419,25 +415,9 @@
 
         String svcName = m_event.getService();
 
-<<<<<<< HEAD
-        long eventTime = -1;
-        String eventTimeStr = m_event.getTime();
-        try {
-            java.util.Date date = EventConstants.parseToDate(eventTimeStr);
-            eventTime = date.getTime();
-        } catch (ParseException pe) {
-            LOG.warn("Failed to convert time {} to java.util.Date, Setting current time instead", eventTime, pe);
-
-            eventTime = (new java.util.Date()).getTime();
-        }
-
-
-        LOG.debug("Event UEI: {}\tnodeid: {}\tip: {}\tsvcName: {}\teventTime: {}", eventTimeStr, eventUEI, nodeid, InetAddressUtils.str(ip), svcName);
-=======
         long eventTime = m_event.getTime().getTime();
 
         LOG.debug("Event UEI: {}\tnodeid: {}\tip: {}\tsvcName: {}\teventTime: {}", eventUEI, nodeid, InetAddressUtils.str(ip), svcName, eventTime);
->>>>>>> cf65d591
 
         //
         //
