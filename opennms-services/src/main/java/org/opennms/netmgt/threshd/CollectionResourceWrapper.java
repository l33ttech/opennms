/*******************************************************************************
 * This file is part of OpenNMS(R).
 *
 * Copyright (C) 2009-2012 The OpenNMS Group, Inc.
 * OpenNMS(R) is Copyright (C) 1999-2012 The OpenNMS Group, Inc.
 *
 * OpenNMS(R) is a registered trademark of The OpenNMS Group, Inc.
 *
 * OpenNMS(R) is free software: you can redistribute it and/or modify
 * it under the terms of the GNU General Public License as published
 * by the Free Software Foundation, either version 3 of the License,
 * or (at your option) any later version.
 *
 * OpenNMS(R) is distributed in the hope that it will be useful,
 * but WITHOUT ANY WARRANTY; without even the implied warranty of
 * MERCHANTABILITY or FITNESS FOR A PARTICULAR PURPOSE.  See the
 * GNU General Public License for more details.
 *
 * You should have received a copy of the GNU General Public License
 * along with OpenNMS(R).  If not, see:
 *      http://www.gnu.org/licenses/
 *
 * For more information contact:
 *     OpenNMS(R) Licensing <license@opennms.org>
 *     http://www.opennms.org/
 *     http://www.opennms.com/
 *******************************************************************************/

package org.opennms.netmgt.threshd;

import java.io.File;
import java.util.Date;
import java.util.HashMap;
import java.util.Map;
import java.util.concurrent.ConcurrentHashMap;

import org.opennms.netmgt.collectd.AliasedResource;
import org.opennms.netmgt.collectd.IfInfo;
import org.opennms.netmgt.config.collector.CollectionAttribute;
import org.opennms.netmgt.config.collector.CollectionResource;
import org.opennms.netmgt.dao.support.ResourceTypeUtils;
import org.opennms.netmgt.model.RrdRepository;
import org.opennms.netmgt.poller.LatencyCollectionResource;
import org.slf4j.Logger;
import org.slf4j.LoggerFactory;

/**
 * <p>CollectionResourceWrapper class.</p>
 * 
 * Wraps a CollectionResource with some methods and caching for the efficient application of thresholds (without
 * pulling thresholding code into CollectionResource itself)
 * 
 * A fresh instance should be created for each collection cycle (assumptions are made based on that premise)
 *
 * @author ranger
 * @version $Id: $
 */
public class CollectionResourceWrapper {
    
    private static final Logger LOG = LoggerFactory.getLogger(CollectionResourceWrapper.class);
    
    private final int m_nodeId;
    private final String m_hostAddress;
    private final String m_serviceName;
    private String m_label;
    private String m_iflabel;
    private String m_ifindex;
    private final RrdRepository m_repository;
    private final CollectionResource m_resource;
    private final Map<String, CollectionAttribute> m_attributes;
    
    /**
     * Keeps track of both the Double value, and when it was collected, for the static cache of attributes
     * 
     * This is necessary for the *correct* calculation of Counter rates, across variable collection times and possible
     * collection failures (see NMS-4244)
     * 
     * Just a holder class for two associated values; no need for the formality of accessors
     */
    static class CacheEntry {
        final Date timestamp;
        final Double value;
        public CacheEntry(final Date timestamp, final Double value) {
            if (timestamp == null) {
                throw new IllegalArgumentException("Illegal null timestamp in cache value");
            } else if (value == null) {
                throw new IllegalArgumentException("Illegal null value in cache value");
            }
            this.timestamp = timestamp;
            this.value = value;
        }
    }

    /*
     * Holds last values for counter attributes (in order to calculate delta)
     */
    static final ConcurrentHashMap<String, CacheEntry> s_cache = new ConcurrentHashMap<String,CacheEntry>();
    
    /*
     * To avoid update static cache on every call of getAttributeValue.
     * In some cases, the same DS could be needed in many thresholds definitions for same resource.
     * See Bug 3193
     */
    private final Map<String, Double> m_localCache = new HashMap<String,Double>();
    
    /*
     * Holds interface ifInfo data for interface resource only. This avoid multiple calls to database for same resource.
     */
    private Map<String, String> m_ifInfo;
    
    /*
	 * Holds the timestamp of the collection being thresholded, for the calculation of counter rates
     */
    private final Date m_collectionTimestamp;
        
    /**
     * <p>Constructor for CollectionResourceWrapper.</p>
     *
     * @param interval a long.
     * @param nodeId a int.
     * @param hostAddress a {@link java.lang.String} object.
     * @param serviceName a {@link java.lang.String} object.
     * @param repository a {@link org.opennms.netmgt.model.RrdRepository} object.
     * @param resource a {@link org.opennms.netmgt.config.collector.CollectionResource} object.
     * @param attributes a {@link java.util.Map} object.
     */
    public CollectionResourceWrapper(Date collectionTimestamp, int nodeId, String hostAddress, String serviceName, RrdRepository repository, CollectionResource resource, Map<String, CollectionAttribute> attributes) {
        if (collectionTimestamp == null) {
            throw new IllegalArgumentException(String.format("%s: Null collection timestamp when thresholding service %s on node %d (%s)", this.getClass().getSimpleName(), serviceName, nodeId, hostAddress));
        }

        m_collectionTimestamp = collectionTimestamp;
        m_nodeId = nodeId;
        m_hostAddress = hostAddress;
        m_serviceName = serviceName;
        m_repository = repository;
        m_resource = resource;
        m_attributes = attributes;
        if (isAnInterfaceResource()) {
            if (resource instanceof AliasedResource) { // TODO What about AliasedResource's custom attributes?
                m_iflabel = ((AliasedResource) resource).getLabel();
                m_ifInfo = ((AliasedResource) resource).getIfInfo().getAttributesMap();
                m_ifInfo.put("domain", ((AliasedResource) resource).getDomain());
            }
            if (resource instanceof IfInfo) {
                m_iflabel = ((IfInfo) resource).getLabel();
                m_ifInfo = ((IfInfo) resource).getAttributesMap();
            }
            if (resource instanceof LatencyCollectionResource) {
                JdbcIfInfoGetter ifInfoGetter = new JdbcIfInfoGetter();
                String ipAddress = ((LatencyCollectionResource) resource).getIpAddress();
                m_iflabel = ifInfoGetter.getIfLabel(getNodeId(), ipAddress);
                if (m_iflabel != null) { // See Bug 3488
                    m_ifInfo = ifInfoGetter.getIfInfoForNodeAndLabel(getNodeId(), m_iflabel);
                } else {
                    LOG.info("Can't find ifLabel for latency resource {} on node {}", resource.getInstance(), getNodeId());
                }
            }
            if (m_ifInfo != null) {
                m_ifindex = m_ifInfo.get("snmpifindex");
            } else {
                LOG.info("Can't find ifInfo for {}", resource);
            }
        }
    }    
    
    /**
     * <p>getNodeId</p>
     *
     * @return a int.
     */
    public int getNodeId() {
        return m_nodeId;
    }

    /**
     * <p>getHostAddress</p>
     *
     * @return a {@link java.lang.String} object.
     */
    public String getHostAddress() {
        return m_hostAddress;
    }

    /**
     * <p>getServiceName</p>
     *
     * @return a {@link java.lang.String} object.
     */
    public String getServiceName() {
        return m_serviceName;
    }

    /**
     * <p>getRepository</p>
     *
     * @return a {@link org.opennms.netmgt.model.RrdRepository} object.
     */
    public RrdRepository getRepository() {
        return m_repository;
    }

    /**
     * <p>getLabel</p>
     *
     * @return a {@link java.lang.String} object.
     */
    public String getLabel() {
        return m_label;
    }

    /**
     * <p>setLabel</p>
     *
     * @param label a {@link java.lang.String} object.
     */
    public void setLabel(String label) {
        m_label = label;
    }

    /**
     * <p>getInstance</p>
     *
     * @return a {@link java.lang.String} object.
     */
    public String getInstance() {
        return m_resource != null ? m_resource.getInstance() : null;
    }
    
    /**
     * <p>getResourceTypeName</p>
     *
     * @return a {@link java.lang.String} object.
     */
    public String getResourceTypeName() {
        return m_resource != null ? m_resource.getResourceTypeName() : null;
    }
    
    /**
     * <p>getIfLabel</p>
     *
     * @return a {@link java.lang.String} object.
     */
    public String getIfLabel() {
        return m_iflabel;
    }
    
    /**
     * <p>getIfIndex</p>
     *
     * @return a {@link java.lang.String} object.
     */
    public String getIfIndex() {
        return m_ifindex;
    }
    
    /**
     * <p>getIfInfoValue</p>
     *
     * @param attribute a {@link java.lang.String} object.
     * @return a {@link java.lang.String} object.
     */
    protected String getIfInfoValue(String attribute) {
        if (m_ifInfo != null)
            return m_ifInfo.get(attribute);
        return null;
    }
    
    /**
     * <p>isAnInterfaceResource</p>
     *
     * @return a boolean.
     */
    public boolean isAnInterfaceResource() {
        return getResourceTypeName() != null && getResourceTypeName().equals("if");
    }

    /**
     * <p>isValidInterfaceResource</p>
     *
     * @return a boolean.
     */
    public boolean isValidInterfaceResource() {
        if (m_ifInfo == null) {
            return false;
        }
        try {
            if(null == m_ifindex)
                return false;
            if(Integer.parseInt(m_ifindex) < 0)
                return false;
        } catch(Throwable e) {
            return false;
        }
        return true;
    }

    /*
     * FIXME What happen with numeric fields from strings.properties ?
     */ 
    /**
     * <p>getAttributeValue</p>
     *
     * @param ds a {@link java.lang.String} object.
     * @return a {@link java.lang.Double} object.
     */
    public Double getAttributeValue(String ds) {
        if (m_attributes == null || m_attributes.get(ds) == null) {
            LOG.warn("getAttributeValue: can't find attribute called {} on {}", ds, m_resource);
            return null;
        }
        String numValue = m_attributes.get(ds).getNumericValue();
        if (numValue == null) {
            LOG.warn("getAttributeValue: can't find numeric value for {} on {}", ds, m_resource);
            return null;
        }
        // Generating a unique ID for the node/resourceType/resource/metric combination.
        String id =  "node[" + m_nodeId + "].resourceType[" + m_resource.getResourceTypeName() + "].instance[" + m_resource.getLabel() + "].metric[" + ds + "]";
        Double current = null;
        try {
            current = Double.parseDouble(numValue);
        } catch (NumberFormatException e) {
            LOG.error("{} does not have a numeric value: {}", id, numValue);
            return null;
        }
        if (m_attributes.get(ds).getType().toLowerCase().startsWith("counter") == false) {
            LOG.debug("getAttributeValue: id={}, value= {}", id, current);
            return current;
        } else {
            return getCounterValue(id, current);
        }
    }

    /*
     * This will return the rate based on configured collection step
     */
    private Double getCounterValue(String id, Double current) {
        synchronized (m_localCache) {

        if (m_localCache.containsKey(id) == false) {
            // Atomically replace the CacheEntry with the new value
            CacheEntry last = s_cache.put(id, new CacheEntry(m_collectionTimestamp, current));
            LOG.debug("getCounterValue: id={}, last={}, current={}", id, (last==null ? last : last.value +"@"+ last.timestamp), current);
            if (last == null) {
<<<<<<< HEAD
                LOG.info("getCounterValue: unknown last value, ignoring current");
=======
>>>>>>> 9dcc1196
                m_localCache.put(id, Double.NaN);
                log().info("getCounterValue: unknown last value for " + id + ", ignoring current");
            } else {                
                Double delta = current.doubleValue() - last.value.doubleValue();
                // wrapped counter handling(negative delta), rrd style
                if (delta < 0) {
                    double newDelta = delta.doubleValue();
                    // 2-phase adjustment method
                    // try 32-bit adjustment
                    newDelta += Math.pow(2, 32);
                    if (newDelta < 0) {
                        // try 64-bit adjustment
                        newDelta += Math.pow(2, 64) - Math.pow(2, 32);
                    }
                    LOG.info("getCounterValue: {}(counter) wrapped counter adjusted last={}@{}, current={}, olddelta={}, newdelta={}", id, last.value, last.timestamp, current, delta, newDelta);
                    delta = newDelta;
                }
                // Get the interval between when this current collection was taken, and the last time this
                // value was collected (and had a counter rate calculated for it).
                // If the interval is zero, than the current rate must returned as 0.0 since there can be 
                // no delta across a time interval of zero.
                long interval = ( m_collectionTimestamp.getTime() - last.timestamp.getTime() ) / 1000;
                if (interval > 0) {
                    log().debug("getCounterValue: id=" + id + ", value=" + delta/interval + ", delta=" + delta + ", interval=" + interval);
                    m_localCache.put(id, delta / interval);
                } else {
                    LOG.info("getCounterValue: invalid zero-length rate interval for {}, returning rate of zero", id);
                    m_localCache.put(id, 0.0);
                    // Restore the original value inside the static cache
                    s_cache.put(id, last);
                }
            }
        }
        Double value = m_localCache.get(id);
        // This is just a sanity check, we should never have a value of null for the value at this point
        if (value == null) {
            LOG.error("getCounterValue: value was not calculated correctly for {}, using NaN", id);
            m_localCache.put(id, Double.NaN);
            return Double.NaN;
        } else {
            return value;
        }

        }
    }

    /**
     * <p>getLabelValue</p>
     *
     * @param ds a {@link java.lang.String} object.
     * @return a {@link java.lang.String} object.
     */
    public String getLabelValue(String ds) {
        if (ds == null || ds.equals(""))
            return null;
        LOG.debug("getLabelValue: Getting Value for {}::{}", m_resource.getResourceTypeName(), ds);
        if ("nodeid".equals(ds))
            return Integer.toString(m_nodeId);
        if ("ipaddress".equals(ds))
            return m_hostAddress;
        if ("iflabel".equals(ds))
            return getIfLabel();
        String value = null;
        File resourceDirectory = m_resource.getResourceDir(m_repository);
        if ("ID".equals(ds)) {
            return resourceDirectory.getName();
        }
        try {
            if (isAnInterfaceResource()) { // Get Value from ifInfo only for Interface Resource
                value = getIfInfoValue(ds);
            }
            if (value == null) { // Find value on saved string attributes                
                value = ResourceTypeUtils.getStringProperty(resourceDirectory, ds);
            }
        } catch (Throwable e) {
            LOG.info("getLabelValue: Can't get value for attribute {} for resource {}.", ds, m_resource, e);
        }
        if (value == null) {
            LOG.debug("getLabelValue: The field {} is not a string property. Trying to parse it as numeric metric.", ds);
            Double d = getAttributeValue(ds);
            if (d != null)
                value = d.toString();
        }
        return value;
    }
    
    /** {@inheritDoc} */
    @Override
    public String toString() {
        return m_resource.toString();
    }
}<|MERGE_RESOLUTION|>--- conflicted
+++ resolved
@@ -342,12 +342,8 @@
             CacheEntry last = s_cache.put(id, new CacheEntry(m_collectionTimestamp, current));
             LOG.debug("getCounterValue: id={}, last={}, current={}", id, (last==null ? last : last.value +"@"+ last.timestamp), current);
             if (last == null) {
-<<<<<<< HEAD
-                LOG.info("getCounterValue: unknown last value, ignoring current");
-=======
->>>>>>> 9dcc1196
                 m_localCache.put(id, Double.NaN);
-                log().info("getCounterValue: unknown last value for " + id + ", ignoring current");
+                LOG.info("getCounterValue: unknown last value for {}, ignoring current", id);
             } else {                
                 Double delta = current.doubleValue() - last.value.doubleValue();
                 // wrapped counter handling(negative delta), rrd style
@@ -369,8 +365,9 @@
                 // no delta across a time interval of zero.
                 long interval = ( m_collectionTimestamp.getTime() - last.timestamp.getTime() ) / 1000;
                 if (interval > 0) {
-                    log().debug("getCounterValue: id=" + id + ", value=" + delta/interval + ", delta=" + delta + ", interval=" + interval);
-                    m_localCache.put(id, delta / interval);
+                    final Double value = (delta/interval);
+                    LOG.debug("getCounterValue: id={}, value={}, delta={}, interval={}", id, value, delta, interval);
+                    m_localCache.put(id, value);
                 } else {
                     LOG.info("getCounterValue: invalid zero-length rate interval for {}, returning rate of zero", id);
                     m_localCache.put(id, 0.0);
