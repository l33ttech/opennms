--- conflicted
+++ resolved
@@ -267,11 +267,7 @@
                 for(String key : entityMap.keySet()) {
                     for (ThresholdEntity thresholdEntity : entityMap.get(key)) {
                         if (passedThresholdFilters(resourceWrapper, thresholdEntity)) {
-<<<<<<< HEAD
-                            LOG.info("applyThresholds: Processing threshold {} : {}", key, thresholdEntity);
-=======
-                            log().info("applyThresholds: Processing threshold " + key + " : " + thresholdEntity + " on resource " + resourceWrapper);
->>>>>>> 874d4f44
+                            LOG.info("applyThresholds: Processing threshold {} : {} on resource {}", key, thresholdEntity, resourceWrapper);
                             Collection<String> requiredDatasources = thresholdEntity.getRequiredDatasources();
                             Map<String, Double> values = new HashMap<String,Double>();
                             boolean valueMissing = false;
@@ -279,32 +275,20 @@
                             for(String ds: requiredDatasources) {
                                 Double dsValue = resourceWrapper.getAttributeValue(ds);
                                 if(dsValue == null) {
-<<<<<<< HEAD
-                                    LOG.info("applyThresholds: Could not get data source value for '{}'.  Not evaluating threshold.", ds);
-=======
-                                    log().info("applyThresholds: Could not get data source value for '" + ds + "', " + (relaxed ? "but the expression will be evaluated (relaxed mode enabled)" : "not evaluating threshold"));
->>>>>>> 874d4f44
+                                    LOG.info("applyThresholds: Could not get data source value for '{}', {}", ds, (relaxed ? "but the expression will be evaluated (relaxed mode enabled)" : "not evaluating threshold"));
                                     valueMissing = true;
                                 }
                                 values.put(ds,dsValue);
                             }
-<<<<<<< HEAD
-                            if(!valueMissing) {
-                                LOG.info("applyThresholds: All values found, evaluating");
-                                resourceWrapper.setLabel(thresholdEntity.getDatasourceLabel());
-                                List<Event> thresholdEvents = thresholdEntity.evaluateAndCreateEvents(resourceWrapper, values, date);
-                                eventsList.addAll(thresholdEvents);
-=======
                             if(!valueMissing || relaxed) {
-                                log().info("applyThresholds: All attributes found for " + resourceWrapper + ", evaluating");
+                                LOG.info("applyThresholds: All attributes found for {}, evaluating", resourceWrapper);
                                 resourceWrapper.setDsLabel(thresholdEntity.getDatasourceLabel());
                                 try {
                                     List<Event> thresholdEvents = thresholdEntity.evaluateAndCreateEvents(resourceWrapper, values, date);
                                     eventsList.addAll(thresholdEvents);
                                 } catch (Exception e) {
-                                    log().warn("applyThresholds: Can't evaluate " + key + " on " + resourceWrapper + " because " + e.getMessage(), e);
+                                    LOG.warn("applyThresholds: Can't evaluate {} on {} because {}", key, resourceWrapper, e.getMessage());
                                 }
->>>>>>> 874d4f44
                             }
                         } else {
                             LOG.info("applyThresholds: Not processing threshold {} : {} because no filters matched", key, thresholdEntity);
@@ -469,11 +453,7 @@
             }
             ThresholdResourceType thisResourceType = typeMap.get(resourceType);
             if (thisResourceType == null) {
-<<<<<<< HEAD
-                LOG.info("getEntityMap: No thresholds configured for resource type '{}' in threshold group {}. Skipping this group.", resourceType, thresholdGroup.getName());
-=======
-                LogUtils.debugf(ThresholdingSet.class, "getEntityMap: No thresholds configured for resource type '%s' in threshold group %s. Skipping this group.", resourceType, thresholdGroup.getName());
->>>>>>> 874d4f44
+                LOG.debug("getEntityMap: No thresholds configured for resource type '{}' in threshold group {}. Skipping this group.", resourceType, thresholdGroup.getName());
                 return null;
             }
             entityMap = thisResourceType.getThresholdMap();
