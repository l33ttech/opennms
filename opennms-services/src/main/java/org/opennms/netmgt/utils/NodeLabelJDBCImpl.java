--- conflicted
+++ resolved
@@ -217,12 +217,7 @@
      * 
      * @deprecated Use a {@link NodeDao#load(Integer)} method call instead
      */
-<<<<<<< HEAD
-    @Override
-    public NodeLabel retrieveLabel(int nodeID, Connection dbConnection) throws SQLException {
-=======
     private NodeLabel retrieveLabel(int nodeID, Connection dbConnection) throws SQLException {
->>>>>>> b33389fe
         String nodeLabel = null;
         String nodeLabelSource = null;
         PreparedStatement stmt = null;
@@ -312,12 +307,7 @@
      * 
      * @deprecated Use a {@link NodeDao#update(org.opennms.netmgt.model.OnmsNode)} method call instead
      */
-<<<<<<< HEAD
-    @Override
-    public void assignLabel(final int nodeID, NodeLabel nodeLabel, final Connection dbConnection) throws SQLException {
-=======
     private void assignLabel(final int nodeID, NodeLabel nodeLabel, final Connection dbConnection) throws SQLException {
->>>>>>> b33389fe
         final DBUtils d = new DBUtils(NodeLabelJDBCImpl.class);
 
         try {
@@ -366,10 +356,6 @@
      * 
      * @deprecated Update this to use modern DAO methods instead of raw SQL
      */
-<<<<<<< HEAD
-    @Override
-=======
->>>>>>> b33389fe
     public NodeLabel computeLabel(final int nodeID) throws SQLException {
         final Connection dbConnection = DataSourceFactory.getInstance().getConnection();
         final DBUtils d = new DBUtils(NodeLabelJDBCImpl.class, dbConnection);
@@ -411,12 +397,7 @@
      * 
      * @deprecated Update this to use modern DAO methods instead of raw SQL
      */
-<<<<<<< HEAD
-    @Override
-    public NodeLabel computeLabel(final int nodeID, final Connection dbConnection) throws SQLException {
-=======
     private NodeLabel computeLabel(final int nodeID, final Connection dbConnection) throws SQLException {
->>>>>>> b33389fe
         String netbiosName = null;
         PreparedStatement stmt = null;
         ResultSet rs = null;
