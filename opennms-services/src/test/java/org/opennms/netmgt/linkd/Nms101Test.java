--- conflicted
+++ resolved
@@ -35,19 +35,17 @@
 import java.util.Enumeration;
 import java.util.List;
 
-<<<<<<< HEAD
 import javax.sql.DataSource;
 
 import org.hibernate.SessionFactory;
-=======
->>>>>>> 34665080
 import org.junit.Before;
 import org.junit.Test;
+import org.junit.runner.RunWith;
+import org.opennms.core.test.OpenNMSJUnit4ClassRunner;
+import org.opennms.core.test.db.annotations.JUnitTemporaryDatabase;
 import org.opennms.core.test.snmp.annotations.JUnitSnmpAgent;
 import org.opennms.core.test.snmp.annotations.JUnitSnmpAgents;
-<<<<<<< HEAD
 import org.opennms.core.utils.BeanUtils;
-import org.opennms.core.utils.InetAddressUtils;
 import org.opennms.netmgt.config.DatabaseSchemaConfigFactory;
 import org.opennms.netmgt.config.LinkdConfig;
 import org.opennms.netmgt.config.LinkdConfigFactory;
@@ -59,14 +57,9 @@
 import org.opennms.netmgt.dao.support.NewTransactionTemplate;
 import org.opennms.netmgt.filter.FilterDaoFactory;
 import org.opennms.netmgt.filter.JdbcFilterDao;
-import org.opennms.netmgt.linkd.nb.Nms101NetworkBuilder;
-=======
-import org.opennms.netmgt.config.linkd.Package;
->>>>>>> 34665080
 import org.opennms.netmgt.model.DataLinkInterface;
 import org.opennms.netmgt.model.DataLinkInterface.DiscoveryProtocol;
 import org.opennms.netmgt.model.OnmsNode;
-<<<<<<< HEAD
 import org.opennms.test.JUnitConfigurationEnvironment;
 import org.slf4j.Logger;
 import org.slf4j.LoggerFactory;
@@ -76,12 +69,9 @@
 import org.springframework.core.io.Resource;
 import org.springframework.test.context.ContextConfiguration;
 import org.springframework.transaction.TransactionStatus;
-=======
->>>>>>> 34665080
 import org.springframework.transaction.annotation.Transactional;
 import org.springframework.transaction.support.TransactionCallbackWithoutResult;
 
-<<<<<<< HEAD
 @RunWith(OpenNMSJUnit4ClassRunner.class)
 @ContextConfiguration(locations= {
         "classpath:/META-INF/opennms/applicationContext-soa.xml",
@@ -90,7 +80,6 @@
         "classpath:/META-INF/opennms/applicationContext-proxy-snmp.xml",
         "classpath:/META-INF/opennms/mockEventIpcManager.xml",
         "classpath:/META-INF/opennms/applicationContext-linkd.xml",
-        "classpath:/META-INF/opennms/applicationContext-linkdTest.xml",
         "classpath:/META-INF/opennms/applicationContext-minimal-conf.xml"
 })
 @JUnitConfigurationEnvironment(systemProperties="org.opennms.provisiond.enableDiscovery=false")
@@ -129,14 +118,6 @@
 
 	@Before
     public void setUp() throws Exception {
-        // MockLogAppender.setupLogging(true);
-        Properties p = new Properties();
-        p.setProperty("log4j.logger.org.hibernate.SQL", "WARN");
-        p.setProperty("log4j.logger.org.hibernate.cfg", "WARN");
-        p.setProperty("log4j.logger.org.springframework","WARN");
-        p.setProperty("log4j.logger.com.mchange.v2.resourcepool", "WARN");
-        MockLogAppender.setupLogging(p);
-
         // Initialize Filter DAO
         DatabaseSchemaConfigFactory.init();
         JdbcFilterDao jdbcFilterDao = new JdbcFilterDao();
@@ -147,22 +128,11 @@
         jdbcFilterDao.afterPropertiesSet();
         FilterDaoFactory.setInstance(jdbcFilterDao);
 
-        super.setNodeDao(m_nodeDao);
-        super.setSnmpInterfaceDao(m_snmpInterfaceDao);
-
         for (Package pkg : Collections.list(m_linkdConfig.enumeratePackage())) {
-=======
-public class Nms101Test extends Nms101NetworkBuilder {
-	
-    @Before
-    public void setUpForceDisvoeryOnEthernet() {
-    for (Package pkg : Collections.list(m_linkdConfig.enumeratePackage())) {
->>>>>>> 34665080
             pkg.setForceIpRouteDiscoveryOnEthernet(true);
         }
     }
 
-<<<<<<< HEAD
 	@Before
 	public void setUpLinkdConfiguration() throws Exception {
 	    LinkdConfigFactory.init();
@@ -172,8 +142,6 @@
 	    m_linkdConfig = LinkdConfigFactory.getInstance();
 	}
 
-=======
->>>>>>> 34665080
     @Test
     @JUnitTemporaryDatabase
     public void testDefaultConfiguration() throws Exception {
@@ -188,6 +156,7 @@
                 m_nodeDao.save(getCisco2691());
                 m_nodeDao.save(getCisco1700());
                 m_nodeDao.save(getCisco3600());
+                m_nodeDao.flush();
             }
         });
 
@@ -313,21 +282,15 @@
         @JUnitSnmpAgent(host="10.1.5.2", port=161, resource="classpath:linkd/nms101/cisco1700.properties")
     })
     public void testSimpleFakeConnection() throws Exception {
-<<<<<<< HEAD
         m_transactionTemplate.execute(new TransactionCallbackWithoutResult() {
             @Override
             protected void doInTransactionWithoutResult(TransactionStatus status) {
                 m_nodeDao.save(getCisco1700());
                 m_nodeDao.save(getCisco1700b());
                 m_nodeDao.save(getExampleCom());
+                m_nodeDao.flush();
             }
         });
-=======
-	m_nodeDao.save(getCisco1700());
-	m_nodeDao.save(getCisco1700b());
-	m_nodeDao.save(getExampleCom());
-        m_nodeDao.flush();
->>>>>>> 34665080
 
         final OnmsNode cisco1700 = m_nodeDao.findByForeignId("linkd", CISCO1700_NAME);
         final OnmsNode cisco1700b = m_nodeDao.findByForeignId("linkd", CISCO1700B_NAME);
@@ -479,7 +442,6 @@
     })
     public void testsimpleLinkCisco3600aCisco3700() throws Exception {
 
-<<<<<<< HEAD
         m_transactionTemplate.execute(new TransactionCallbackWithoutResult() {
             @Override
             protected void doInTransactionWithoutResult(TransactionStatus status) {
@@ -489,17 +451,8 @@
             }
         });
 
-        final OnmsNode cisco3700 = m_nodeDao.findByForeignId("linkd", CISCO3600_NAME);
-        final OnmsNode cisco3600 = m_nodeDao.findByForeignId("linkd", CISCO3700_NAME);
-        assertTrue(m_linkd.scheduleNodeCollection(cisco3600.getId()));
-=======
-    	m_nodeDao.save(getCisco3700());
-    	m_nodeDao.save(getCisco3600());
-    	m_nodeDao.flush();
-    	
         final OnmsNode cisco3600 = m_nodeDao.findByForeignId("linkd", CISCO3600_NAME);
         final OnmsNode cisco3700 = m_nodeDao.findByForeignId("linkd", CISCO3700_NAME);
->>>>>>> 34665080
         assertTrue(m_linkd.scheduleNodeCollection(cisco3700.getId()));
         assertTrue(m_linkd.scheduleNodeCollection(cisco3600.getId()));
  
@@ -557,6 +510,7 @@
                 m_nodeDao.save(getCisco2691());
                 m_nodeDao.save(getCisco1700());
                 m_nodeDao.save(getCisco3600());
+                m_nodeDao.flush();
             }
         });
 
@@ -673,6 +627,7 @@
             protected void doInTransactionWithoutResult(TransactionStatus status) {
                 m_nodeDao.save(getCisco7200a());
                 m_nodeDao.save(getCisco7200b());
+                m_nodeDao.flush();
             }
         });
 
