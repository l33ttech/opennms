/*******************************************************************************
 * This file is part of OpenNMS(R).
 *
 * Copyright (C) 2012 The OpenNMS Group, Inc.
 * OpenNMS(R) is Copyright (C) 1999-2012 The OpenNMS Group, Inc.
 *
 * OpenNMS(R) is a registered trademark of The OpenNMS Group, Inc.
 *
 * OpenNMS(R) is free software: you can redistribute it and/or modify
 * it under the terms of the GNU General Public License as published
 * by the Free Software Foundation, either version 3 of the License,
 * or (at your option) any later version.
 *
 * OpenNMS(R) is distributed in the hope that it will be useful,
 * but WITHOUT ANY WARRANTY; without even the implied warranty of
 * MERCHANTABILITY or FITNESS FOR A PARTICULAR PURPOSE.  See the
 * GNU General Public License for more details.
 *
 * You should have received a copy of the GNU General Public License
 * along with OpenNMS(R).  If not, see:
 *      http://www.gnu.org/licenses/
 *
 * For more information contact:
 *     OpenNMS(R) Licensing <license@opennms.org>
 *     http://www.opennms.org/
 *     http://www.opennms.com/
 *******************************************************************************/

package org.opennms.netmgt.linkd;

import static org.opennms.netmgt.nb.TestNetworkBuilder.BAGMANE_IP;
import static org.opennms.netmgt.nb.TestNetworkBuilder.BAGMANE_NAME;
import static org.opennms.netmgt.nb.TestNetworkBuilder.BAGMANE_SNMP_RESOURCE;
import static org.opennms.netmgt.nb.TestNetworkBuilder.BANGALORE_IP;
import static org.opennms.netmgt.nb.TestNetworkBuilder.BANGALORE_NAME;
import static org.opennms.netmgt.nb.TestNetworkBuilder.BANGALORE_SNMP_RESOURCE;
import static org.opennms.netmgt.nb.TestNetworkBuilder.CHENNAI_IP;
import static org.opennms.netmgt.nb.TestNetworkBuilder.CHENNAI_NAME;
import static org.opennms.netmgt.nb.TestNetworkBuilder.CHENNAI_SNMP_RESOURCE;
import static org.opennms.netmgt.nb.TestNetworkBuilder.DELHI_IP;
import static org.opennms.netmgt.nb.TestNetworkBuilder.DELHI_NAME;
import static org.opennms.netmgt.nb.TestNetworkBuilder.DELHI_SNMP_RESOURCE;
import static org.opennms.netmgt.nb.TestNetworkBuilder.J6350_41_IP;
import static org.opennms.netmgt.nb.TestNetworkBuilder.J6350_41_NAME;
import static org.opennms.netmgt.nb.TestNetworkBuilder.J6350_41_SNMP_RESOURCE;
import static org.opennms.netmgt.nb.TestNetworkBuilder.J6350_42_IP;
import static org.opennms.netmgt.nb.TestNetworkBuilder.J6350_42_NAME;
import static org.opennms.netmgt.nb.TestNetworkBuilder.J6350_42_SNMP_RESOURCE;
import static org.opennms.netmgt.nb.TestNetworkBuilder.MUMBAI_IP;
import static org.opennms.netmgt.nb.TestNetworkBuilder.MUMBAI_NAME;
import static org.opennms.netmgt.nb.TestNetworkBuilder.MUMBAI_SNMP_RESOURCE;
import static org.opennms.netmgt.nb.TestNetworkBuilder.MYSORE_IP;
import static org.opennms.netmgt.nb.TestNetworkBuilder.MYSORE_NAME;
import static org.opennms.netmgt.nb.TestNetworkBuilder.MYSORE_SNMP_RESOURCE;
import static org.opennms.netmgt.nb.TestNetworkBuilder.SPACE_EX_SW1_IP;
import static org.opennms.netmgt.nb.TestNetworkBuilder.SPACE_EX_SW1_NAME;
import static org.opennms.netmgt.nb.TestNetworkBuilder.SPACE_EX_SW1_SNMP_RESOURCE;
import static org.opennms.netmgt.nb.TestNetworkBuilder.SPACE_EX_SW2_IP;
import static org.opennms.netmgt.nb.TestNetworkBuilder.SPACE_EX_SW2_NAME;
import static org.opennms.netmgt.nb.TestNetworkBuilder.SPACE_EX_SW2_SNMP_RESOURCE;
import static org.opennms.netmgt.nb.TestNetworkBuilder.SRX_100_IP;
import static org.opennms.netmgt.nb.TestNetworkBuilder.SRX_100_NAME;
import static org.opennms.netmgt.nb.TestNetworkBuilder.SRX_100_SNMP_RESOURCE;
import static org.opennms.netmgt.nb.TestNetworkBuilder.SSG550_IP;
import static org.opennms.netmgt.nb.TestNetworkBuilder.SSG550_NAME;
import static org.opennms.netmgt.nb.TestNetworkBuilder.SSG550_SNMP_RESOURCE;
import static org.junit.Assert.assertEquals;
import static org.junit.Assert.assertTrue;

import java.util.List;
import java.util.Properties;

import javax.sql.DataSource;

import org.hibernate.SessionFactory;
import org.junit.Before;
import org.junit.Test;
import org.junit.runner.RunWith;
import org.opennms.core.spring.BeanUtils;
import org.opennms.core.test.MockLogAppender;
import org.opennms.core.test.OpenNMSJUnit4ClassRunner;
import org.opennms.core.test.db.annotations.JUnitTemporaryDatabase;
import org.opennms.core.test.snmp.annotations.JUnitSnmpAgent;
import org.opennms.core.test.snmp.annotations.JUnitSnmpAgents;
import org.opennms.netmgt.config.DatabaseSchemaConfigFactory;
import org.opennms.netmgt.config.LinkdConfig;
import org.opennms.netmgt.config.LinkdConfigFactory;
import org.opennms.netmgt.config.linkd.Package;
import org.opennms.netmgt.dao.api.DataLinkInterfaceDao;
import org.opennms.netmgt.dao.api.NodeDao;
import org.opennms.netmgt.dao.api.SnmpInterfaceDao;
import org.opennms.netmgt.dao.hibernate.Hibernate4SessionDataSource;
import org.opennms.netmgt.dao.support.NewTransactionTemplate;
import org.opennms.netmgt.filter.FilterDaoFactory;
import org.opennms.netmgt.filter.JdbcFilterDao;
import org.opennms.netmgt.model.DataLinkInterface;
import org.opennms.netmgt.model.DataLinkInterface.DiscoveryProtocol;
import org.opennms.netmgt.model.OnmsNode;
<<<<<<< HEAD
import org.opennms.test.JUnitConfigurationEnvironment;
import org.springframework.beans.factory.InitializingBean;
import org.springframework.beans.factory.annotation.Autowired;
import org.springframework.core.io.ClassPathResource;
import org.springframework.core.io.Resource;
import org.springframework.test.context.ContextConfiguration;
import org.springframework.transaction.TransactionStatus;
import org.springframework.transaction.annotation.Transactional;
import org.springframework.transaction.support.TransactionCallbackWithoutResult;

@RunWith(OpenNMSJUnit4ClassRunner.class)
@ContextConfiguration(locations= {
        "classpath:/META-INF/opennms/applicationContext-soa.xml",
        "classpath:/META-INF/opennms/applicationContext-dao.xml",
        "classpath:/META-INF/opennms/applicationContext-daemon.xml",
        "classpath:/META-INF/opennms/applicationContext-proxy-snmp.xml",
        "classpath:/META-INF/opennms/mockEventIpcManager.xml",
        "classpath:/META-INF/opennms/applicationContext-linkd.xml",
        "classpath:/META-INF/opennms/applicationContext-minimal-conf.xml"
})
@JUnitConfigurationEnvironment(systemProperties="org.opennms.provisiond.enableDiscovery=false")
@JUnitTemporaryDatabase
@Transactional
public class Nms10205aTest extends Nms10205aNetworkBuilder implements InitializingBean {

    @Autowired
    DataSource m_dataSource;

    @Autowired
    SessionFactory m_sessionFactory;

    @Autowired
    private Linkd m_linkd;

    private LinkdConfig m_linkdConfig;

    @Autowired
    private NodeDao m_nodeDao;
    
    @Autowired
    private SnmpInterfaceDao m_snmpInterfaceDao;
    
    @Autowired
    private DataLinkInterfaceDao m_dataLinkInterfaceDao;

    @Autowired
    private NewTransactionTemplate m_transactionTemplate;

    @Override
    public void afterPropertiesSet() throws Exception {
        BeanUtils.assertAutowiring(this);
    }

    @Before
    public void setUp() throws Exception {
        Properties p = new Properties();
        p.setProperty("log4j.logger.org.hibernate.SQL", "WARN");
        p.setProperty("log4j.logger.org.hibernate.cfg", "WARN");
        p.setProperty("log4j.logger.org.springframework","WARN");
        p.setProperty("log4j.logger.com.mchange.v2.resourcepool", "WARN");
        MockLogAppender.setupLogging(p);

        // Initialize Filter DAO
        DatabaseSchemaConfigFactory.init();
        JdbcFilterDao jdbcFilterDao = new JdbcFilterDao();
        // You must wrap the data source in Spring's TransactionAwareDataSourceProxy so that it
        // executes its queries inside the current transaction.
        jdbcFilterDao.setDataSource(new Hibernate4SessionDataSource(m_dataSource, m_sessionFactory));
        jdbcFilterDao.setDatabaseSchemaConfigFactory(DatabaseSchemaConfigFactory.getInstance());
        jdbcFilterDao.afterPropertiesSet();
        FilterDaoFactory.setInstance(jdbcFilterDao);
    }

    @Before
    public void setUpLinkdConfiguration() throws Exception {
        LinkdConfigFactory.init();
        final Resource config = new ClassPathResource("etc/linkd-configuration.xml");
        final LinkdConfigFactory factory = new LinkdConfigFactory(-1L, config.getInputStream());
        LinkdConfigFactory.setInstance(factory);
        m_linkdConfig = LinkdConfigFactory.getInstance();
    }
=======
import org.opennms.netmgt.nb.Nms10205aNetworkBuilder;

public class Nms10205aTest extends LinkdTestBuilder {
>>>>>>> ba17cda5

	Nms10205aNetworkBuilder builder = new Nms10205aNetworkBuilder();
	/*
     *  The 
     *  MUMBAI:port ge 0/1/3:ip 192.168.5.5   ------> CHENNAI:port ge 4/0/2: ip 192.168.5.6
     *  MUMBAI:port ge 0/1/2:ip 192.168.5.9   ------> DELHI:port ge 1/0/2: ip 192.168.5.10
     *  MUMBAI:port ge 0/0/1:ip 192.168.5.13   ------> BANGALORE:port ge 0/0/0: ip 192.168.5.14
     *  DELHI:port ge 1/0/1:ip 192.168.1.5     ------> BANGALORE:port ge 0/0/1: ip 192.168.1.6
     *  DELHI:port ge 1/1/6:ip 172.16.7.1     ------> Space-EX-SW1: port 0/0/6: ip 172.16.7.1 ???? same ip address
     *  CHENNAI:port ge 4/0/3:ip 192.168.1.1  ------> DELHI: port ge 1/1/0: ip 192.168.1.2
     *  
     *  a lot of duplicated ip this is a clear proof that linkd is not able to 
     *  gather topology of this lab using the useBridgeTopology and ip routes.
     */
    @Test
    @JUnitSnmpAgents(value={
            @JUnitSnmpAgent(host=MUMBAI_IP, port=161, resource=MUMBAI_SNMP_RESOURCE),
            @JUnitSnmpAgent(host=CHENNAI_IP, port=161, resource=CHENNAI_SNMP_RESOURCE),
            @JUnitSnmpAgent(host=DELHI_IP, port=161, resource=DELHI_SNMP_RESOURCE),
            @JUnitSnmpAgent(host=BANGALORE_IP, port=161, resource=BANGALORE_SNMP_RESOURCE),
            @JUnitSnmpAgent(host=BAGMANE_IP, port=161, resource=BAGMANE_SNMP_RESOURCE),
            @JUnitSnmpAgent(host=MYSORE_IP, port=161, resource=MYSORE_SNMP_RESOURCE),
            @JUnitSnmpAgent(host=SPACE_EX_SW1_IP, port=161, resource=SPACE_EX_SW1_SNMP_RESOURCE),
            @JUnitSnmpAgent(host=SPACE_EX_SW2_IP, port=161, resource=SPACE_EX_SW2_SNMP_RESOURCE),
            @JUnitSnmpAgent(host=J6350_41_IP, port=161, resource=J6350_41_SNMP_RESOURCE),
            @JUnitSnmpAgent(host=J6350_42_IP, port=161, resource=J6350_42_SNMP_RESOURCE),
            @JUnitSnmpAgent(host=SRX_100_IP, port=161, resource=SRX_100_SNMP_RESOURCE),
            @JUnitSnmpAgent(host=SSG550_IP, port=161, resource=SSG550_SNMP_RESOURCE)
    })
    public void testNetwork10205Links() throws Exception {
<<<<<<< HEAD
        m_transactionTemplate.execute(new TransactionCallbackWithoutResult() {
            @Override
            protected void doInTransactionWithoutResult(TransactionStatus status) {
                m_nodeDao.save(getMumbai());
                m_nodeDao.save(getChennai());
                m_nodeDao.save(getDelhi());
                m_nodeDao.save(getBangalore());
                m_nodeDao.save(getBagmane());
                m_nodeDao.save(getMysore());
                m_nodeDao.save(getSpaceExSw1());
                m_nodeDao.save(getSpaceExSw2());
                m_nodeDao.save(getJ635041());
                m_nodeDao.save(getJ635042());
                m_nodeDao.save(getSRX100());
                m_nodeDao.save(getSGG550());
                m_nodeDao.flush();
            }
        });
=======
        m_nodeDao.save(builder.getMumbai());
        m_nodeDao.save(builder.getChennai());
        m_nodeDao.save(builder.getDelhi());
        m_nodeDao.save(builder.getBangalore());
        m_nodeDao.save(builder.getBagmane());
        m_nodeDao.save(builder.getMysore());
        m_nodeDao.save(builder.getSpaceExSw1());
        m_nodeDao.save(builder.getSpaceExSw2());
        m_nodeDao.save(builder.getJ635041());
        m_nodeDao.save(builder.getJ635042());
        m_nodeDao.save(builder.getSRX100());
        m_nodeDao.save(builder.getSGG550());
        m_nodeDao.flush();
>>>>>>> ba17cda5

        Package example1 = m_linkdConfig.getPackage("example1");
        assertEquals(false, example1.hasForceIpRouteDiscoveryOnEthernet());
        example1.setForceIpRouteDiscoveryOnEthernet(true);
        example1.setUseCdpDiscovery(false);
        
        final OnmsNode mumbai = m_nodeDao.findByForeignId("linkd", MUMBAI_NAME);
        final OnmsNode chennai = m_nodeDao.findByForeignId("linkd", CHENNAI_NAME);
        final OnmsNode delhi = m_nodeDao.findByForeignId("linkd", DELHI_NAME);
        final OnmsNode bangalore = m_nodeDao.findByForeignId("linkd", BANGALORE_NAME);
        final OnmsNode bagmane = m_nodeDao.findByForeignId("linkd", BAGMANE_NAME);
        final OnmsNode mysore = m_nodeDao.findByForeignId("linkd", MYSORE_NAME);
        final OnmsNode spaceexsw1 = m_nodeDao.findByForeignId("linkd", SPACE_EX_SW1_NAME);
        final OnmsNode spaceexsw2 = m_nodeDao.findByForeignId("linkd", SPACE_EX_SW2_NAME);
        final OnmsNode j635041 = m_nodeDao.findByForeignId("linkd", J6350_41_NAME);
        final OnmsNode j635042 = m_nodeDao.findByForeignId("linkd", J6350_42_NAME);
        final OnmsNode srx100 = m_nodeDao.findByForeignId("linkd", SRX_100_NAME);
        final OnmsNode ssg550 = m_nodeDao.findByForeignId("linkd", SSG550_NAME);

        assertTrue(m_linkd.scheduleNodeCollection(chennai.getId()));
        assertTrue(m_linkd.scheduleNodeCollection(mumbai.getId()));
        assertTrue(m_linkd.scheduleNodeCollection(delhi.getId()));
        assertTrue(m_linkd.scheduleNodeCollection(bangalore.getId()));
        assertTrue(m_linkd.scheduleNodeCollection(bagmane.getId()));
        assertTrue(m_linkd.scheduleNodeCollection(mysore.getId()));
        assertTrue(m_linkd.scheduleNodeCollection(spaceexsw1.getId()));
        assertTrue(m_linkd.scheduleNodeCollection(spaceexsw2.getId()));
        assertTrue(m_linkd.scheduleNodeCollection(j635041.getId()));
        assertTrue(m_linkd.scheduleNodeCollection(j635042.getId()));
        assertTrue(m_linkd.scheduleNodeCollection(srx100.getId()));
        assertTrue(m_linkd.scheduleNodeCollection(ssg550.getId()));

        assertTrue(m_linkd.runSingleSnmpCollection(mumbai.getId()));
        assertTrue(m_linkd.runSingleSnmpCollection(chennai.getId()));
        assertTrue(m_linkd.runSingleSnmpCollection(delhi.getId()));
        assertTrue(m_linkd.runSingleSnmpCollection(bangalore.getId()));
        assertTrue(m_linkd.runSingleSnmpCollection(bagmane.getId()));
        assertTrue(m_linkd.runSingleSnmpCollection(mysore.getId()));
        assertTrue(m_linkd.runSingleSnmpCollection(spaceexsw1.getId()));
        assertTrue(m_linkd.runSingleSnmpCollection(spaceexsw2.getId()));
        assertTrue(m_linkd.runSingleSnmpCollection(j635041.getId()));
        assertTrue(m_linkd.runSingleSnmpCollection(j635042.getId()));
        assertTrue(m_linkd.runSingleSnmpCollection(srx100.getId()));
        assertTrue(m_linkd.runSingleSnmpCollection(ssg550.getId()));
             
        assertEquals(0,m_dataLinkInterfaceDao.countAll());


        assertTrue(m_linkd.runSingleLinkDiscovery("example1"));

        final List<DataLinkInterface> links = m_dataLinkInterfaceDao.findAll();
        
        assertEquals(20, links.size());
        
        
        // Linkd is able to find partially the topology using the next hop router
        // among the core nodes:
        // mumbai, chennai, delhi, mysore,bangalore and bagmane
        // the link between chennai and delhi is lost 
        // the link between chennai and bagmane is lost
        // the link between bagmane and delhi is lost
        // I checked the walks and no route info
        // is there for discovering the link.
        // I have to guess that linkd is working as expected
        
        // The bridge and RSTP topology information are
        // unusuful, the devices supporting RSTP
        // have themselves as designated bridge.
        
        // Other links are lost...
        // no routing entry and no bridge 
        // forwarding
        
        int start = getStartPoint(links);
        for (final DataLinkInterface datalinkinterface: links) {
            
            
            int id = datalinkinterface.getId().intValue();
            // mumbai delhi
            if (start == id ) {
                checkLink(mumbai, delhi, 519, 28503, datalinkinterface);
                assertEquals(DiscoveryProtocol.iproute, datalinkinterface.getProtocol());
            } else if (start+11 == id ) {
                checkLink(delhi, mumbai, 28503, 519, datalinkinterface);
                assertEquals(DiscoveryProtocol.ospf, datalinkinterface.getProtocol());
            } else if (start+1 == id ) {
                checkLink(mumbai, bangalore, 507, 2401, datalinkinterface);
                assertEquals(DiscoveryProtocol.iproute, datalinkinterface.getProtocol());
            } else if (start+12 == id ) {
                checkLink(bangalore, mumbai, 2401, 507, datalinkinterface);
                assertEquals(DiscoveryProtocol.ospf, datalinkinterface.getProtocol());
            } else if (start+2 == id ) {
                checkLink(mumbai, bagmane, 977, 534, datalinkinterface);
                assertEquals(DiscoveryProtocol.iproute, datalinkinterface.getProtocol());
            } else if (start+13 == id ) {
                checkLink(bagmane, mumbai, 534, 977, datalinkinterface);
                assertEquals(DiscoveryProtocol.ospf, datalinkinterface.getProtocol());
            } else if (start+3 == id ) {
                checkLink(mumbai, mysore, 978, 508, datalinkinterface);
                assertEquals(DiscoveryProtocol.iproute, datalinkinterface.getProtocol());
            } else if (start+14 == id ) {
                checkLink(mysore, mumbai, 508, 978, datalinkinterface);
                assertEquals(DiscoveryProtocol.ospf, datalinkinterface.getProtocol());
            } else if (start+4 == id ) {
                checkLink(mumbai, chennai, 520, 528, datalinkinterface);
                assertEquals(DiscoveryProtocol.iproute, datalinkinterface.getProtocol());
            } else if (start+10 == id ) {
                checkLink(chennai, mumbai, 528, 520, datalinkinterface);
                assertEquals(DiscoveryProtocol.ospf, datalinkinterface.getProtocol());
            } else if (start+5 == id ) {
                checkLink(chennai, mysore, 517, 505, datalinkinterface);
                assertEquals(DiscoveryProtocol.iproute, datalinkinterface.getProtocol());
            } else if (start+15 == id ) {
                checkLink(mysore, chennai, 505, 517, datalinkinterface);
                assertEquals(DiscoveryProtocol.ospf, datalinkinterface.getProtocol());
            } else if (start+6 == id ) {
               checkLink(delhi, bangalore, 3674, 2397, datalinkinterface);
               assertEquals(DiscoveryProtocol.iproute, datalinkinterface.getProtocol());
            } else if (start+16 == id ) {
                checkLink(bangalore, delhi, 2397, 3674, datalinkinterface);
                assertEquals(DiscoveryProtocol.ospf, datalinkinterface.getProtocol());
            } else if (start+7 == id ) {
                checkLink(bangalore, bagmane, 2396, 1732, datalinkinterface);
                assertEquals(DiscoveryProtocol.iproute, datalinkinterface.getProtocol());
            } else if (start+17 == id ) {
                checkLink(bagmane, bangalore, 1732, 2396, datalinkinterface);
                assertEquals(DiscoveryProtocol.ospf, datalinkinterface.getProtocol());
            } else if (start+8 == id ) {
                checkLink(bagmane, mysore, 654, 520, datalinkinterface);
                assertEquals(DiscoveryProtocol.iproute, datalinkinterface.getProtocol());
            } else if (start+18 == id ) {
                checkLink(mysore, bagmane, 520, 654, datalinkinterface);
                assertEquals(DiscoveryProtocol.ospf, datalinkinterface.getProtocol());
            } else if (start+9 == id ) {
                checkLink(spaceexsw2, mumbai, 34, 508, datalinkinterface);
                assertEquals(DiscoveryProtocol.iproute, datalinkinterface.getProtocol());
            } else if (start+19 == id ) {
//                checkLink(spaceexsw1,spaceexsw2, 1361, 501 , datalinkinterface);
            	checkLink(spaceexsw2, spaceexsw1, 523,1361, datalinkinterface);
                assertEquals(DiscoveryProtocol.bridge, datalinkinterface.getProtocol());
            } else {
                assertEquals(-1, 0);
            }

        }
    }
    
    
    /*
     *  
     *  Get only ospf links.
     */
    @Test
    @JUnitSnmpAgents(value={
            @JUnitSnmpAgent(host=MUMBAI_IP, port=161, resource=MUMBAI_SNMP_RESOURCE),
            @JUnitSnmpAgent(host=CHENNAI_IP, port=161, resource=CHENNAI_SNMP_RESOURCE),
            @JUnitSnmpAgent(host=DELHI_IP, port=161, resource=DELHI_SNMP_RESOURCE),
            @JUnitSnmpAgent(host=BANGALORE_IP, port=161, resource=BANGALORE_SNMP_RESOURCE),
            @JUnitSnmpAgent(host=BAGMANE_IP, port=161, resource=BAGMANE_SNMP_RESOURCE),
            @JUnitSnmpAgent(host=MYSORE_IP, port=161, resource=MYSORE_SNMP_RESOURCE),
            @JUnitSnmpAgent(host=SPACE_EX_SW1_IP, port=161, resource=SPACE_EX_SW1_SNMP_RESOURCE),
            @JUnitSnmpAgent(host=SPACE_EX_SW2_IP, port=161, resource=SPACE_EX_SW2_SNMP_RESOURCE),
            @JUnitSnmpAgent(host=J6350_41_IP, port=161, resource=J6350_41_SNMP_RESOURCE),
            @JUnitSnmpAgent(host=J6350_42_IP, port=161, resource=J6350_42_SNMP_RESOURCE),
            @JUnitSnmpAgent(host=SRX_100_IP, port=161, resource=SRX_100_SNMP_RESOURCE),
            @JUnitSnmpAgent(host=SSG550_IP, port=161, resource=SSG550_SNMP_RESOURCE)
    })
    public void testNetwork10205OspfLinks() throws Exception {
        m_nodeDao.save(builder.getMumbai());
        m_nodeDao.save(builder.getChennai());
        m_nodeDao.save(builder.getDelhi());
        m_nodeDao.save(builder.getBangalore());
        m_nodeDao.save(builder.getBagmane());
        m_nodeDao.save(builder.getMysore());
        m_nodeDao.save(builder.getSpaceExSw1());
        m_nodeDao.save(builder.getSpaceExSw2());
        m_nodeDao.save(builder.getJ635041());
        m_nodeDao.save(builder.getJ635042());
        m_nodeDao.save(builder.getSRX100());
        m_nodeDao.save(builder.getSGG550());
        m_nodeDao.flush();

        Package example1 = m_linkdConfig.getPackage("example1");
        example1.setUseLldpDiscovery(false);
        example1.setUseCdpDiscovery(false);
        example1.setUseBridgeDiscovery(false);
        example1.setUseIpRouteDiscovery(false);
        example1.setUseIsisDiscovery(false);
        
        example1.setSaveRouteTable(false);
        example1.setSaveStpInterfaceTable(false);
        example1.setSaveStpNodeTable(false);
        
        final OnmsNode mumbai = m_nodeDao.findByForeignId("linkd", MUMBAI_NAME);
        final OnmsNode chennai = m_nodeDao.findByForeignId("linkd", CHENNAI_NAME);
        final OnmsNode delhi = m_nodeDao.findByForeignId("linkd", DELHI_NAME);
        final OnmsNode bangalore = m_nodeDao.findByForeignId("linkd", BANGALORE_NAME);
        final OnmsNode bagmane = m_nodeDao.findByForeignId("linkd", BAGMANE_NAME);
        final OnmsNode mysore = m_nodeDao.findByForeignId("linkd", MYSORE_NAME);
        final OnmsNode spaceexsw1 = m_nodeDao.findByForeignId("linkd", SPACE_EX_SW1_NAME);
        final OnmsNode spaceexsw2 = m_nodeDao.findByForeignId("linkd", SPACE_EX_SW2_NAME);
        final OnmsNode j635041 = m_nodeDao.findByForeignId("linkd", J6350_41_NAME);
        final OnmsNode j635042 = m_nodeDao.findByForeignId("linkd", J6350_42_NAME);
        final OnmsNode srx100 = m_nodeDao.findByForeignId("linkd", SRX_100_NAME);
        final OnmsNode ssg550 = m_nodeDao.findByForeignId("linkd", SSG550_NAME);

        assertTrue(m_linkd.scheduleNodeCollection(chennai.getId()));
        assertTrue(m_linkd.scheduleNodeCollection(mumbai.getId()));
        assertTrue(m_linkd.scheduleNodeCollection(delhi.getId()));
        assertTrue(m_linkd.scheduleNodeCollection(bangalore.getId()));
        assertTrue(m_linkd.scheduleNodeCollection(bagmane.getId()));
        assertTrue(m_linkd.scheduleNodeCollection(mysore.getId()));
        assertTrue(m_linkd.scheduleNodeCollection(spaceexsw1.getId()));
        assertTrue(m_linkd.scheduleNodeCollection(spaceexsw2.getId()));
        assertTrue(m_linkd.scheduleNodeCollection(j635041.getId()));
        assertTrue(m_linkd.scheduleNodeCollection(j635042.getId()));
        assertTrue(m_linkd.scheduleNodeCollection(srx100.getId()));
        assertTrue(m_linkd.scheduleNodeCollection(ssg550.getId()));

        assertTrue(m_linkd.runSingleSnmpCollection(mumbai.getId()));
        assertTrue(m_linkd.runSingleSnmpCollection(chennai.getId()));
        assertTrue(m_linkd.runSingleSnmpCollection(delhi.getId()));
        assertTrue(m_linkd.runSingleSnmpCollection(bangalore.getId()));
        assertTrue(m_linkd.runSingleSnmpCollection(bagmane.getId()));
        assertTrue(m_linkd.runSingleSnmpCollection(mysore.getId()));
        assertTrue(m_linkd.runSingleSnmpCollection(spaceexsw1.getId()));
        assertTrue(m_linkd.runSingleSnmpCollection(spaceexsw2.getId()));
        assertTrue(m_linkd.runSingleSnmpCollection(j635041.getId()));
        assertTrue(m_linkd.runSingleSnmpCollection(j635042.getId()));
        assertTrue(m_linkd.runSingleSnmpCollection(srx100.getId()));
        assertTrue(m_linkd.runSingleSnmpCollection(ssg550.getId()));
             
        assertEquals(0,m_dataLinkInterfaceDao.countAll());


        assertTrue(m_linkd.runSingleLinkDiscovery("example1"));

        final List<DataLinkInterface> links = m_dataLinkInterfaceDao.findAll();
        
        assertEquals(9, links.size());  
        
        int start = getStartPoint(links);
        for (final DataLinkInterface datalinkinterface: links) {
            int id = datalinkinterface.getId().intValue();
            assertEquals(DiscoveryProtocol.ospf, datalinkinterface.getProtocol());
            if (start == id ) {
                checkLink(chennai, mumbai, 528, 520, datalinkinterface);
            } else if (start+1 == id ) {
                checkLink(delhi, mumbai, 28503, 519, datalinkinterface);
            } else if (start+2 == id ) {
                checkLink(bangalore, mumbai, 2401, 507, datalinkinterface);
            } else if (start+3 == id ) {
                checkLink(bagmane, mumbai, 534, 977, datalinkinterface);
            } else if (start+4 == id ) {
                checkLink(mysore, mumbai, 508, 978, datalinkinterface);
            } else if (start+5 == id ) {
                checkLink(mysore, chennai, 505, 517, datalinkinterface);
            } else if (start+6 == id ) {
               checkLink(bangalore, delhi, 2397, 3674, datalinkinterface);
            } else if (start+7 == id ) {
                checkLink(bagmane, bangalore, 1732, 2396, datalinkinterface);
            } else if (start+8 == id ) {
                checkLink(mysore, bagmane, 520, 654, datalinkinterface);
            } else {
                checkLink(mumbai,mumbai,-1,-1,datalinkinterface);
            }
        }

    }

    /*
     *  
     *  Get only bridge links.
     */
    @Test
    @JUnitSnmpAgents(value={
            @JUnitSnmpAgent(host=SPACE_EX_SW1_IP, port=161, resource=SPACE_EX_SW1_SNMP_RESOURCE),
            @JUnitSnmpAgent(host=SPACE_EX_SW2_IP, port=161, resource=SPACE_EX_SW2_SNMP_RESOURCE)
    })
    public void testNetwork10205BridgeLinks() throws Exception {
        m_nodeDao.save(builder.getSpaceExSw1());
        m_nodeDao.save(builder.getSpaceExSw2());
        m_nodeDao.flush();

        Package example1 = m_linkdConfig.getPackage("example1");
        example1.setUseLldpDiscovery(false);
        example1.setUseCdpDiscovery(false);
        example1.setUseOspfDiscovery(false);
        example1.setUseIpRouteDiscovery(false);
        example1.setUseIsisDiscovery(false);
        
        example1.setSaveRouteTable(false);
        
        final OnmsNode spaceexsw1 = m_nodeDao.findByForeignId("linkd", SPACE_EX_SW1_NAME);
        final OnmsNode spaceexsw2 = m_nodeDao.findByForeignId("linkd", SPACE_EX_SW2_NAME);

        assertTrue(m_linkd.scheduleNodeCollection(spaceexsw1.getId()));
        assertTrue(m_linkd.scheduleNodeCollection(spaceexsw2.getId()));

        assertTrue(m_linkd.runSingleSnmpCollection(spaceexsw1.getId()));
        assertTrue(m_linkd.runSingleSnmpCollection(spaceexsw2.getId()));
             
        assertEquals(0,m_dataLinkInterfaceDao.countAll());


        assertTrue(m_linkd.runSingleLinkDiscovery("example1"));

        final List<DataLinkInterface> links = m_dataLinkInterfaceDao.findAll();
        
        assertEquals(1, links.size());  
        
        int start = getStartPoint(links);
        for (final DataLinkInterface datalinkinterface: links) {
            int id = datalinkinterface.getId().intValue();
            if (start == id ) {
//            	checkLink(spaceexsw1, spaceexsw2, 1361, 501, datalinkinterface);
            	checkLink(spaceexsw2, spaceexsw1, 523,1361, datalinkinterface);
                assertEquals(DiscoveryProtocol.bridge, datalinkinterface.getProtocol());
             } else {
                checkLink(spaceexsw1,spaceexsw1,-1,-1,datalinkinterface);
            }
        }

    }


}<|MERGE_RESOLUTION|>--- conflicted
+++ resolved
@@ -28,6 +28,8 @@
 
 package org.opennms.netmgt.linkd;
 
+import static org.junit.Assert.assertEquals;
+import static org.junit.Assert.assertTrue;
 import static org.opennms.netmgt.nb.TestNetworkBuilder.BAGMANE_IP;
 import static org.opennms.netmgt.nb.TestNetworkBuilder.BAGMANE_NAME;
 import static org.opennms.netmgt.nb.TestNetworkBuilder.BAGMANE_SNMP_RESOURCE;
@@ -64,125 +66,19 @@
 import static org.opennms.netmgt.nb.TestNetworkBuilder.SSG550_IP;
 import static org.opennms.netmgt.nb.TestNetworkBuilder.SSG550_NAME;
 import static org.opennms.netmgt.nb.TestNetworkBuilder.SSG550_SNMP_RESOURCE;
-import static org.junit.Assert.assertEquals;
-import static org.junit.Assert.assertTrue;
 
 import java.util.List;
-import java.util.Properties;
-
-import javax.sql.DataSource;
-
-import org.hibernate.SessionFactory;
-import org.junit.Before;
+
 import org.junit.Test;
-import org.junit.runner.RunWith;
-import org.opennms.core.spring.BeanUtils;
-import org.opennms.core.test.MockLogAppender;
-import org.opennms.core.test.OpenNMSJUnit4ClassRunner;
-import org.opennms.core.test.db.annotations.JUnitTemporaryDatabase;
 import org.opennms.core.test.snmp.annotations.JUnitSnmpAgent;
 import org.opennms.core.test.snmp.annotations.JUnitSnmpAgents;
-import org.opennms.netmgt.config.DatabaseSchemaConfigFactory;
-import org.opennms.netmgt.config.LinkdConfig;
-import org.opennms.netmgt.config.LinkdConfigFactory;
 import org.opennms.netmgt.config.linkd.Package;
-import org.opennms.netmgt.dao.api.DataLinkInterfaceDao;
-import org.opennms.netmgt.dao.api.NodeDao;
-import org.opennms.netmgt.dao.api.SnmpInterfaceDao;
-import org.opennms.netmgt.dao.hibernate.Hibernate4SessionDataSource;
-import org.opennms.netmgt.dao.support.NewTransactionTemplate;
-import org.opennms.netmgt.filter.FilterDaoFactory;
-import org.opennms.netmgt.filter.JdbcFilterDao;
 import org.opennms.netmgt.model.DataLinkInterface;
 import org.opennms.netmgt.model.DataLinkInterface.DiscoveryProtocol;
 import org.opennms.netmgt.model.OnmsNode;
-<<<<<<< HEAD
-import org.opennms.test.JUnitConfigurationEnvironment;
-import org.springframework.beans.factory.InitializingBean;
-import org.springframework.beans.factory.annotation.Autowired;
-import org.springframework.core.io.ClassPathResource;
-import org.springframework.core.io.Resource;
-import org.springframework.test.context.ContextConfiguration;
-import org.springframework.transaction.TransactionStatus;
-import org.springframework.transaction.annotation.Transactional;
-import org.springframework.transaction.support.TransactionCallbackWithoutResult;
-
-@RunWith(OpenNMSJUnit4ClassRunner.class)
-@ContextConfiguration(locations= {
-        "classpath:/META-INF/opennms/applicationContext-soa.xml",
-        "classpath:/META-INF/opennms/applicationContext-dao.xml",
-        "classpath:/META-INF/opennms/applicationContext-daemon.xml",
-        "classpath:/META-INF/opennms/applicationContext-proxy-snmp.xml",
-        "classpath:/META-INF/opennms/mockEventIpcManager.xml",
-        "classpath:/META-INF/opennms/applicationContext-linkd.xml",
-        "classpath:/META-INF/opennms/applicationContext-minimal-conf.xml"
-})
-@JUnitConfigurationEnvironment(systemProperties="org.opennms.provisiond.enableDiscovery=false")
-@JUnitTemporaryDatabase
-@Transactional
-public class Nms10205aTest extends Nms10205aNetworkBuilder implements InitializingBean {
-
-    @Autowired
-    DataSource m_dataSource;
-
-    @Autowired
-    SessionFactory m_sessionFactory;
-
-    @Autowired
-    private Linkd m_linkd;
-
-    private LinkdConfig m_linkdConfig;
-
-    @Autowired
-    private NodeDao m_nodeDao;
-    
-    @Autowired
-    private SnmpInterfaceDao m_snmpInterfaceDao;
-    
-    @Autowired
-    private DataLinkInterfaceDao m_dataLinkInterfaceDao;
-
-    @Autowired
-    private NewTransactionTemplate m_transactionTemplate;
-
-    @Override
-    public void afterPropertiesSet() throws Exception {
-        BeanUtils.assertAutowiring(this);
-    }
-
-    @Before
-    public void setUp() throws Exception {
-        Properties p = new Properties();
-        p.setProperty("log4j.logger.org.hibernate.SQL", "WARN");
-        p.setProperty("log4j.logger.org.hibernate.cfg", "WARN");
-        p.setProperty("log4j.logger.org.springframework","WARN");
-        p.setProperty("log4j.logger.com.mchange.v2.resourcepool", "WARN");
-        MockLogAppender.setupLogging(p);
-
-        // Initialize Filter DAO
-        DatabaseSchemaConfigFactory.init();
-        JdbcFilterDao jdbcFilterDao = new JdbcFilterDao();
-        // You must wrap the data source in Spring's TransactionAwareDataSourceProxy so that it
-        // executes its queries inside the current transaction.
-        jdbcFilterDao.setDataSource(new Hibernate4SessionDataSource(m_dataSource, m_sessionFactory));
-        jdbcFilterDao.setDatabaseSchemaConfigFactory(DatabaseSchemaConfigFactory.getInstance());
-        jdbcFilterDao.afterPropertiesSet();
-        FilterDaoFactory.setInstance(jdbcFilterDao);
-    }
-
-    @Before
-    public void setUpLinkdConfiguration() throws Exception {
-        LinkdConfigFactory.init();
-        final Resource config = new ClassPathResource("etc/linkd-configuration.xml");
-        final LinkdConfigFactory factory = new LinkdConfigFactory(-1L, config.getInputStream());
-        LinkdConfigFactory.setInstance(factory);
-        m_linkdConfig = LinkdConfigFactory.getInstance();
-    }
-=======
 import org.opennms.netmgt.nb.Nms10205aNetworkBuilder;
 
 public class Nms10205aTest extends LinkdTestBuilder {
->>>>>>> ba17cda5
 
 	Nms10205aNetworkBuilder builder = new Nms10205aNetworkBuilder();
 	/*
@@ -213,26 +109,6 @@
             @JUnitSnmpAgent(host=SSG550_IP, port=161, resource=SSG550_SNMP_RESOURCE)
     })
     public void testNetwork10205Links() throws Exception {
-<<<<<<< HEAD
-        m_transactionTemplate.execute(new TransactionCallbackWithoutResult() {
-            @Override
-            protected void doInTransactionWithoutResult(TransactionStatus status) {
-                m_nodeDao.save(getMumbai());
-                m_nodeDao.save(getChennai());
-                m_nodeDao.save(getDelhi());
-                m_nodeDao.save(getBangalore());
-                m_nodeDao.save(getBagmane());
-                m_nodeDao.save(getMysore());
-                m_nodeDao.save(getSpaceExSw1());
-                m_nodeDao.save(getSpaceExSw2());
-                m_nodeDao.save(getJ635041());
-                m_nodeDao.save(getJ635042());
-                m_nodeDao.save(getSRX100());
-                m_nodeDao.save(getSGG550());
-                m_nodeDao.flush();
-            }
-        });
-=======
         m_nodeDao.save(builder.getMumbai());
         m_nodeDao.save(builder.getChennai());
         m_nodeDao.save(builder.getDelhi());
@@ -246,7 +122,6 @@
         m_nodeDao.save(builder.getSRX100());
         m_nodeDao.save(builder.getSGG550());
         m_nodeDao.flush();
->>>>>>> ba17cda5
 
         Package example1 = m_linkdConfig.getPackage("example1");
         assertEquals(false, example1.hasForceIpRouteDiscoveryOnEthernet());
