/*******************************************************************************
 * This file is part of OpenNMS(R).
 *
 * Copyright (C) 2005-2014 The OpenNMS Group, Inc.
 * OpenNMS(R) is Copyright (C) 1999-2014 The OpenNMS Group, Inc.
 *
 * OpenNMS(R) is a registered trademark of The OpenNMS Group, Inc.
 *
 * OpenNMS(R) is free software: you can redistribute it and/or modify
 * it under the terms of the GNU Affero General Public License as published
 * by the Free Software Foundation, either version 3 of the License,
 * or (at your option) any later version.
 *
 * OpenNMS(R) is distributed in the hope that it will be useful,
 * but WITHOUT ANY WARRANTY; without even the implied warranty of
 * MERCHANTABILITY or FITNESS FOR A PARTICULAR PURPOSE.  See the
 * GNU Affero General Public License for more details.
 *
 * You should have received a copy of the GNU Affero General Public License
 * along with OpenNMS(R).  If not, see:
 *      http://www.gnu.org/licenses/
 *
 * For more information contact:
 *     OpenNMS(R) Licensing <license@opennms.org>
 *     http://www.opennms.org/
 *     http://www.opennms.com/
 *******************************************************************************/

package org.opennms.netmgt.mock;

import java.io.File;
import java.io.IOException;
import java.net.InetAddress;
import java.util.ArrayList;
import java.util.List;

import org.junit.After;
import org.junit.Before;
import org.junit.Test;
import org.opennms.core.db.DataSourceFactory;
import org.opennms.core.db.XADataSourceFactory;
import org.opennms.core.test.ConfigurationTestUtils;
import org.opennms.core.test.MockLogAppender;
import org.opennms.core.test.db.MockDatabase;
import org.opennms.core.utils.InetAddressUtils;
import org.opennms.netmgt.config.DefaultEventConfDao;
import org.opennms.netmgt.config.SnmpPeerFactory;
import org.opennms.netmgt.dao.mock.JdbcEventdServiceManager;
import org.opennms.netmgt.eventd.AbstractEventUtil;
import org.opennms.netmgt.eventd.BroadcastEventProcessor;
import org.opennms.netmgt.eventd.DefaultEventHandlerImpl;
import org.opennms.netmgt.eventd.EventExpander;
import org.opennms.netmgt.eventd.EventIpcManagerDefaultImpl;
import org.opennms.netmgt.eventd.Eventd;
import org.opennms.netmgt.eventd.adaptors.EventHandler;
import org.opennms.netmgt.eventd.adaptors.EventIpcManagerEventHandlerProxy;
import org.opennms.netmgt.eventd.adaptors.EventReceiver;
import org.opennms.netmgt.eventd.adaptors.tcp.TcpEventReceiver;
import org.opennms.netmgt.eventd.adaptors.udp.UdpEventReceiver;
import org.opennms.netmgt.eventd.processor.EventIpcBroadcastProcessor;
import org.opennms.netmgt.eventd.processor.JdbcEventWriter;
import org.opennms.netmgt.events.api.EventIpcManager;
import org.opennms.netmgt.events.api.EventIpcManagerFactory;
import org.opennms.netmgt.events.api.EventProcessor;
import org.opennms.netmgt.events.api.EventProxy;
import org.opennms.netmgt.snmp.SnmpAgentConfig;
import org.opennms.netmgt.snmp.SnmpUtils;
import org.opennms.test.mock.MockUtil;
import org.springframework.core.io.ByteArrayResource;
import org.springframework.core.io.FileSystemResource;
import org.springframework.jdbc.core.JdbcTemplate;

/**
<<<<<<< HEAD
 * @deprecated Use regular Spring context-based unit tests instead.
=======
 * @deprecated Please develop new unit tests by using the Spring unit test
 * framework instead of this base class.
>>>>>>> 662475f2
 */
public class OpenNMSTestCase {
    protected static MockDatabase m_db;
    protected static MockNetwork m_network;
    protected static Eventd m_eventd;
    protected static EventIpcManagerDefaultImpl m_eventdIpcMgr;

    protected static boolean m_allowWarnings = false;
    protected static boolean m_runSupers = true;
    public static int PROXY_PORT = Integer.getInteger("proxy.port", 5837);


    /**
     * String representing snmp-config.xml
     */
    public String getSnmpConfig() throws IOException {
        return ConfigurationTestUtils.getConfigForResourceWithReplacements(this, "/org/opennms/netmgt/mock/snmp-config.xml",
                new String[] { "\\$\\{myVersion\\}", myVersion() },
                new String[] { "\\$\\{myLocalHost\\}", InetAddressUtils.str(myLocalHost()) }
                );
    }

    private boolean m_startEventd = true;

    /**
     * Helper method for getting the ip address of the localhost as a
     * String to be used in the snmp-config.
     * @return
     */
    protected InetAddress myLocalHost() {
        
//        try {
//            return InetAddressUtils.str(InetAddress.getLocalHost());
//        } catch (UnknownHostException e) {
//            e.printStackTrace();
//            fail("Exception getting localhost");
//        }
//        
//        return null;
        
        return InetAddressUtils.getInetAddress("127.0.0.1");
    }
    
    protected String myVersion() {
        switch (m_version) {
        case SnmpAgentConfig.VERSION1 :
            return "v1";
        case SnmpAgentConfig.VERSION2C :
            return "v2c";
        case SnmpAgentConfig.VERSION3 :
            return "v3";
        default :
            return "v1";
        }
    }

    int m_version = SnmpAgentConfig.VERSION1;

    private EventProxy m_eventProxy;

    public void setVersion(int version) {
        m_version = version;
    }

    @Before
    public void setUp() throws Exception {
        MockUtil.println("------------ Begin Test "+this+" --------------------------");
        MockLogAppender.setupLogging();
        
        if (m_runSupers) {
        
            createMockNetwork();
            
            populateDatabase();
            
            DataSourceFactory.setInstance(m_db);
            XADataSourceFactory.setInstance(m_db);

            SnmpPeerFactory.setInstance(new SnmpPeerFactory(new ByteArrayResource(getSnmpConfig().getBytes())));
            
            if (isStartEventd()) {
                m_eventdIpcMgr = new EventIpcManagerDefaultImpl();

                AbstractEventUtil.setInstance(new EventUtilJdbcImpl());

                JdbcEventdServiceManager eventdServiceManager = new JdbcEventdServiceManager();
                eventdServiceManager.setDataSource(m_db);
                eventdServiceManager.afterPropertiesSet();

                /*
                 * Make sure we specify a full resource path since "this" is
                 * the unit test class, which is most likely in another package. 
                 */
                File configFile = ConfigurationTestUtils.getFileForResource(this, "/org/opennms/netmgt/mock/eventconf.xml");
                DefaultEventConfDao eventConfDao = new DefaultEventConfDao();
                eventConfDao.setConfigResource(new FileSystemResource(configFile));
                eventConfDao.afterPropertiesSet();
                
                EventExpander eventExpander = new EventExpander();
                eventExpander.setEventConfDao(eventConfDao);
                eventExpander.afterPropertiesSet();

                JdbcEventWriter jdbcEventWriter = new JdbcEventWriter();
                jdbcEventWriter.setEventdServiceManager(eventdServiceManager);
                jdbcEventWriter.setEventUtil(new EventUtilJdbcImpl());
                jdbcEventWriter.setDataSource(m_db);
                jdbcEventWriter.setGetNextIdString("select nextVal('eventsNxtId')"); // for HSQL: "SELECT max(eventId)+1 from events"
                jdbcEventWriter.afterPropertiesSet();
                
                EventIpcBroadcastProcessor eventIpcBroadcastProcessor = new EventIpcBroadcastProcessor();
                eventIpcBroadcastProcessor.setEventIpcBroadcaster(m_eventdIpcMgr);
                eventIpcBroadcastProcessor.afterPropertiesSet();

                List<EventProcessor> eventProcessors = new ArrayList<EventProcessor>(3);
                eventProcessors.add(eventExpander);
                eventProcessors.add(jdbcEventWriter);
                eventProcessors.add(eventIpcBroadcastProcessor);
                
                DefaultEventHandlerImpl eventHandler = new DefaultEventHandlerImpl();
                eventHandler.setEventProcessors(eventProcessors);
                eventHandler.afterPropertiesSet();
                
                m_eventdIpcMgr.setHandlerPoolSize(5);
                m_eventdIpcMgr.setEventHandler(eventHandler);
                m_eventdIpcMgr.afterPropertiesSet();
                
                m_eventProxy = m_eventdIpcMgr;
                
                EventIpcManagerFactory.setIpcManager(m_eventdIpcMgr);
                
                EventIpcManagerEventHandlerProxy proxy = new EventIpcManagerEventHandlerProxy();
                proxy.setEventIpcManager(m_eventdIpcMgr);
                proxy.afterPropertiesSet();
                List<EventHandler> eventHandlers = new ArrayList<EventHandler>(1);
                eventHandlers.add(proxy);
                
                TcpEventReceiver tcpEventReceiver = new TcpEventReceiver();
                tcpEventReceiver.setPort(5837);
                tcpEventReceiver.setEventHandlers(eventHandlers);
                
                UdpEventReceiver udpEventReceiver = new UdpEventReceiver();
                udpEventReceiver.setPort(5837);
                tcpEventReceiver.setEventHandlers(eventHandlers);
                
                List<EventReceiver> eventReceivers = new ArrayList<EventReceiver>(2);
                eventReceivers.add(tcpEventReceiver);
                eventReceivers.add(udpEventReceiver);

                m_eventd = new Eventd();
                m_eventd.setEventdServiceManager(eventdServiceManager);
                m_eventd.setEventReceivers(eventReceivers);
                m_eventd.setReceiver(new BroadcastEventProcessor(m_eventdIpcMgr, eventConfDao));
                
                m_eventd.init();
                m_eventd.start();
            }
        
        }
    }

    protected void populateDatabase() throws Exception {
        m_db = new MockDatabase();
        m_db.populate(m_network);
    }

    protected void createMockNetwork() {
        m_network = new MockNetwork();
        m_network.createStandardNetwork();
    }
    
    @After
    public void runTest() throws Throwable {
        try {
            if (!m_allowWarnings) {
                MockLogAppender.assertNoWarningsOrGreater();
            }
        } finally {
            MockUtil.println("------------ End Test "+this+" --------------------------");
        }
    }

    @After
    public void tearDown() throws Exception {
        if(m_runSupers) {
            if (isStartEventd()) m_eventd.stop();
        }
    }

    protected void setStartEventd(boolean startEventd) {
        m_startEventd = startEventd;
    }

    protected boolean isStartEventd() {
        return m_startEventd;
    }

    @Test
    public void testDoNothing() { sleep(200); }

    protected void sleep(long millis) {
        try {
            Thread.sleep(millis);
        } catch (InterruptedException e) {
        }
    }

    protected EventProxy getEventProxy() {
        return m_eventProxy;
    }

    protected void setEventProxy(EventProxy eventProxy) {
        m_eventProxy = eventProxy;
    }

    public JdbcTemplate getJdbcTemplate() {
        return m_db.getJdbcTemplate();
    }

    @Override
    public String toString() {
        return super.toString() + " - " + getSnmpImplementation() + " " + myVersion();
    }
    
    private static String getSnmpImplementation() {
        return SnmpUtils.getStrategy().getClass().getSimpleName();
    }

    public EventIpcManager getEventIpcManager() {
        return m_eventdIpcMgr;
    }

}<|MERGE_RESOLUTION|>--- conflicted
+++ resolved
@@ -71,12 +71,8 @@
 import org.springframework.jdbc.core.JdbcTemplate;
 
 /**
-<<<<<<< HEAD
- * @deprecated Use regular Spring context-based unit tests instead.
-=======
  * @deprecated Please develop new unit tests by using the Spring unit test
  * framework instead of this base class.
->>>>>>> 662475f2
  */
 public class OpenNMSTestCase {
     protected static MockDatabase m_db;
