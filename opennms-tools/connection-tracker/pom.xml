<?xml version="1.0" encoding="UTF-8"?>
<project xmlns="http://maven.apache.org/POM/4.0.0" xmlns:xsi="http://www.w3.org/2001/XMLSchema-instance" xsi:schemaLocation="http://maven.apache.org/POM/4.0.0 http://maven.apache.org/maven-v4_0_0.xsd">
  <parent>
    <artifactId>opennms-tools</artifactId>
    <groupId>org.opennms</groupId>
    <version>1.12.1-SNAPSHOT</version>
  </parent>
  <modelVersion>4.0.0</modelVersion>
  <artifactId>connection-tracker</artifactId>
  <name>OpenNMS Connection Tracker</name>
  <build>
    <plugins>
      <plugin>
        <groupId>org.codehaus.mojo</groupId>
        <artifactId>aspectj-maven-plugin</artifactId>
        <version>1.5</version>
        <executions>
          <execution>
            <goals>
              <goal>compile</goal>
              <goal>test-compile</goal>
            </goals>
          </execution>
        </executions>
        <configuration>
<<<<<<< HEAD
          <source>1.8</source>
          <target>1.8</target>
=======
          <source>1.7</source>
          <target>1.7</target>
>>>>>>> 14a1f9e4
        </configuration>
        <dependencies>
         <dependency>
         <groupId>org.aspectj</groupId>
         <artifactId>aspectjrt</artifactId>
<<<<<<< HEAD
         <version>1.8.0</version>
=======
         <version>1.8.1</version>
>>>>>>> 14a1f9e4
         </dependency>
         <dependency>
         <groupId>org.aspectj</groupId>
         <artifactId>aspectjweaver</artifactId>
<<<<<<< HEAD
         <version>1.8.0</version>
=======
         <version>1.8.1</version>
>>>>>>> 14a1f9e4
         </dependency>
        </dependencies>
      </plugin>
    </plugins>
    <pluginManagement>
    	<plugins>
    		<!--This plugin's configuration is used to store Eclipse m2e settings only. It has no influence on the Maven build itself.-->
    		<plugin>
    			<groupId>org.eclipse.m2e</groupId>
    			<artifactId>lifecycle-mapping</artifactId>
    			<version>1.0.0</version>
    			<configuration>
    				<lifecycleMappingMetadata>
    					<pluginExecutions>
    						<pluginExecution>
    							<pluginExecutionFilter>
    								<groupId>org.codehaus.mojo</groupId>
    								<artifactId>aspectj-maven-plugin</artifactId>
    								<versionRange>[1.3,)</versionRange>
    								<goals><goal>compile</goal>
    									<goal>test-compile</goal>
    								</goals>
    							</pluginExecutionFilter>
    							<action><ignore /></action>
    						</pluginExecution>
    					</pluginExecutions>
    				</lifecycleMappingMetadata>
    			</configuration>
    		</plugin>
    	</plugins>
    </pluginManagement>
  </build>
  <dependencies>
    <!-- this is needed to get aspectj dependencies -->
    <dependency>
      <groupId>org.opennms.dependencies</groupId>
      <artifactId>spring-dependencies</artifactId>
      <type>pom</type>
    </dependency>
    <dependency>
      <groupId>junit</groupId>
      <artifactId>junit</artifactId>
      <scope>test</scope>
    </dependency>
    <dependency>
      <groupId>org.postgresql</groupId>
      <artifactId>postgresql</artifactId>
      <scope>test</scope>
    </dependency>
  </dependencies>
</project><|MERGE_RESOLUTION|>--- conflicted
+++ resolved
@@ -23,32 +23,19 @@
           </execution>
         </executions>
         <configuration>
-<<<<<<< HEAD
           <source>1.8</source>
           <target>1.8</target>
-=======
-          <source>1.7</source>
-          <target>1.7</target>
->>>>>>> 14a1f9e4
         </configuration>
         <dependencies>
          <dependency>
          <groupId>org.aspectj</groupId>
          <artifactId>aspectjrt</artifactId>
-<<<<<<< HEAD
-         <version>1.8.0</version>
-=======
          <version>1.8.1</version>
->>>>>>> 14a1f9e4
          </dependency>
          <dependency>
          <groupId>org.aspectj</groupId>
          <artifactId>aspectjweaver</artifactId>
-<<<<<<< HEAD
-         <version>1.8.0</version>
-=======
          <version>1.8.1</version>
->>>>>>> 14a1f9e4
          </dependency>
         </dependencies>
       </plugin>
