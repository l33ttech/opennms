<?xml version="1.0"?><project xmlns="http://maven.apache.org/POM/4.0.0" xmlns:xsi="http://www.w3.org/2001/XMLSchema-instance" xsi:schemaLocation="http://maven.apache.org/POM/4.0.0 http://maven.apache.org/maven-v4_0_0.xsd">
  <parent>
    <artifactId>opennms-tools</artifactId>
    <groupId>org.opennms</groupId>
<<<<<<< HEAD
    <version>1.9.9-IPREFACTOR-SNAPSHOT</version>
=======
    <version>1.11.0-SNAPSHOT</version>
>>>>>>> 2ef9789d
  </parent>
  <modelVersion>4.0.0</modelVersion>
  <groupId>org.opennms.netmgt.mib2events</groupId>
  <artifactId>mib2events</artifactId>
  <packaging>jar</packaging>
  <name>mib2events</name>
<<<<<<< HEAD
  <version>1.9.9-IPREFACTOR-SNAPSHOT</version>
=======
  <version>1.11.0-SNAPSHOT</version>
>>>>>>> 2ef9789d
  <url>http://maven.apache.org</url>
  <dependencies>
    <dependency>
      <groupId>junit</groupId>
      <artifactId>junit</artifactId>
      <version>3.8.1</version>
      <scope>test</scope>
    </dependency>
    <dependency>
      <groupId>org.opennms</groupId>
      <artifactId>opennms-config</artifactId>
      <scope>compile</scope>
<<<<<<< HEAD
      <version>1.9.9-IPREFACTOR-SNAPSHOT</version>
=======
      <version>1.11.0-SNAPSHOT</version>
>>>>>>> 2ef9789d
    </dependency>
    <dependency>
      <groupId>net.percederberg.grammatica</groupId>
      <artifactId>grammatica</artifactId>
      <version>1.4</version>
      <scope>compile</scope>
    </dependency>
    <dependency>
      <groupId>net.percederberg.mibble</groupId>
      <artifactId>mibble</artifactId>
      <version>2.8</version>
      <scope>compile</scope>
    </dependency>
    <dependency>
      <groupId>net.percederberg.mibble</groupId>
      <artifactId>mibble-mibs</artifactId>
      <version>2.8</version>
      <scope>runtime</scope>
    </dependency>
    <dependency>
      <groupId>xerces</groupId>
      <artifactId>xercesImpl</artifactId>
      <version>2.6.2</version>
      <scope>compile</scope>
    </dependency>
    <dependency>
      <groupId>commons-logging</groupId>
      <artifactId>commons-logging</artifactId>
      <version>1.0.4</version>
    </dependency>
    <dependency>
      <groupId>commons-cli</groupId>
      <artifactId>commons-cli</artifactId>
      <version>1.0</version>
      <scope>compile</scope>
    </dependency>
  </dependencies>

  <build>
    <plugins>
      <plugin>
        <groupId>org.apache.maven.plugins</groupId>
        <artifactId>maven-jar-plugin</artifactId>
        <configuration>
          <archive>
            <manifestFile>src/main/resources/META-INF/MANIFEST.MF</manifestFile>
          </archive>
        </configuration>
      </plugin>
      <plugin>
       <artifactId>maven-assembly-plugin</artifactId>
       <executions>
         <execution>
           <phase>package</phase>
           <goals>
             <goal>attached</goal>
           </goals>
         </execution>
       </executions>
       <configuration>
         <archive>
           <manifest>
             <mainClass>org.opennms.netmgt.mib2events.Mib2Events</mainClass>
           </manifest>
         </archive>
         <descriptorRefs>
           <descriptorRef>jar-with-dependencies</descriptorRef>
         </descriptorRefs>
         <!-- appendAssemblyId>false</appendAssemblyId -->
         <tarLongFileMode>gnu</tarLongFileMode>
       </configuration>
      </plugin>
    </plugins>
  </build>
</project><|MERGE_RESOLUTION|>--- conflicted
+++ resolved
@@ -2,22 +2,14 @@
   <parent>
     <artifactId>opennms-tools</artifactId>
     <groupId>org.opennms</groupId>
-<<<<<<< HEAD
-    <version>1.9.9-IPREFACTOR-SNAPSHOT</version>
-=======
-    <version>1.11.0-SNAPSHOT</version>
->>>>>>> 2ef9789d
+    <version>1.11.0-IPREFACTOR-SNAPSHOT</version>
   </parent>
   <modelVersion>4.0.0</modelVersion>
   <groupId>org.opennms.netmgt.mib2events</groupId>
   <artifactId>mib2events</artifactId>
   <packaging>jar</packaging>
   <name>mib2events</name>
-<<<<<<< HEAD
-  <version>1.9.9-IPREFACTOR-SNAPSHOT</version>
-=======
-  <version>1.11.0-SNAPSHOT</version>
->>>>>>> 2ef9789d
+  <version>1.11.0-IPREFACTOR-SNAPSHOT</version>
   <url>http://maven.apache.org</url>
   <dependencies>
     <dependency>
@@ -30,11 +22,7 @@
       <groupId>org.opennms</groupId>
       <artifactId>opennms-config</artifactId>
       <scope>compile</scope>
-<<<<<<< HEAD
-      <version>1.9.9-IPREFACTOR-SNAPSHOT</version>
-=======
-      <version>1.11.0-SNAPSHOT</version>
->>>>>>> 2ef9789d
+      <version>1.11.0-IPREFACTOR-SNAPSHOT</version>
     </dependency>
     <dependency>
       <groupId>net.percederberg.grammatica</groupId>
