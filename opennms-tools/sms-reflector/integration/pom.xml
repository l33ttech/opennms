<?xml version="1.0" encoding="UTF-8"?>
<project xmlns:xsi="http://www.w3.org/2001/XMLSchema-instance" xmlns="http://maven.apache.org/POM/4.0.0" xsi:schemaLocation="http://maven.apache.org/POM/4.0.0 http://maven.apache.org/maven-v4_0_0.xsd">
  <parent>
    <groupId>org.opennms.features.sms-reflector.build</groupId>
    <artifactId>provision</artifactId>
<<<<<<< HEAD
    <version>16.0.0-SNAPSHOT</version>
=======
    <version>17.0.0-SNAPSHOT</version>
>>>>>>> dea41b55
    <relativePath>../provision</relativePath>
  </parent>
  <modelVersion>4.0.0</modelVersion>
  <groupId>org.opennms.features.sms-reflector</groupId>
  <artifactId>integration</artifactId>
  <name>OpenNMS Features SMS-Reflector Non OSGi Integration</name>
  <packaging>jar</packaging>
  <dependencies>
    <dependency>
      <groupId>org.opennms.features.sms-reflector</groupId>
      <artifactId>sms-ping</artifactId>
      <version>${project.version}</version>
    </dependency>
    <dependency>
      <groupId>org.opennms.features.sms-reflector</groupId>
      <artifactId>sms-service</artifactId>
      <version>${project.version}</version>
    </dependency>
    <dependency>
      <groupId>org.opennms.features.sms-reflector</groupId>
      <artifactId>sms-gateway</artifactId>
      <version>${project.version}</version>
    </dependency>
    <dependency>
      <groupId>org.opennms.dependencies</groupId>
      <artifactId>smslib-dependencies</artifactId>
      <type>pom</type>
    </dependency>
  </dependencies>

  <repositories>
    <repository>
      <snapshots><enabled>false</enabled></snapshots>
      <releases><enabled>true</enabled></releases>
      <id>opennms-repo</id>
      <name>OpenNMS Repository</name>
      <url>http://maven.opennms.org/content/groups/opennms.org-release</url>
    </repository>
  </repositories>

</project><|MERGE_RESOLUTION|>--- conflicted
+++ resolved
@@ -3,11 +3,7 @@
   <parent>
     <groupId>org.opennms.features.sms-reflector.build</groupId>
     <artifactId>provision</artifactId>
-<<<<<<< HEAD
-    <version>16.0.0-SNAPSHOT</version>
-=======
     <version>17.0.0-SNAPSHOT</version>
->>>>>>> dea41b55
     <relativePath>../provision</relativePath>
   </parent>
   <modelVersion>4.0.0</modelVersion>
