/*******************************************************************************

 * This file is part of OpenNMS(R).
 *
 * Copyright (C) 2008-2014 The OpenNMS Group, Inc.
 * OpenNMS(R) is Copyright (C) 1999-2014 The OpenNMS Group, Inc.
 *
 * OpenNMS(R) is a registered trademark of The OpenNMS Group, Inc.
 *
 * OpenNMS(R) is free software: you can redistribute it and/or modify
 * it under the terms of the GNU Affero General Public License as published
 * by the Free Software Foundation, either version 3 of the License,
 * or (at your option) any later version.
 *
 * OpenNMS(R) is distributed in the hope that it will be useful,
 * but WITHOUT ANY WARRANTY; without even the implied warranty of
 * MERCHANTABILITY or FITNESS FOR A PARTICULAR PURPOSE.  See the
 * GNU Affero General Public License for more details.
 *
 * You should have received a copy of the GNU Affero General Public License
 * along with OpenNMS(R).  If not, see:
 *      http://www.gnu.org/licenses/
 *
 * For more information contact:
 *     OpenNMS(R) Licensing <license@opennms.org>
 *     http://www.opennms.org/
 *     http://www.opennms.com/
 *******************************************************************************/

package org.opennms.web.rest.v1;

import javax.ws.rs.Consumes;
import javax.ws.rs.DELETE;
import javax.ws.rs.GET;
import javax.ws.rs.POST;
import javax.ws.rs.PUT;
import javax.ws.rs.Path;
import javax.ws.rs.PathParam;
import javax.ws.rs.Produces;
import javax.ws.rs.core.Context;
import javax.ws.rs.core.MediaType;
import javax.ws.rs.core.Response;
import javax.ws.rs.core.Response.Status;
import javax.ws.rs.core.UriInfo;

import org.opennms.netmgt.dao.api.IpInterfaceDao;
import org.opennms.netmgt.dao.api.MonitoredServiceDao;
import org.opennms.netmgt.dao.api.NodeDao;
import org.opennms.netmgt.dao.api.ServiceTypeDao;
import org.opennms.netmgt.dao.support.CreateIfNecessaryTemplate;
import org.opennms.netmgt.events.api.EventConstants;
import org.opennms.netmgt.events.api.EventProxy;
import org.opennms.netmgt.events.api.EventProxyException;
import org.opennms.netmgt.model.OnmsIpInterface;
import org.opennms.netmgt.model.OnmsMonitoredService;
import org.opennms.netmgt.model.OnmsMonitoredServiceDetail;
import org.opennms.netmgt.model.OnmsMonitoredServiceList;
import org.opennms.netmgt.model.OnmsNode;
import org.opennms.netmgt.model.OnmsServiceType;
import org.opennms.netmgt.model.events.EventBuilder;
import org.opennms.netmgt.model.events.EventUtils;
import org.opennms.netmgt.xml.event.Event;
import org.opennms.web.rest.support.MultivaluedMapImpl;
import org.slf4j.Logger;
import org.slf4j.LoggerFactory;
import org.springframework.beans.BeanWrapper;
import org.springframework.beans.PropertyAccessorFactory;
import org.springframework.beans.factory.annotation.Autowired;
import org.springframework.beans.factory.annotation.Qualifier;
import org.springframework.stereotype.Component;
import org.springframework.transaction.PlatformTransactionManager;
import org.springframework.transaction.annotation.Transactional;

/**
 * <p>OnmsMonitoredServiceResource class.</p>
 *
 * @author ranger
 * @version $Id: $
 * @since 1.8.1
 */
@Component("onmsMonitoredServiceResource")
@Transactional
public class OnmsMonitoredServiceResource extends OnmsRestService {
	
	private static final Logger LOG = LoggerFactory.getLogger(OnmsMonitoredServiceResource.class);

    @Autowired
    private NodeDao m_nodeDao;
    
    @Autowired
    private IpInterfaceDao m_ipInterfaceDao;
    
    @Autowired
    private MonitoredServiceDao m_serviceDao;
    
    @Autowired
    private PlatformTransactionManager m_transactionManager;

    @Autowired
    private ServiceTypeDao m_serviceTypeDao;
    
    @Autowired
    @Qualifier("eventProxy")
    private EventProxy m_eventProxy;

    /**
     * <p>getServices</p>
     *
     * @param nodeCriteria a {@link java.lang.String} object.
     * @param ipAddress a {@link java.lang.String} object.
     * @return a {@link org.opennms.netmgt.model.OnmsMonitoredServiceList} object.
     */
    @GET
    @Produces({MediaType.APPLICATION_XML, MediaType.APPLICATION_JSON})
    public OnmsMonitoredServiceList getServices(@PathParam("nodeCriteria") String nodeCriteria, @PathParam("ipAddress") String ipAddress) {
        OnmsNode node = m_nodeDao.get(nodeCriteria);
        return new OnmsMonitoredServiceList(node.getIpInterfaceByIpAddress(ipAddress).getMonitoredServices());
    }

    /**
     * <p>getService</p>
     *
     * @param nodeCriteria a {@link java.lang.String} object.
     * @param ipAddress a {@link java.lang.String} object.
     * @param service a {@link java.lang.String} object.
     * @return a {@link org.opennms.netmgt.model.OnmsMonitoredService} object.
     */
    @GET
    @Produces({MediaType.APPLICATION_XML, MediaType.APPLICATION_JSON})
    @Path("{service}")
<<<<<<< HEAD
    public OnmsMonitoredServiceDetail getService(@PathParam("nodeCriteria") String nodeCriteria, @PathParam("ipAddress") String ipAddress, @PathParam("service") String service) {
        OnmsNode node = m_nodeDao.get(nodeCriteria);
        OnmsMonitoredService monitoredServiceByServiceType = node.getIpInterfaceByIpAddress(ipAddress).getMonitoredServiceByServiceType(service);
        if (monitoredServiceByServiceType != null) {
            return new OnmsMonitoredServiceDetail(monitoredServiceByServiceType);
        }
        return null;
=======
    public OnmsMonitoredService getService(@PathParam("nodeCriteria") String nodeCriteria, @PathParam("ipAddress") String ipAddress, @PathParam("service") String service) {
        final OnmsNode node = m_nodeDao.get(nodeCriteria);
        if (node == null) {
            throw getException(Status.NOT_FOUND, "Node {} was not found.", nodeCriteria);
        }
        final OnmsIpInterface iface = node.getIpInterfaceByIpAddress(ipAddress);
        if (iface == null) {
            throw getException(Status.NOT_FOUND, "Interface {} was not found.", ipAddress);
        }
        return iface.getMonitoredServiceByServiceType(service);
>>>>>>> fa264ad1
    }
    
    /**
     * <p>addService</p>
     *
     * @param nodeCriteria a {@link java.lang.String} object.
     * @param ipAddress a {@link java.lang.String} object.
     * @param service a {@link org.opennms.netmgt.model.OnmsMonitoredService} object.
     * @return a {@link javax.ws.rs.core.Response} object.
     */
    @POST
    @Consumes(MediaType.APPLICATION_XML)
    public Response addService(@Context final UriInfo uriInfo, @PathParam("nodeCriteria") final String nodeCriteria, @PathParam("ipAddress") final String ipAddress, final OnmsMonitoredService service) {
        writeLock();
        
        try {
            OnmsNode node = m_nodeDao.get(nodeCriteria);
            if (node == null) throw getException(Status.BAD_REQUEST, "addService: can't find node " + nodeCriteria);
            final OnmsIpInterface intf = node.getIpInterfaceByIpAddress(ipAddress);
            if (intf == null) throw getException(Status.BAD_REQUEST, "addService: can't find interface with ip address " + ipAddress + " for node " + nodeCriteria);
            if (service == null) throw getException(Status.BAD_REQUEST, "addService: service object cannot be null");
            if (service.getServiceName() == null) throw getException(Status.BAD_REQUEST, "addService: service must have a name");

            final OnmsServiceType serviceType = new CreateIfNecessaryTemplate<OnmsServiceType, ServiceTypeDao>(m_transactionManager, m_serviceTypeDao) {
                @Override
                protected OnmsServiceType query() {
                    return m_dao.findByName(service.getServiceName());
                }

                @Override
                protected OnmsServiceType doInsert() {
                    LOG.info("addService: creating service type {}", service.getServiceName());
                    final OnmsServiceType s = new OnmsServiceType(service.getServiceName());
                    m_dao.saveOrUpdate(s);
                    return s;
                }
            }.execute();

            service.setServiceType(serviceType);
            service.setIpInterface(intf);
            LOG.debug("addService: adding service {}", service);
            m_serviceDao.save(service);
            
            Event e = EventUtils.createNodeGainedServiceEvent(getClass().getName(), node.getId(), intf.getIpAddress(), 
                    service.getServiceName(), node.getLabel(), node.getLabelSource(), node.getSysName(), node.getSysDescription());
            
            try {
                m_eventProxy.send(e);
            } catch (EventProxyException ex) {
                throw getException(Status.BAD_REQUEST, ex.getMessage());
            }
            return Response.seeOther(getRedirectUri(uriInfo, service.getServiceName())).build();
        } finally {
            writeUnlock();
        }
    }
    
    /**
     * <p>updateService</p>
     *
     * @param nodeCriteria a {@link java.lang.String} object.
     * @param ipAddress a {@link java.lang.String} object.
     * @param serviceName a {@link java.lang.String} object.
     * @param params a {@link org.opennms.web.rest.support.MultivaluedMapImpl} object.
     * @return a {@link javax.ws.rs.core.Response} object.
     */
    @PUT
    @Consumes(MediaType.APPLICATION_FORM_URLENCODED)
    @Path("{service}")
    public Response updateService(@Context final UriInfo uriInfo, @PathParam("nodeCriteria") String nodeCriteria, @PathParam("ipAddress") String ipAddress, @PathParam("service") String serviceName, MultivaluedMapImpl params) {
        writeLock();
        try {
            OnmsNode node = m_nodeDao.get(nodeCriteria);
            if (node == null) throw getException(Status.BAD_REQUEST, "addService: can't find node " + nodeCriteria);
            OnmsIpInterface intf = node.getIpInterfaceByIpAddress(ipAddress);
            if (intf == null) throw getException(Status.BAD_REQUEST, "addService: can't find ip interface on " + nodeCriteria + "@" + ipAddress);
            OnmsMonitoredService service = intf.getMonitoredServiceByServiceType(serviceName);
            if (service == null) throw getException(Status.BAD_REQUEST, "addService: can't find service " + serviceName + " on " + nodeCriteria + "@" + ipAddress);
    
            LOG.debug("updateService: updating service {}", service);
            BeanWrapper wrapper = PropertyAccessorFactory.forBeanPropertyAccess(service);
            for(String key : params.keySet()) {
                if (wrapper.isWritableProperty(key)) {
                    String stringValue = params.getFirst(key);
                    Object value = wrapper.convertIfNecessary(stringValue, (Class<?>)wrapper.getPropertyType(key));
                    if (key.equals("status")) {
                        if ("S".equals(value) || ("A".equals(service.getStatus()) && "F".equals(value))) {
                            LOG.debug("updateService: suspending polling for service {} on node with IP {}", service.getServiceName(), service.getIpAddress().getHostAddress());
                            value = "F";
                            sendEvent(EventConstants.SUSPEND_POLLING_SERVICE_EVENT_UEI, service);
                        }
                        if ("R".equals(value) || ("F".equals(service.getStatus()) && "A".equals(value))) {
                            LOG.debug("updateService: resuming polling for service {} on node with IP {}", service.getServiceName(), service.getIpAddress().getHostAddress());
                            value = "A";
                            sendEvent(EventConstants.RESUME_POLLING_SERVICE_EVENT_UEI, service);
                        }
                    }
                    wrapper.setPropertyValue(key, value);
                }
            }
            LOG.debug("updateSservice: service {} updated", service);
            m_serviceDao.saveOrUpdate(service);
            // If the status is changed, we should send the proper event to notify Pollerd
            return Response.seeOther(getRedirectUri(uriInfo)).build();
        } finally {
            writeUnlock();
        }
    }

    /**
     * <p>deleteService</p>
     *
     * @param nodeCriteria a {@link java.lang.String} object.
     * @param ipAddress a {@link java.lang.String} object.
     * @param serviceName a {@link java.lang.String} object.
     * @return a {@link javax.ws.rs.core.Response} object.
     */
    @DELETE
    @Path("{service}")
    public Response deleteService(@PathParam("nodeCriteria") final String nodeCriteria, @PathParam("ipAddress") final String ipAddress, @PathParam("service") final String serviceName) {
        writeLock();
        
        try {
            OnmsNode node = m_nodeDao.get(nodeCriteria);
            if (node == null) throw getException(Status.BAD_REQUEST, "deleteService: can't find node " + nodeCriteria);
            OnmsIpInterface intf = node.getIpInterfaceByIpAddress(ipAddress);
            if (intf == null) throw getException(Status.BAD_REQUEST, "deleteService: can't find interface with ip address " + ipAddress + " for node " + nodeCriteria);
            OnmsMonitoredService service = intf.getMonitoredServiceByServiceType(serviceName);
            if (service == null) throw getException(Status.CONFLICT, "deleteService: service " + serviceName + " not found on interface " + intf);
            LOG.debug("deleteService: deleting service {} from node {}", serviceName, nodeCriteria);
            intf.getMonitoredServices().remove(service);
            m_ipInterfaceDao.saveOrUpdate(intf);
            
            sendEvent(EventConstants.SERVICE_DELETED_EVENT_UEI, service);
            return Response.ok().build();
        } finally {
            writeUnlock();
        }
    }

    private void sendEvent(String eventUEI, OnmsMonitoredService dbObj) {
        final EventBuilder bldr = new EventBuilder(eventUEI, getClass().getName());
        bldr.setNodeid(dbObj.getNodeId());
        bldr.setInterface(dbObj.getIpAddress());
        bldr.setService(dbObj.getServiceName());
        try {
            m_eventProxy.send(bldr.getEvent());
        } catch (EventProxyException ex) {
            throw getException(Status.BAD_REQUEST, ex.getMessage());
        }
    }

}<|MERGE_RESOLUTION|>--- conflicted
+++ resolved
@@ -128,16 +128,7 @@
     @GET
     @Produces({MediaType.APPLICATION_XML, MediaType.APPLICATION_JSON})
     @Path("{service}")
-<<<<<<< HEAD
     public OnmsMonitoredServiceDetail getService(@PathParam("nodeCriteria") String nodeCriteria, @PathParam("ipAddress") String ipAddress, @PathParam("service") String service) {
-        OnmsNode node = m_nodeDao.get(nodeCriteria);
-        OnmsMonitoredService monitoredServiceByServiceType = node.getIpInterfaceByIpAddress(ipAddress).getMonitoredServiceByServiceType(service);
-        if (monitoredServiceByServiceType != null) {
-            return new OnmsMonitoredServiceDetail(monitoredServiceByServiceType);
-        }
-        return null;
-=======
-    public OnmsMonitoredService getService(@PathParam("nodeCriteria") String nodeCriteria, @PathParam("ipAddress") String ipAddress, @PathParam("service") String service) {
         final OnmsNode node = m_nodeDao.get(nodeCriteria);
         if (node == null) {
             throw getException(Status.NOT_FOUND, "Node {} was not found.", nodeCriteria);
@@ -146,8 +137,11 @@
         if (iface == null) {
             throw getException(Status.NOT_FOUND, "Interface {} was not found.", ipAddress);
         }
-        return iface.getMonitoredServiceByServiceType(service);
->>>>>>> fa264ad1
+        final OnmsMonitoredService monitoredServiceByServiceType = iface.getMonitoredServiceByServiceType(service);
+        if (monitoredServiceByServiceType != null) {
+            return new OnmsMonitoredServiceDetail(monitoredServiceByServiceType);
+        }
+        return null;
     }
     
     /**
