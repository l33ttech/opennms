/*******************************************************************************
 * This file is part of OpenNMS(R).
 *
 * Copyright (C) 2009-2014 The OpenNMS Group, Inc.
 * OpenNMS(R) is Copyright (C) 1999-2014 The OpenNMS Group, Inc.
 *
 * OpenNMS(R) is a registered trademark of The OpenNMS Group, Inc.
 *
 * OpenNMS(R) is free software: you can redistribute it and/or modify
 * it under the terms of the GNU Affero General Public License as published
 * by the Free Software Foundation, either version 3 of the License,
 * or (at your option) any later version.
 *
 * OpenNMS(R) is distributed in the hope that it will be useful,
 * but WITHOUT ANY WARRANTY; without even the implied warranty of
 * MERCHANTABILITY or FITNESS FOR A PARTICULAR PURPOSE.  See the
 * GNU Affero General Public License for more details.
 *
 * You should have received a copy of the GNU Affero General Public License
 * along with OpenNMS(R).  If not, see:
 *      http://www.gnu.org/licenses/
 *
 * For more information contact:
 *     OpenNMS(R) Licensing <license@opennms.org>
 *     http://www.opennms.org/
 *     http://www.opennms.com/
 *******************************************************************************/

package org.opennms.web.rest.v1;

import static org.junit.Assert.assertEquals;
import static org.junit.Assert.assertTrue;

import javax.ws.rs.core.MediaType;

import org.junit.Test;
import org.junit.runner.RunWith;
import org.opennms.core.test.MockLogAppender;
import org.opennms.core.test.OpenNMSJUnit4ClassRunner;
import org.opennms.core.test.db.annotations.JUnitTemporaryDatabase;
import org.opennms.core.test.rest.AbstractSpringJerseyRestTestCase;
import org.opennms.core.xml.JaxbUtils;
import org.opennms.netmgt.dao.DatabasePopulator;
import org.opennms.netmgt.dao.mock.EventAnticipator;
import org.opennms.netmgt.dao.mock.MockEventIpcManager;
import org.opennms.netmgt.xml.event.Event;
import org.opennms.test.JUnitConfigurationEnvironment;
import org.springframework.beans.factory.annotation.Autowired;
import org.springframework.mock.web.MockHttpServletResponse;
import org.springframework.test.context.ContextConfiguration;
import org.springframework.test.context.web.WebAppConfiguration;
import org.springframework.transaction.annotation.Transactional;

@RunWith(OpenNMSJUnit4ClassRunner.class)
@WebAppConfiguration
@ContextConfiguration(locations={
        "classpath:/META-INF/opennms/applicationContext-soa.xml",
        "classpath:/META-INF/opennms/applicationContext-commonConfigs.xml",
        "classpath:/META-INF/opennms/applicationContext-minimal-conf.xml",
        "classpath:/META-INF/opennms/applicationContext-dao.xml",
        "classpath*:/META-INF/opennms/component-service.xml",
        "classpath*:/META-INF/opennms/component-dao.xml",
        "classpath:/META-INF/opennms/applicationContext-databasePopulator.xml",
        "classpath:/META-INF/opennms/mockEventIpcManager.xml",
        "file:src/main/webapp/WEB-INF/applicationContext-svclayer.xml",
        "file:src/main/webapp/WEB-INF/applicationContext-cxf-common.xml"
})
@JUnitConfigurationEnvironment
@JUnitTemporaryDatabase
@Transactional
public class EventRestServiceIT extends AbstractSpringJerseyRestTestCase {

    @Autowired
    private DatabasePopulator m_databasePopulator;

    @Autowired
    private MockEventIpcManager m_eventMgr;

    @Override
    protected void afterServletStart() {
        MockLogAppender.setupLogging(true, "DEBUG");
        m_databasePopulator.populateDatabase();
    }

    @Test
    public void testBetween() throws Exception {
        String xml;
        xml = sendRequest(GET, "/events/between", parseParamData("begin=2010-01-01T00:00:00Z"), 200);
        assertTrue(xml.contains("<createTime>"));
        xml = sendRequest(GET, "/events/between", parseParamData("begin=2010-01-01T00:00:00Z&end=2010-01-01T01:00:00Z"), 200);
        assertTrue(xml.contains("totalCount=\"0\""));
        xml = sendRequest(GET, "/events/between", parseParamData("end=2010-01-01T01:00:00Z"), 200);
        assertTrue(xml.contains("totalCount=\"0\""));
    }

    @Test
    public void canPublishEventToBus() throws Exception {
        // Create some test event
        Event e = new Event();
        e.setUei("some.uei");
        e.setHost("from-some-host");

        // Setup the anticipator
        EventAnticipator anticipator = m_eventMgr.getEventAnticipator();
        anticipator.anticipateEvent(e);

        // POST the event to the REST API
<<<<<<< HEAD
        MockHttpServletResponse response = sendData(POST, MediaType.APPLICATION_XML, "/events", JaxbUtils.marshal(e));

        // Verify
        assertEquals(200, response.getStatus());
=======
        sendData(POST, MediaType.APPLICATION_XML, "/events", JaxbUtils.marshal(e), 204);

        // Verify
>>>>>>> 1ef7cd11
        m_eventMgr.finishProcessingEvents();
        anticipator.verifyAnticipated(1000, 0, 0, 0, 0);
    }
}<|MERGE_RESOLUTION|>--- conflicted
+++ resolved
@@ -105,16 +105,9 @@
         anticipator.anticipateEvent(e);
 
         // POST the event to the REST API
-<<<<<<< HEAD
-        MockHttpServletResponse response = sendData(POST, MediaType.APPLICATION_XML, "/events", JaxbUtils.marshal(e));
-
-        // Verify
-        assertEquals(200, response.getStatus());
-=======
         sendData(POST, MediaType.APPLICATION_XML, "/events", JaxbUtils.marshal(e), 204);
 
         // Verify
->>>>>>> 1ef7cd11
         m_eventMgr.finishProcessingEvents();
         anticipator.verifyAnticipated(1000, 0, 0, 0, 0);
     }
