/*******************************************************************************
 * This file is part of OpenNMS(R).
 *
 * Copyright (C) 2009-2012 The OpenNMS Group, Inc.
 * OpenNMS(R) is Copyright (C) 1999-2012 The OpenNMS Group, Inc.
 *
 * OpenNMS(R) is a registered trademark of The OpenNMS Group, Inc.
 *
 * OpenNMS(R) is free software: you can redistribute it and/or modify
 * it under the terms of the GNU General Public License as published
 * by the Free Software Foundation, either version 3 of the License,
 * or (at your option) any later version.
 *
 * OpenNMS(R) is distributed in the hope that it will be useful,
 * but WITHOUT ANY WARRANTY; without even the implied warranty of
 * MERCHANTABILITY or FITNESS FOR A PARTICULAR PURPOSE.  See the
 * GNU General Public License for more details.
 *
 * You should have received a copy of the GNU General Public License
 * along with OpenNMS(R).  If not, see:
 *      http://www.gnu.org/licenses/
 *
 * For more information contact:
 *     OpenNMS(R) Licensing <license@opennms.org>
 *     http://www.opennms.org/
 *     http://www.opennms.com/
 *******************************************************************************/

package org.opennms.web.rest.v1.config;

import org.junit.Test;
import org.junit.runner.RunWith;
import org.opennms.core.test.MockLogAppender;
import org.opennms.core.test.OpenNMSJUnit4ClassRunner;
import org.opennms.core.test.db.annotations.JUnitTemporaryDatabase;
import org.opennms.core.test.rest.AbstractSpringJerseyRestTestCase;
import org.opennms.core.xml.JaxbUtils;
import org.opennms.netmgt.config.collectd.jmx.JmxDatacollectionConfig;
import org.opennms.test.JUnitConfigurationEnvironment;
import org.slf4j.Logger;
import org.slf4j.LoggerFactory;
import org.springframework.test.context.ContextConfiguration;
import org.springframework.test.context.web.WebAppConfiguration;

import static org.junit.Assert.assertEquals;
import static org.junit.Assert.assertNotNull;

@RunWith(OpenNMSJUnit4ClassRunner.class)
@WebAppConfiguration
@ContextConfiguration(locations={
        "classpath:/META-INF/opennms/applicationContext-soa.xml",
        "classpath:/META-INF/opennms/applicationContext-commonConfigs.xml",
        "classpath:/META-INF/opennms/applicationContext-minimal-conf.xml",
        "classpath:/META-INF/opennms/applicationContext-dao.xml",
        "classpath*:/META-INF/opennms/component-service.xml",
        "classpath*:/META-INF/opennms/component-dao.xml",
        "classpath:/META-INF/opennms/applicationContext-databasePopulator.xml",
        "classpath:/META-INF/opennms/mockEventIpcManager.xml",
        "file:src/main/webapp/WEB-INF/applicationContext-svclayer.xml",
        "file:src/main/webapp/WEB-INF/applicationContext-cxf-common.xml"
})
@JUnitConfigurationEnvironment
@JUnitTemporaryDatabase
public class JmxDataCollectionConfigResourceIT extends AbstractSpringJerseyRestTestCase {
    @SuppressWarnings("unused")
    private static final Logger LOG = LoggerFactory.getLogger(PollerConfigurationResourceIT.class);

    @Override
    protected void afterServletStart() throws Exception {
        MockLogAppender.setupLogging(true, "DEBUG");
    }

    @Test
    public void testJmxConfig() throws Exception {
        sendRequest(GET, "/config/jmx/notfound", 404);

        String xml = sendRequest(GET, "/config/jmx", 200);
        JmxDatacollectionConfig config = JaxbUtils.unmarshal(JmxDatacollectionConfig.class, xml);

        assertNotNull(config);

        assertEquals(4, config.getJmxCollectionCount());

        assertEquals("jboss", config.getJmxCollection("jboss").getName());
        assertEquals(300, config.getJmxCollection("jboss").getRrd().getStep());
        assertEquals(4, config.getJmxCollection("jboss").getMbeanCount());
<<<<<<< HEAD

        assertEquals("jsr160", config.getJmxCollection("jsr160").getName());
        assertEquals(300, config.getJmxCollection("jsr160").getRrd().getStep());
        assertEquals(31, config.getJmxCollection("jsr160").getMbeanCount());
=======
        assertEquals(4, config.getJmxCollection(0).getMbeanCount());
        assertEquals(config.getJmxCollection(1).getRrd().getStep(), 300);
        assertEquals("jsr160", config.getJmxCollection(1).getName());
        assertEquals(34, config.getJmxCollection("jsr160").getMbeanCount());
        assertEquals(34, config.getJmxCollection(1).getMbeanCount());
>>>>>>> 22d1bd06

        assertEquals(300, config.getJmxCollection("cassandra30x").getRrd().getStep());
        assertEquals("cassandra30x", config.getJmxCollection("cassandra30x").getName());

        assertEquals(300, config.getJmxCollection("cassandra30x-newts").getRrd().getStep());
        assertEquals("cassandra30x-newts", config.getJmxCollection("cassandra30x-newts").getName());
    }

}<|MERGE_RESOLUTION|>--- conflicted
+++ resolved
@@ -84,18 +84,10 @@
         assertEquals("jboss", config.getJmxCollection("jboss").getName());
         assertEquals(300, config.getJmxCollection("jboss").getRrd().getStep());
         assertEquals(4, config.getJmxCollection("jboss").getMbeanCount());
-<<<<<<< HEAD
 
         assertEquals("jsr160", config.getJmxCollection("jsr160").getName());
         assertEquals(300, config.getJmxCollection("jsr160").getRrd().getStep());
-        assertEquals(31, config.getJmxCollection("jsr160").getMbeanCount());
-=======
-        assertEquals(4, config.getJmxCollection(0).getMbeanCount());
-        assertEquals(config.getJmxCollection(1).getRrd().getStep(), 300);
-        assertEquals("jsr160", config.getJmxCollection(1).getName());
         assertEquals(34, config.getJmxCollection("jsr160").getMbeanCount());
-        assertEquals(34, config.getJmxCollection(1).getMbeanCount());
->>>>>>> 22d1bd06
 
         assertEquals(300, config.getJmxCollection("cassandra30x").getRrd().getStep());
         assertEquals("cassandra30x", config.getJmxCollection("cassandra30x").getName());
