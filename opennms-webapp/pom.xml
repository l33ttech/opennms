<?xml version="1.0" encoding="UTF-8"?>
<project xmlns="http://maven.apache.org/POM/4.0.0" xmlns:xsi="http://www.w3.org/2001/XMLSchema-instance" xsi:schemaLocation="http://maven.apache.org/POM/4.0.0 http://maven.apache.org/maven-v4_0_0.xsd">
  <parent>
    <artifactId>opennms</artifactId>
    <groupId>org.opennms</groupId>
<<<<<<< HEAD
    <version>15.0.0-PJSM-SNAPSHOT</version>
=======
    <version>15.0.0-SNAPSHOT</version>
>>>>>>> cf65d591
  </parent>
  <modelVersion>4.0.0</modelVersion>
  <artifactId>opennms-webapp</artifactId>
  <packaging>war</packaging>
  <name>OpenNMS Web Application</name>
  <properties>
    <moduleName>org.opennms.dashboard.Dashboard</moduleName>
    <moduleHtml>index.html</moduleHtml>
    <web.port>8080</web.port>
		<!-- this is used by runInPlace.sh to get the overwise provided 
				 onms libs into the WEB-INF/lib for jetty -->
		<onmsLibScope>provided</onmsLibScope>
  </properties>
  <build>
    <plugins>
      <plugin>
        <groupId>org.apache.maven.plugins</groupId>
        <artifactId>maven-dependency-plugin</artifactId>
        <executions>
          <execution>
            <phase>test-compile</phase>
            <goals><goal>copy</goal></goals>
          </execution>
        </executions>
        <configuration>
          <artifactItems>
            <artifactItem>
              <groupId>org.opennms.dependencies</groupId>
              <artifactId>jaxb-dependencies</artifactId>
              <type>pom</type>
              <overWrite>false</overWrite>
              <outputDirectory>${basedir}/target/endorsed</outputDirectory>
            </artifactItem>
          </artifactItems>
        </configuration>
      </plugin>
      <plugin>
        <groupId>org.apache.maven.plugins</groupId>
        <artifactId>maven-surefire-plugin</artifactId>
        <configuration>
          <argLine>-Xmx1g -Djava.endorsed.dirs=${basedir}/target/endorsed</argLine>
          <systemProperties>
            <property>
              <name>java.endorsed.dirs</name>
              <value>${basedir}/target/endorsed</value>
            </property>
          </systemProperties>
        </configuration>
      </plugin>
      <plugin>
        <groupId>org.codehaus.mojo</groupId>
        <artifactId>gwt-maven-plugin</artifactId>
        <configuration>
          <gwtSdkFirstInClasspath>true</gwtSdkFirstInClasspath>
        </configuration>
      </plugin>
      <plugin>
        <groupId>org.apache.maven.plugins</groupId>
        <artifactId>maven-jar-plugin</artifactId>
        <executions>
          <execution>
            <goals>
              <goal>test-jar</goal>
            </goals>
          </execution>
        </executions>
      </plugin>
      <plugin>
        <artifactId>maven-clean-plugin</artifactId>
        <version>2.4.1</version>
        <configuration>
          <filesets>
            <fileset>
              <directory>.gwt-cache</directory>
            </fileset>
            <fileset>
              <directory>tomcat</directory>
            </fileset>
          </filesets>
        </configuration>
      </plugin>
      <plugin>
        <groupId>org.apache.maven.plugins</groupId>
        <artifactId>maven-war-plugin</artifactId>
        <configuration>
          <archiveClasses>true</archiveClasses>
          <webResources>
            <resource>
              <filtering>true</filtering>
              <directory>${basedir}/src/main/web-filtered</directory>
            </resource>
          </webResources>
        </configuration>
      </plugin>
      <plugin>
        <groupId>org.opennms.maven.plugins</groupId>
        <artifactId>castor-maven-plugin</artifactId>
      </plugin>

      <!-- plugin to use to run webapp in an embedded tomcat -->
      <plugin>
        <groupId>org.codehaus.mojo</groupId>
        <artifactId>tomcat-maven-plugin</artifactId>
        <version>1.1</version>
        <configuration>
          <path>/${project.artifactId}</path>
          <port>${web.port}</port>
        </configuration>
      </plugin>
      <!-- plugin to use to run webapp in an embedded jetty -->
      <plugin>
        <groupId>org.mortbay.jetty</groupId>
        <artifactId>jetty-maven-plugin</artifactId>
        <configuration>
          <contextPath>/opennms</contextPath>
          <scanIntervalSeconds>10</scanIntervalSeconds>
          <connectors>
            <connector implementation="org.eclipse.jetty.server.nio.SelectChannelConnector">
              <port>${web.port}</port>
              <maxIdleTime>60000</maxIdleTime>
            </connector>
          </connectors>
        </configuration>
      </plugin>

<!--
      <plugin>
        <groupId>com.sun.tools.jxc.maven2</groupId>
        <artifactId>maven-jaxb-schemagen-plugin</artifactId>
        <version>1.2</version>
        <configuration>
          <destdir>${project.build.directory}/xsds</destdir>
          <srcdir>${basedir}/src/main/java</srcdir>
          <verbose>false</verbose>
          <includes>
            <include>org/opennms/web/snmpinfo/*.java</include>
          </includes>
          <schemas>
            <schema>
              <namespace>http://xmlns.opennms.org/xsd/config/snmp-info</namespace>
              <file>snmp-info.xsd</file>
            </schema>
          </schemas>
        </configuration>
        <executions>
          <execution>
            <phase>process-sources</phase>
            <goals>
              <goal>generate</goal>
            </goals>
          </execution>
        </executions>
      </plugin>
-->
      <plugin>
        <artifactId>maven-assembly-plugin</artifactId>
        <configuration>
          <descriptors>
            <descriptor>src/assembly/meta-inf.xml</descriptor>
            <descriptor>src/assembly/xsds.xml</descriptor>
          </descriptors>
        </configuration>
        <executions>
          <execution>
            <phase>package</phase>
            <goals>
              <goal>single</goal>
            </goals>
          </execution>
        </executions>
      </plugin>
      <!-- Generates the GWT Container and Nature for GWT projects when eclipse:eclipse is run -->
      <plugin>
        <groupId>org.apache.maven.plugins</groupId>
        <artifactId>maven-eclipse-plugin</artifactId>
        <configuration>
          <additionalBuildcommands>
            <buildcommand>org.springframework.ide.eclipse.core.springbuilder</buildcommand>
            <buildcommand>com.google.gwt.eclipse.core.gwtProjectValidator</buildcommand>
          </additionalBuildcommands>
          <additionalProjectnatures>
            <projectnature>org.springframework.ide.eclipse.core.springnature</projectnature>
            <projectnature>com.google.gwt.eclipse.core.gwtNature</projectnature>
          </additionalProjectnatures>
          <classpathContainers>
            <classpathContainer>org.eclipse.jdt.launching.JRE_CONTAINER</classpathContainer>
            <classpathContainer>com.google.gwt.eclipse.core.GWT_CONTAINER</classpathContainer>
          </classpathContainers>
        </configuration>
      </plugin>
      <plugin>
        <groupId>org.codehaus.mojo</groupId>
        <artifactId>build-helper-maven-plugin</artifactId>
        <executions>
            <execution>
                <id>attach-artifacts</id>
                <phase>package</phase>
                <goals>
                    <goal>attach-artifact</goal>
                </goals>
                <configuration>
                    <artifacts>
                        <artifact>
                            <file>target/opennms-webapp-${project.version}/WEB-INF/lib/opennms-webapp-${project.version}.jar</file>
                            <type>jar</type>
                        </artifact>
                    </artifacts>
                </configuration>
            </execution>
            <execution>
              <id>add-source</id>
              <phase>generate-sources</phase>
              <goals>
                <goal>add-source</goal>
              </goals>
              <configuration>
                <sources>
                  <source>${project.build.directory}/generated-sources/castor</source>
                </sources>
              </configuration>
            </execution>
        </executions>
      </plugin>
    </plugins>
    <pluginManagement>
    	<plugins>
    		<!--This plugin's configuration is used to store Eclipse m2e settings only. It has no influence on the Maven build itself.-->
    		<plugin>
    			<groupId>org.eclipse.m2e</groupId>
    			<artifactId>lifecycle-mapping</artifactId>
    			<version>1.0.0</version>
    			<configuration>
    				<lifecycleMappingMetadata>
    					<pluginExecutions>
    						<pluginExecution>
    							<pluginExecutionFilter>
    								<groupId>
    									org.apache.maven.plugins
    								</groupId>
    								<artifactId>
    									maven-dependency-plugin
    								</artifactId>
    								<versionRange>[2.4,)</versionRange>
    								<goals>
    									<goal>copy</goal>
    								</goals>
    							</pluginExecutionFilter>
    							<action>
    								<ignore></ignore>
    							</action>
    						</pluginExecution>
    					</pluginExecutions>
    				</lifecycleMappingMetadata>
    			</configuration>
    		</plugin>
    	</plugins>
    </pluginManagement>
  </build>
  <profiles>
    <profile>
      <id>runInPlace</id>
      <activation><activeByDefault>false</activeByDefault></activation>
      <properties>
    		<onmsLibScope>compile</onmsLibScope>
      </properties>
      <dependencies>
        <dependency>
          <groupId>org.apache.logging.log4j</groupId>
          <artifactId>log4j-api</artifactId>
          <version>${log4j2Version}</version>
          <scope>runtime</scope>
        </dependency>
        <dependency>
          <groupId>org.apache.logging.log4j</groupId>
          <artifactId>log4j-core</artifactId>
          <version>${log4j2Version}</version>
          <scope>runtime</scope>
        </dependency>
        <dependency>
          <groupId>org.apache.logging.log4j</groupId>
          <artifactId>log4j-1.2-api</artifactId>
          <version>${log4j2Version}</version>
          <scope>runtime</scope>
        </dependency>
        <dependency>
          <groupId>org.apache.logging.log4j</groupId>
          <artifactId>log4j-slf4j-impl</artifactId>
          <version>${log4j2Version}</version>
          <scope>runtime</scope>
        </dependency>
      </dependencies>
    </profile>
    <profile>
      <id>jspc</id>
      <activation><activeByDefault>true</activeByDefault></activation>
      <build>
        <plugins>
          <plugin>
            <groupId>org.mortbay.jetty</groupId>
            <artifactId>jetty-jspc-maven-plugin</artifactId>
            <executions>
              <execution>
                <id>jspc</id>
                <goals>
                  <goal>jspc</goal>
                </goals>
                <configuration>
                  <keepSources>true</keepSources>
                  <webXmlFragment>${basedir}/target/web.xml.jspc-insert</webXmlFragment>
                  <generatedClasses>${basedir}/target/jsp-classes</generatedClasses>
                  <useProvidedScope>true</useProvidedScope>
                  <tldJarNamePatterns>.*\.jar$</tldJarNamePatterns>
                </configuration>
              </execution>
            </executions>
            <!-- add some jars to the plugin classpath so they can be searched for .tld files -->
            <dependencies>
              <dependency>
                <groupId>org.opennms.dependencies</groupId>
                <artifactId>spring-web-dependencies</artifactId>
                <type>pom</type>
                <version>${project.version}</version>
              </dependency>
              <dependency>
                <groupId>org.opennms.dependencies</groupId>
                <artifactId>spring-security-dependencies</artifactId>
                <type>pom</type>
                <version>${project.version}</version>
              </dependency>
              <dependency>
                <groupId>org.extremecomponents</groupId>
                <artifactId>extremecomponents</artifactId>
                <version>1.0.1</version>
                <exclusions>
                  <exclusion>
                    <groupId>taglibs</groupId>
                    <artifactId>standard</artifactId>
                  </exclusion>
                </exclusions>
              </dependency>
            </dependencies>
          </plugin>
        </plugins>
      </build>
    </profile>
  </profiles>
  <dependencies>

    <!-- indirect OpenNMS dependencies that belong in $OPENNMS_HOME/lib -->
    <!-- these should all be <scope>${onmsLibScope}</scope> and also included in opennms-base-assembly -->

    <dependency>
      <groupId>org.opennms</groupId>
      <artifactId>opennms-dao</artifactId>
      <scope>${onmsLibScope}</scope>
    </dependency>
    <dependency>
      <groupId>org.opennms</groupId>
      <artifactId>opennms-services</artifactId>
      <scope>${onmsLibScope}</scope>
    </dependency>
    <dependency>
      <groupId>org.opennms</groupId>
      <artifactId>opennms-web-api</artifactId>
      <scope>${onmsLibScope}</scope>
    </dependency>
    <dependency>
      <groupId>org.opennms</groupId>
      <artifactId>opennms-reporting</artifactId>
      <scope>${onmsLibScope}</scope>
    </dependency>
    <dependency>
      <groupId>org.opennms</groupId>
      <artifactId>opennms-provision-persistence</artifactId>
      <scope>${onmsLibScope}</scope>
    </dependency>
    <dependency>
      <groupId>org.opennms</groupId>
      <artifactId>opennms-rrd-jrobin</artifactId>
      <scope>${onmsLibScope}</scope>
    </dependency>
    <dependency>
      <groupId>org.opennms</groupId>
      <artifactId>opennms-web-dependencies</artifactId>
      <type>pom</type>
      <scope>${onmsLibScope}</scope>
      <!-- 
        We have to exclude this Java compiler from the classpath because it
        conflicts with one bundled inside gwt-dev that is used when GWT compiles
        code into Javascript.

        http://code.google.com/p/google-web-toolkit/issues/detail?id=5290
      -->
      <exclusions>
        <exclusion>
          <groupId>org.eclipse.jdt.core.compiler</groupId>
          <artifactId>ecj</artifactId>
        </exclusion>
      </exclusions>
    </dependency>
    <dependency>
      <groupId>org.opennms.core</groupId>
      <artifactId>org.opennms.core.soa</artifactId>
      <scope>${onmsLibScope}</scope>
    </dependency>
    <dependency>
      <groupId>org.opennms.core</groupId>
      <artifactId>org.opennms.core.db</artifactId>
      <scope>${onmsLibScope}</scope>
    </dependency>
    <dependency>
      <groupId>org.opennms.core</groupId>
      <artifactId>org.opennms.core.config</artifactId>
      <scope>${onmsLibScope}</scope>
    </dependency>
    <dependency>
      <groupId>org.opennms.dependencies</groupId>
      <artifactId>felix-dependencies</artifactId>
      <type>pom</type>
      <scope>${onmsLibScope}</scope>
    </dependency>
    <dependency>
      <groupId>org.opennms.dependencies</groupId>
      <artifactId>gwt-dependencies</artifactId>
      <type>pom</type>
      <scope>${onmsLibScope}</scope>
    </dependency>
    <dependency>
      <groupId>org.opennms.dependencies</groupId>
      <artifactId>rancid-dependencies</artifactId>
      <type>pom</type>
      <scope>${onmsLibScope}</scope>
    </dependency>
    <dependency>
      <groupId>org.opennms.dependencies</groupId>
      <artifactId>snmp-dependencies</artifactId>
      <type>pom</type>
      <scope>${onmsLibScope}</scope>
    </dependency>
    <dependency>
      <groupId>org.opennms.features</groupId>
      <artifactId>org.opennms.features.gwt-ksc-add</artifactId>
      <version>${project.version}</version>
      <scope>${onmsLibScope}</scope>
    </dependency>
    <dependency>
      <groupId>org.opennms.features</groupId>
      <artifactId>org.opennms.features.gwt-ksc-combobox</artifactId>
      <version>${project.version}</version>
      <scope>${onmsLibScope}</scope>
    </dependency>
    <dependency>
      <groupId>org.opennms.features</groupId>
      <artifactId>org.opennms.features.gwt-suggestion-combobox</artifactId>
      <version>${project.version}</version>
      <scope>${onmsLibScope}</scope>
    </dependency>
    <dependency>
      <groupId>org.opennms.features</groupId>
      <artifactId>org.opennms.features.gwt-graph-resources-list</artifactId>
      <version>${project.version}</version>
      <scope>${onmsLibScope}</scope>
    </dependency>
    <dependency>
      <groupId>org.opennms.features</groupId>
      <artifactId>org.opennms.features.gwt-snmpselect-list</artifactId>
      <version>${project.version}</version>
      <scope>${onmsLibScope}</scope>
    </dependency>
    <dependency>
      <groupId>org.opennms.features</groupId>
      <artifactId>org.opennms.features.instrumentationLogReader</artifactId>
      <scope>${onmsLibScope}</scope>
    </dependency>   
    <dependency>
      <groupId>org.opennms.features</groupId>
      <artifactId>org.opennms.features.node-page-list</artifactId>
      <version>${project.version}</version>
      <scope>${onmsLibScope}</scope>
    </dependency>
    <dependency>
      <groupId>org.opennms.features</groupId>
      <artifactId>org.opennms.features.opennms-gwt-theme</artifactId>
      <version>${project.version}</version>
      <scope>${onmsLibScope}</scope>
    </dependency>
    <dependency>
      <groupId>org.opennms.features.poller</groupId>
      <artifactId>org.opennms.features.poller.remote</artifactId>
      <scope>${onmsLibScope}</scope>
    </dependency>
    <dependency>
      <groupId>org.opennms.features.reporting</groupId>
      <artifactId>org.opennms.features.reporting.core</artifactId>
      <scope>${onmsLibScope}</scope>
    </dependency>
    <dependency>
      <groupId>org.opennms.features.reporting</groupId>
      <artifactId>org.opennms.features.reporting.api</artifactId>
      <scope>${onmsLibScope}</scope>
    </dependency>
    <dependency>
      <groupId>org.opennms.features.reporting</groupId>
      <artifactId>org.opennms.features.reporting.availability</artifactId>
      <scope>${onmsLibScope}</scope>
    </dependency>
    <dependency>
      <groupId>org.opennms.features.reporting</groupId>
      <artifactId>org.opennms.features.reporting.model</artifactId>
      <scope>${onmsLibScope}</scope>
    </dependency>
    <dependency>
      <groupId>org.opennms.features.reporting</groupId>
      <artifactId>org.opennms.features.reporting.dao</artifactId>
      <scope>${onmsLibScope}</scope>
    </dependency>
    <dependency>
      <groupId>org.opennms.features.reporting</groupId>
      <artifactId>org.opennms.features.reporting.repository</artifactId>
      <scope>${onmsLibScope}</scope>
    </dependency>
    <dependency>
      <groupId>org.opennms.features</groupId>
      <artifactId>org.opennms.features.request-tracker</artifactId>
      <scope>${onmsLibScope}</scope>
    </dependency>
    <dependency>
      <groupId>org.opennms.features</groupId>
      <artifactId>org.opennms.features.springframework-security</artifactId>
      <scope>${onmsLibScope}</scope>
    </dependency>
    <dependency>
      <groupId>org.opennms.features</groupId>
      <artifactId>org.opennms.features.system-report</artifactId>
      <scope>${onmsLibScope}</scope>
    </dependency>

    <!-- indirect 3rd-party dependencies that belong in $OPENNMS_HOME/lib -->
    <!-- these should all be <scope>${onmsLibScope}</scope> and also included in opennms-base-assembly -->

    <dependency>
      <groupId>commons-beanutils</groupId>
      <artifactId>commons-beanutils</artifactId>
      <scope>${onmsLibScope}</scope>
    </dependency>
    <dependency>
      <groupId>commons-collections</groupId>
      <artifactId>commons-collections</artifactId>
      <scope>${onmsLibScope}</scope>
    </dependency>
    <dependency>
      <groupId>commons-digester</groupId>
      <artifactId>commons-digester</artifactId>
      <scope>${onmsLibScope}</scope>
    </dependency>
    <dependency>
      <groupId>commons-lang</groupId>
      <artifactId>commons-lang</artifactId>
      <scope>${onmsLibScope}</scope>
    </dependency>
    <dependency>
      <groupId>commons-validator</groupId>
      <artifactId>commons-validator</artifactId>
      <scope>${onmsLibScope}</scope>
    </dependency>
    <dependency>
      <groupId>com.google.guava</groupId>
      <artifactId>guava</artifactId>
      <scope>${onmsLibScope}</scope>
    </dependency>
    <dependency>
      <groupId>net.sf.json-lib</groupId>
      <artifactId>json-lib</artifactId>
      <classifier>jdk15</classifier>
      <scope>${onmsLibScope}</scope>
      <exclusions>
        <exclusion>
          <groupId>commons-logging</groupId>
          <artifactId>commons-logging</artifactId>
        </exclusion>
      </exclusions>
    </dependency>
    <dependency>
      <groupId>net.sf.opencsv</groupId>
      <artifactId>opencsv</artifactId>
      <scope>${onmsLibScope}</scope>
    </dependency>
    <dependency>
      <groupId>ognl</groupId>
      <artifactId>ognl</artifactId>
      <scope>${onmsLibScope}</scope>
    </dependency>
    <dependency>
      <groupId>org.apache.xmlgraphics</groupId>
      <artifactId>batik-dom</artifactId>
      <scope>${onmsLibScope}</scope>
    </dependency>
    <dependency>
      <groupId>org.apache.xmlgraphics</groupId>
      <artifactId>batik-svg-dom</artifactId>
      <scope>${onmsLibScope}</scope>
    </dependency>
    <dependency>
      <groupId>org.apache.xmlgraphics</groupId>
      <artifactId>batik-transcoder</artifactId>
      <scope>${onmsLibScope}</scope>
      <exclusions>
        <exclusion>
          <groupId>commons-logging</groupId>
          <artifactId>commons-logging</artifactId>
        </exclusion>
      </exclusions>
    </dependency>
    <dependency>
      <groupId>org.apache.xmlgraphics</groupId>
      <artifactId>batik-xml</artifactId>
      <scope>${onmsLibScope}</scope>
    </dependency>
    <dependency>
      <groupId>org.apache.xmlgraphics</groupId>
      <artifactId>batik-util</artifactId>
      <scope>${onmsLibScope}</scope>
    </dependency>
    <dependency>
      <groupId>org.eclipse.jetty.orbit</groupId>
      <artifactId>org.apache.taglibs.standard.glassfish</artifactId>
      <scope>${onmsLibScope}</scope>
    </dependency>
    <dependency>
      <groupId>org.slf4j</groupId>
      <artifactId>slf4j-api</artifactId>
      <scope>${onmsLibScope}</scope>
    </dependency>
    <dependency>
      <groupId>org.slf4j</groupId>
      <artifactId>jcl-over-slf4j</artifactId>
      <scope>${onmsLibScope}</scope>
    </dependency>
    <dependency>
      <groupId>org.tuckey</groupId>
      <artifactId>urlrewritefilter</artifactId>
      <scope>${onmsLibScope}</scope>
    </dependency>
    <dependency>
      <groupId>oro</groupId>
      <artifactId>oro</artifactId>
      <scope>${onmsLibScope}</scope>
    </dependency>
    <dependency>
      <groupId>poi</groupId>
      <artifactId>poi</artifactId>
      <scope>${onmsLibScope}</scope>
    </dependency>
    <dependency>
      <groupId>rome</groupId>
      <artifactId>rome</artifactId>
      <scope>${onmsLibScope}</scope>
    </dependency>
    <dependency>
      <groupId>struts</groupId>
      <artifactId>struts</artifactId>
      <scope>${onmsLibScope}</scope>
    </dependency>

    <!-- indirect 3rd-party dependencies that belong in WEB-INF/lib -->
    <!-- these should all be <scope>compile</scope> -->

    <dependency>
      <groupId>org.extremecomponents</groupId>
      <artifactId>extremecomponents</artifactId>
      <scope>compile</scope>
      <exclusions>
        <exclusion>
          <groupId>commons-logging</groupId>
          <artifactId>commons-logging</artifactId>
        </exclusion>
      </exclusions>
    </dependency>

    <!--

      JMesa is the latest version of the extremecomponents library. We
      should eventually migrate our code to use it.

    <dependency>
      <groupId>org.jmesa</groupId>
      <artifactId>jmesa</artifactId>
      <scope>${onmsLibScope}</scope>
    </dependency>
    -->
    <dependency>
        <groupId>net.sf.jung</groupId>
        <artifactId>jung-api</artifactId>
    </dependency>
    <dependency>
        <groupId>net.sf.jung</groupId>
        <artifactId>jung-graph-impl</artifactId>
    </dependency>
    <dependency>
        <groupId>net.sf.jung</groupId>
        <artifactId>jung-algorithms</artifactId>
    </dependency>
    <dependency>
        <groupId>net.sf.jung</groupId>
        <artifactId>jung-visualization</artifactId>
    </dependency>
<<<<<<< HEAD
=======

    <!-- CORS support -->
    <dependency>
      <groupId>org.ebaysf.web</groupId>
      <artifactId>cors-filter</artifactId>
      <version>1.0.1</version>
      <scope>compile</scope>
    </dependency>
>>>>>>> cf65d591

    <!-- test dependencies -->
    <dependency>
      <groupId>com.google.gwt</groupId>
      <artifactId>gwt-user</artifactId>
      <scope>test</scope>
    </dependency>
    <dependency>
      <groupId>org.opennms</groupId>
      <artifactId>opennms-dao</artifactId>
      <type>test-jar</type>
      <scope>test</scope>
    </dependency>
    <dependency>
      <groupId>org.opennms</groupId>
<<<<<<< HEAD
      <artifactId>opennms-services</artifactId>
      <type>test-jar</type>
      <scope>test</scope>
    </dependency>
    <dependency>
      <groupId>org.opennms</groupId>
=======
>>>>>>> cf65d591
      <artifactId>opennms-dao-mock</artifactId>
      <scope>test</scope>
    </dependency>
    <dependency>
      <groupId>org.opennms</groupId>
      <artifactId>opennms-provision-persistence</artifactId>
      <type>test-jar</type>
      <scope>test</scope>
    </dependency>
    <dependency>
      <groupId>org.opennms</groupId>
      <artifactId>opennms-test</artifactId>
      <scope>test</scope>
    </dependency>
    <dependency>
      <groupId>org.opennms</groupId>
      <artifactId>opennms-icmp-jna</artifactId>
      <scope>test</scope>
    </dependency>
    <dependency>
      <groupId>org.opennms.core.test-api</groupId>
      <artifactId>org.opennms.core.test-api.db</artifactId>
      <scope>test</scope>
    </dependency>
    <dependency>
      <groupId>org.opennms.core.test-api</groupId>
      <artifactId>org.opennms.core.test-api.http</artifactId>
      <scope>test</scope>
    </dependency>
    <dependency>
      <groupId>org.opennms.core.test-api</groupId>
      <artifactId>org.opennms.core.test-api.rest</artifactId>
    </dependency>
    <dependency>
      <groupId>org.opennms.core.test-api</groupId>
      <artifactId>org.opennms.core.test-api.snmp</artifactId>
    </dependency>
    <dependency>
      <groupId>org.opennms.core.test-api</groupId>
      <artifactId>org.opennms.core.test-api.xml</artifactId>
      <scope>test</scope>
    </dependency>
    <dependency>
      <groupId>org.opennms.core.test-api</groupId>
      <artifactId>org.opennms.core.test-api.services</artifactId>
      <scope>test</scope>
    </dependency>
    <dependency>
      <groupId>org.opennms.tests</groupId>
      <artifactId>org.opennms.tests.mock-elements</artifactId>
      <scope>test</scope>
    </dependency>
    <dependency>
      <groupId>org.easymock</groupId>
      <artifactId>easymock</artifactId>
      <scope>test</scope>
    </dependency>
    <dependency>
      <groupId>org.apache.directory.server</groupId>
      <artifactId>apacheds-core</artifactId>
      <version>1.0.2</version>
      <scope>test</scope>
    </dependency>
    <dependency>
      <groupId>org.apache.directory.server</groupId>
      <artifactId>apacheds-server-jndi</artifactId>
      <version>1.0.2</version>
      <scope>test</scope>
    </dependency>
  </dependencies>

  <pluginRepositories>
    <pluginRepository>
      <snapshots><enabled>false</enabled></snapshots>
      <releases><enabled>true</enabled></releases>
      <id>opennms-repo</id>
      <name>OpenNMS Repository</name>
      <url>http://maven.opennms.org/content/groups/opennms.org-release</url>
    </pluginRepository>
  </pluginRepositories>


  <repositories>
    <repository>
      <snapshots><enabled>false</enabled></snapshots>
      <releases><enabled>true</enabled></releases>
      <id>opennms-repo</id>
      <name>OpenNMS Repository</name>
      <url>http://maven.opennms.org/content/groups/opennms.org-release</url>
    </repository>
  </repositories>

</project><|MERGE_RESOLUTION|>--- conflicted
+++ resolved
@@ -3,11 +3,7 @@
   <parent>
     <artifactId>opennms</artifactId>
     <groupId>org.opennms</groupId>
-<<<<<<< HEAD
     <version>15.0.0-PJSM-SNAPSHOT</version>
-=======
-    <version>15.0.0-SNAPSHOT</version>
->>>>>>> cf65d591
   </parent>
   <modelVersion>4.0.0</modelVersion>
   <artifactId>opennms-webapp</artifactId>
@@ -714,8 +710,6 @@
         <groupId>net.sf.jung</groupId>
         <artifactId>jung-visualization</artifactId>
     </dependency>
-<<<<<<< HEAD
-=======
 
     <!-- CORS support -->
     <dependency>
@@ -724,7 +718,6 @@
       <version>1.0.1</version>
       <scope>compile</scope>
     </dependency>
->>>>>>> cf65d591
 
     <!-- test dependencies -->
     <dependency>
@@ -740,15 +733,6 @@
     </dependency>
     <dependency>
       <groupId>org.opennms</groupId>
-<<<<<<< HEAD
-      <artifactId>opennms-services</artifactId>
-      <type>test-jar</type>
-      <scope>test</scope>
-    </dependency>
-    <dependency>
-      <groupId>org.opennms</groupId>
-=======
->>>>>>> cf65d591
       <artifactId>opennms-dao-mock</artifactId>
       <scope>test</scope>
     </dependency>
