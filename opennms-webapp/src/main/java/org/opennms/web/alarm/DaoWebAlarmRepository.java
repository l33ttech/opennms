--- conflicted
+++ resolved
@@ -467,14 +467,9 @@
     }
 
     @Override
-<<<<<<< HEAD
-    @Transactional
-    public List<AlarmSummary> getCurrentNodeAlarmSummaries(int rows) {
-        return m_alarmDao.getNodeAlarmSummaries(rows);
-=======
+    @Transactional
     public List<AlarmSummary> getCurrentNodeAlarmSummaries() {
         return m_alarmDao.getNodeAlarmSummaries();
->>>>>>> e8233df3
     }
 
 }