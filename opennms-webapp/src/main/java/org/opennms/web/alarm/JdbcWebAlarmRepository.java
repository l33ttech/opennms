--- conflicted
+++ resolved
@@ -28,7 +28,6 @@
 
 package org.opennms.web.alarm;
 
-<<<<<<< HEAD
 import java.sql.PreparedStatement;
 import java.sql.ResultSet;
 import java.sql.SQLException;
@@ -37,13 +36,16 @@
 import java.util.List;
 
 import org.opennms.core.utils.BeanUtils;
-=======
->>>>>>> 120a6422
 import org.opennms.core.utils.LogUtils;
 import org.opennms.netmgt.model.OnmsAcknowledgment;
 import org.opennms.netmgt.model.OnmsSeverity;
 import org.opennms.netmgt.model.TroubleTicketState;
-import org.opennms.web.alarm.filter.*;
+import org.opennms.web.alarm.filter.AlarmCriteria;
+import org.opennms.web.alarm.filter.AlarmIdFilter;
+import org.opennms.web.alarm.filter.AlarmIdListFilter;
+import org.opennms.web.alarm.filter.AlarmTypeFilter;
+import org.opennms.web.alarm.filter.SeverityBetweenFilter;
+import org.opennms.web.alarm.filter.SeverityFilter;
 import org.opennms.web.alarm.filter.AlarmCriteria.AlarmCriteriaVisitor;
 import org.opennms.web.alarm.filter.AlarmCriteria.BaseAlarmCriteriaVisitor;
 import org.opennms.web.filter.AndFilter;
@@ -54,16 +56,14 @@
 import org.springframework.beans.factory.annotation.Autowired;
 import org.springframework.dao.DataAccessException;
 import org.springframework.dao.support.DataAccessUtils;
-import org.springframework.jdbc.core.*;
+import org.springframework.jdbc.core.JdbcOperations;
+import org.springframework.jdbc.core.PreparedStatementSetter;
+import org.springframework.jdbc.core.RowCallbackHandler;
+import org.springframework.jdbc.core.RowMapper;
+import org.springframework.jdbc.core.RowMapperResultSetExtractor;
+import org.springframework.jdbc.core.SingleColumnRowMapper;
 import org.springframework.jdbc.core.simple.ParameterizedRowMapper;
 import org.springframework.jdbc.core.simple.SimpleJdbcTemplate;
-
-import java.sql.PreparedStatement;
-import java.sql.ResultSet;
-import java.sql.SQLException;
-import java.sql.Timestamp;
-import java.util.Date;
-import java.util.List;
 
 /**
  * <p>JdbcWebAlarmRepository class.</p>
@@ -72,7 +72,6 @@
  * @version $Id: $
  * @since 1.8.1
  */
-<<<<<<< HEAD
 @Deprecated
 public class JdbcWebAlarmRepository implements WebAlarmRepository, InitializingBean {
     
@@ -83,12 +82,6 @@
     public void afterPropertiesSet() throws Exception {
         BeanUtils.assertAutowiring(this);
     }
-=======
-public class JdbcWebAlarmRepository implements WebAlarmRepository {
-
-    @Autowired
-    SimpleJdbcTemplate m_simpleJdbcTemplate;
->>>>>>> 120a6422
 
     private String getSql(final String selectClause, final AlarmCriteria criteria) {
         final StringBuilder buf = new StringBuilder(selectClause);
@@ -101,8 +94,7 @@
                 if (first) {
                     buf.append(" WHERE ");
                     first = false;
-                }
-                else {
+                } else {
                     buf.append(" AND ");
                 }
             }
@@ -134,7 +126,6 @@
     private PreparedStatementSetter paramSetter(final AlarmCriteria criteria, final Object... args) {
         return new PreparedStatementSetter() {
             int paramIndex = 1;
-
             public void setValues(final PreparedStatement ps) throws SQLException {
                 for (Object arg : args) {
                     ps.setObject(paramIndex, arg);
@@ -150,28 +141,6 @@
         };
     }
 
-<<<<<<< HEAD
-    @Override
-    public void updateStickyMemo(Integer alarmId, String body, String user) {
-        throw new UnsupportedOperationException("Not supported yet. JdbcWebAlarmRepositony is deprecated.");
-    }
-
-    @Override
-    public void updateReductionKeyMemo(Integer alarmId, String body, String user) {
-        throw new UnsupportedOperationException("Not supported yet. JdbcWebAlarmRepositony is deprecated.");
-    }
-
-    @Override
-    public void removeStickyMemo(Integer alarmId) {
-        throw new UnsupportedOperationException("Not supported yet. JdbcWebAlarmRepositony is deprecated.");
-    }
-
-    @Override
-    public void removeReductionKeyMemo(int alarmId) {
-        throw new UnsupportedOperationException("Not supported yet. JdbcWebAlarmRepositony is deprecated.");
-    }
-    
-=======
     /**
      * {@inheritDoc}
      */
@@ -204,7 +173,6 @@
         throw new UnsupportedOperationException("Not supported yet. JdbcWebAlarmRepository is deprecated.");
     }
 
->>>>>>> 120a6422
     private static class AlarmMapper implements ParameterizedRowMapper<Alarm> {
         public Alarm mapRow(ResultSet rs, int rowNum) throws SQLException {
             Alarm alarm = new Alarm();
@@ -253,8 +221,7 @@
         private Date getTimestamp(String field, ResultSet rs) throws SQLException {
             if (rs.getTimestamp(field) != null) {
                 return new Date(rs.getTimestamp(field).getTime());
-            }
-            else {
+            } else {
                 return null;
             }
         }
@@ -299,8 +266,7 @@
         Alarm[] alarms = getMatchingAlarms(new AlarmCriteria(new AlarmIdFilter(alarmId)));
         if (alarms.length < 1) {
             return null;
-        }
-        else {
+        } else {
             return alarms[0];
         }
     }
@@ -418,13 +384,10 @@
         jdbc().update(sql, paramSetter(criteria, OnmsSeverity.CLEARED.getId(), OnmsSeverity.WARNING.getId(), OnmsSeverity.CRITICAL.getId(), OnmsSeverity.CRITICAL.getId(), Alarm.PROBLEM_TYPE));
     }
 
-<<<<<<< HEAD
     public List<OnmsAcknowledgment> getAcknowledgments(int alarmId) {
         throw new UnsupportedOperationException("Not supported yet. JdbcWebAlarmRepositony is deprecated.");
     }
 
-=======
->>>>>>> 120a6422
     private int queryForInt(String sql, PreparedStatementSetter setter) throws DataAccessException {
         Integer number = queryForObject(sql, setter, new SingleColumnRowMapper<Integer>(Integer.class));
         return (number != null ? number.intValue() : 0);
