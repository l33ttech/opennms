--- conflicted
+++ resolved
@@ -190,13 +190,6 @@
             alarm.nodeLabel = rs.getString("nodeLabel");
             alarm.serviceName = rs.getString("serviceName");
             
-<<<<<<< HEAD
-//            alarm.stickyNote = rs.getString("stickyNote");
-//            alarm.stickyNoteCreate = getTimestamp("stickyNoteCreate", rs);
-//            alarm.stickyNoteUpdate = getTimestamp("stickyNoteUpdate", rs);
-//            alarm.stickyNoteUser = rs.getString("stickyNoteUser");
-=======
->>>>>>> eb43a300
             return alarm;
             
         }
