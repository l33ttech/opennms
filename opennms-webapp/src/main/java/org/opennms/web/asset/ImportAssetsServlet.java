--- conflicted
+++ resolved
@@ -193,13 +193,8 @@
                 count++;
                 try {
                     logger.debug("asset line is:'{}'", (Object)line);
-<<<<<<< HEAD
-                    if (line.length != 62) {
-                        logger.error("csv test row length was not 58 line length: '{}' line was:'{}', line length", line.length, line);
-=======
                     if (line.length <= 37) {
                         logger.error("csv test row length was not at least 37 line length: '{}' line was:'{}', line length", line.length, line);
->>>>>>> 7cb54711
                         throw new NoSuchElementException();
                     }
 
