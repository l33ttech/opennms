--- conflicted
+++ resolved
@@ -72,18 +72,10 @@
         m_reportdConfigurationDao = BeanUtils.getBean("reportdContext", "reportdConfigDao", ReportdConfigurationDao.class);
         final File storageDirectory = new File(m_reportdConfigurationDao.getStorageDirectory());
         
-<<<<<<< HEAD
-        if (!requestedFile.getParentFile().getCanonicalFile().equals(storageDirectory.getCanonicalFile())) {
-            LOG.warn("User attempted to retrieve file {} but was restricted to {}", requestedFile, storageDirectory);
-            throw new IllegalArgumentException("Cannot retrieve reports from outside Reportd storage directory");
-        }
-        
-=======
->>>>>>> 548ce992
         if (fileName != null) {
             final File requestedFile = new File(fileName);
             if (!requestedFile.getParentFile().getCanonicalFile().equals(storageDirectory.getCanonicalFile())) {
-                LogUtils.warnf(this, "User attempted to retrieve file %s but was restricted to %s", requestedFile, storageDirectory);
+                LOG.warn("User attempted to retrieve file {} but was restricted to {}", requestedFile, storageDirectory);
                 throw new IllegalArgumentException("Cannot retrieve reports from outside Reportd storage directory");
             }
 
