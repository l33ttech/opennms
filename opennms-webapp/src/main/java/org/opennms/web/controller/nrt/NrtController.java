package org.opennms.web.controller.nrt;

import java.io.BufferedReader;
import java.io.File;
import java.io.FileReader;
<<<<<<< HEAD
import java.util.*;
=======
import java.util.Collection;
import java.util.HashMap;
import java.util.HashSet;
import java.util.LinkedHashSet;
import java.util.Map;
import java.util.Set;
import java.util.Date;
>>>>>>> ce4d7033

import javax.servlet.http.HttpSession;
import javax.xml.ws.soap.Addressing;
import org.opennms.netmgt.config.SnmpAgentConfigFactory;

import org.opennms.netmgt.dao.*;
import org.opennms.netmgt.model.OnmsNode;
import org.opennms.netmgt.model.OnmsResource;
import org.opennms.netmgt.model.PrefabGraph;
import org.opennms.netmgt.model.RrdGraphAttribute;
import org.opennms.netmgt.snmp.SnmpAgentConfig;
import org.opennms.nrtcollector.api.model.CollectionJob;
import org.opennms.nrtcollector.protocolcollector.snmp.SnmpCollectionJob;
import org.slf4j.Logger;
import org.slf4j.LoggerFactory;
import org.springframework.beans.factory.annotation.Autowired;
import org.springframework.beans.factory.annotation.Qualifier;
import org.springframework.jms.core.JmsTemplate;
import org.springframework.stereotype.Controller;
import org.springframework.web.bind.annotation.RequestMapping;
import org.springframework.web.bind.annotation.RequestMethod;
import org.springframework.web.servlet.ModelAndView;

/**
 *
 * @author Markus Neumann
 */
@Controller
@RequestMapping("/nrt/starter.htm")
public class NrtController {

    private static Logger logger = LoggerFactory.getLogger("OpenNMS.WEB." + NrtController.class);

    @Autowired
    private JmsTemplate m_jmsTemplate;

    @Autowired
    private GraphDao m_graphDao;

    @Autowired
    private NodeDao m_nodeDao;

    @Autowired
    private ResourceDao m_resourceDao;
    
    @Autowired
    @Qualifier("snmpPeerFactory")
    private SnmpAgentConfigFactory m_snmpAgentConfigFactory;

    //ToDo Tak, böser draft!
    @RequestMapping(method = RequestMethod.GET, params = {"collectionTask"})
    public void nrtCollectionJobTrigger(String collectionTask, HttpSession httpSession) {
        logger.debug("Republish CollectionJobTrigger for '{}'", collectionTask);
        logger.debug("CollectionJob is '{}'", httpSession.getAttribute(collectionTask));
<<<<<<< HEAD
        
        Map<String, CollectionJob> nrtCollectoinTasks = null;
        try {
            nrtCollectoinTasks = (Map<String, CollectionJob>) httpSession.getAttribute("NrtCollectoinTasks");
        } catch (Exception e) {
            logger.error("Session contains incompatibl datastructure for NrtCollectoinTasks attribute '{}'", e.getMessage());
        }
        if (nrtCollectoinTasks != null) {
            CollectionJob collectionJob = nrtCollectoinTasks.get(collectionTask);
            if (collectionJob != null) {
                m_jmsTemplate.convertAndSend("NrtCollectMe", httpSession.getAttribute(collectionTask));
                logger.debug("collectionJob was send!");
            } else {
                logger.debug("collectionJob for collectionTask not found in session '{}'", collectionTask);
            }
        } else {
            logger.debug("No CollectionTasks map in session found.");
=======
        if(httpSession.getAttribute(collectionTask) != null) {
            m_jmsTemplate.convertAndSend("NrtCollectMe", httpSession.getAttribute(collectionTask));
            logger.debug("collectionJob was send!");
        }else {
            logger.debug("collectionTask is unknown!");
>>>>>>> ce4d7033
        }
    }

    @RequestMapping(method = RequestMethod.GET, params = {"resourceId", "report"})
    public ModelAndView nrtStart(String resourceId, String report, HttpSession httpSession) {
        
        logger.debug("JmsTemplate '{}'", m_jmsTemplate.toString());

        assert (resourceId != null);
        logger.debug("resourceId: '{}'", resourceId);

        assert (report != null);
        logger.debug("report: '{}'", report);

        //Todo Tak there is you session to manage the CollectionSessions
        logger.debug(httpSession.toString());

        OnmsResource reportResource = m_resourceDao.getResourceById(resourceId);
        OnmsResource topResource = reportResource.getParent();
        OnmsNode node = (OnmsNode) topResource.getEntity();

        SnmpAgentConfig snmpAgentConfig = m_snmpAgentConfigFactory.getAgentConfig(node.getPrimaryInterface().getIpAddress());
        logger.debug("SnmpAgendConfig '{}' communityString '{}'", snmpAgentConfig, snmpAgentConfig.getReadCommunity());
        
        PrefabGraph prefabGraph = m_graphDao.getPrefabGraph(report);
        //TODO Tak graph service is able to check is a graph is propper for a given resource, check that later.
        lookUpMetricsForColumnsOfPrefabGraphs(prefabGraph, reportResource);

        String collectionTask = "CollectionTaksId_" + new Date();

        SnmpCollectionJob collectionJob = new SnmpCollectionJob();
        collectionJob.setSnmpAgentConfig(snmpAgentConfig);
        collectionJob.setService("SNMP");

        collectionJob.setNodeId(node.getId());
        String netInterface = node.getPrimaryInterface().getIpAddress().getHostAddress();
        logger.debug("netInterface '{}'", netInterface);
        collectionJob.setNetInterface(netInterface);

        Set<String> resultDestinations = new HashSet<String>();
        resultDestinations.add(collectionTask);

        for (int i = 0; i < prefabGraph.getColumns().length; i++) {
            logger.debug("Adding Metric '{}' with MetricId '{}' to collectionJob", prefabGraph.getColumns()[i], prefabGraph.getMetricIds()[i]);
            collectionJob.addMetric(prefabGraph.getMetricIds()[i], resultDestinations);
        }
        logger.debug("CollectionJob '{}'", collectionJob.toString());
        this.publishCollectionJobViaJms(collectionJob);

        //Check if there is a NrtCollectionTasks map in the session already 
        if (httpSession.getAttribute("NrtCollectoinTasks") == null) {
            httpSession.setAttribute("NrtCollectoinTasks", new HashMap<String, CollectionJob>());
        }
        ((Map<String, CollectionJob>) httpSession.getAttribute("NrtCollectoinTasks")).put(collectionTask, collectionJob);

        httpSession.setAttribute(collectionTask, collectionJob);

        ModelAndView modelAndView = new ModelAndView("nrt/realtime");
        modelAndView.addObject("collectionTask", collectionTask);
        return modelAndView;
    }

    /**
     * <p>getRequiredRrGraphdAttributes</p>
     *
     * @return a {@link java.util.Collection} object.
     */
    public Collection<RrdGraphAttribute> getRequiredRrdGraphAttributes(OnmsResource onmsResource, PrefabGraph prefabGraph) {
        Map<String, RrdGraphAttribute> available = onmsResource.getRrdGraphAttributes();
        Set<RrdGraphAttribute> reqAttrs = new LinkedHashSet<RrdGraphAttribute>();
        for (String attrName : prefabGraph.getColumns()) {
            RrdGraphAttribute attr = available.get(attrName);
            if (attr != null) {
                reqAttrs.add(attr);
            }
        }
        return reqAttrs;
    }

    /**
     * Adds the Metrics corresponding to the columns into the prefabGraph. Based
     * on a meta file lookup. The files to check for metric to column name
     * mappings are provided by the filesToPromote. At the moment this method
     * will check for the filenames in the list and expects to file a file with
     * this name and a .meta ending.
     */
    public void lookUpMetricsForColumnsOfPrefabGraphs(PrefabGraph prefabGraph, OnmsResource onmsResource) {
        //Build a Hashmap with all columns to metrics from the files
        Map<String, String> columnsToMetrics = new HashMap<String, String>();

        //get all metrics to columns mappings from the files in to hashmap
        for (RrdGraphAttribute attr : getRequiredRrdGraphAttributes(onmsResource, prefabGraph)) {
            String fileName = null;

            try {
                fileName = m_resourceDao.getRrdDirectory() + File.separator + attr.getRrdRelativePath();

                //get meta files instead of rrd or jrb
                fileName = fileName.substring(0, fileName.lastIndexOf("."));
                fileName = fileName.concat(".meta");
                BufferedReader bf = new BufferedReader(new FileReader(fileName));

                String mappingLine = "";
                while (mappingLine != null) {
                    mappingLine = bf.readLine();
                    String metric = mappingLine.substring(0, mappingLine.lastIndexOf("="));
                    String column = mappingLine.substring(mappingLine.lastIndexOf("=") + 1);
                    columnsToMetrics.put(column, metric);
                }
            } catch (Exception ex) {
                logger.error("Problem by looking up metrics for cloumns in context of prefabgraphs from meta file '{}' '{}'", fileName, ex.getMessage());
            }
        }
        /**
         * put the metrics from the columnsToMetrics map into the metrics array
         * of the prefabGraph.
         */
        String[] metrics = new String[prefabGraph.getColumns().length];
        for (int i = 0; i < prefabGraph.getColumns().length; i++) {
            metrics[i] = columnsToMetrics.get(prefabGraph.getColumns()[i]);
        }
        prefabGraph.setMetricIds(metrics);
    }

    private void publishCollectionJobViaJms(CollectionJob collectionJob) {
        logger.debug("JmsTemplate '{}'", m_jmsTemplate.toString());
        m_jmsTemplate.convertAndSend("NrtCollectMe", collectionJob);
//        logger.error("Jms publishing of CollectionJobs not implemented yet: '{}'", collectionJob);
    }
}<|MERGE_RESOLUTION|>--- conflicted
+++ resolved
@@ -3,9 +3,6 @@
 import java.io.BufferedReader;
 import java.io.File;
 import java.io.FileReader;
-<<<<<<< HEAD
-import java.util.*;
-=======
 import java.util.Collection;
 import java.util.HashMap;
 import java.util.HashSet;
@@ -13,7 +10,6 @@
 import java.util.Map;
 import java.util.Set;
 import java.util.Date;
->>>>>>> ce4d7033
 
 import javax.servlet.http.HttpSession;
 import javax.xml.ws.soap.Addressing;
@@ -68,8 +64,7 @@
     public void nrtCollectionJobTrigger(String collectionTask, HttpSession httpSession) {
         logger.debug("Republish CollectionJobTrigger for '{}'", collectionTask);
         logger.debug("CollectionJob is '{}'", httpSession.getAttribute(collectionTask));
-<<<<<<< HEAD
-        
+
         Map<String, CollectionJob> nrtCollectoinTasks = null;
         try {
             nrtCollectoinTasks = (Map<String, CollectionJob>) httpSession.getAttribute("NrtCollectoinTasks");
@@ -86,13 +81,6 @@
             }
         } else {
             logger.debug("No CollectionTasks map in session found.");
-=======
-        if(httpSession.getAttribute(collectionTask) != null) {
-            m_jmsTemplate.convertAndSend("NrtCollectMe", httpSession.getAttribute(collectionTask));
-            logger.debug("collectionJob was send!");
-        }else {
-            logger.debug("collectionTask is unknown!");
->>>>>>> ce4d7033
         }
     }
 
