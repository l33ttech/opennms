/*******************************************************************************
 * This file is part of OpenNMS(R).
 *
 * Copyright (C) 2002-2014 The OpenNMS Group, Inc.
 * OpenNMS(R) is Copyright (C) 1999-2014 The OpenNMS Group, Inc.
 *
 * OpenNMS(R) is a registered trademark of The OpenNMS Group, Inc.
 *
 * OpenNMS(R) is free software: you can redistribute it and/or modify
 * it under the terms of the GNU Affero General Public License as published
 * by the Free Software Foundation, either version 3 of the License,
 * or (at your option) any later version.
 *
 * OpenNMS(R) is distributed in the hope that it will be useful,
 * but WITHOUT ANY WARRANTY; without even the implied warranty of
 * MERCHANTABILITY or FITNESS FOR A PARTICULAR PURPOSE.  See the
 * GNU Affero General Public License for more details.
 *
 * You should have received a copy of the GNU Affero General Public License
 * along with OpenNMS(R).  If not, see:
 *      http://www.gnu.org/licenses/
 *
 * For more information contact:
 *     OpenNMS(R) Licensing <license@opennms.org>
 *     http://www.opennms.org/
 *     http://www.opennms.com/
 *******************************************************************************/

package org.opennms.web.element;

import java.net.InetAddress;
import java.net.UnknownHostException;
import java.util.ArrayList;
import java.util.Arrays;
import java.util.Collections;
import java.util.Comparator;
import java.util.HashMap;
import java.util.HashSet;
import java.util.LinkedList;
import java.util.List;
import java.util.Map;
import java.util.Set;
import javax.servlet.ServletContext;

import org.hibernate.Criteria;
import org.hibernate.FetchMode;
import org.hibernate.criterion.MatchMode;
import org.hibernate.criterion.Order;
import org.hibernate.criterion.Restrictions;
import org.opennms.core.criteria.Alias;
import org.opennms.core.criteria.Alias.JoinType;
import org.opennms.core.criteria.CriteriaBuilder;
import org.opennms.core.criteria.restrictions.EqRestriction;
import org.opennms.core.spring.BeanUtils;
import org.opennms.core.utils.InetAddressComparator;
import org.opennms.core.utils.InetAddressUtils;
import org.opennms.netmgt.dao.api.CategoryDao;
import org.opennms.netmgt.dao.api.IpInterfaceDao;
import org.opennms.netmgt.dao.api.MonitoredServiceDao;
import org.opennms.netmgt.dao.api.NodeDao;
import org.opennms.netmgt.dao.api.ServiceTypeDao;
import org.opennms.netmgt.dao.api.SnmpInterfaceDao;
import org.opennms.netmgt.model.OnmsCategory;
import org.opennms.netmgt.model.OnmsCriteria;
import org.opennms.netmgt.model.OnmsIpInterface;
import org.opennms.netmgt.model.OnmsMonitoredService;
import org.opennms.netmgt.model.OnmsNode;
import org.opennms.netmgt.model.OnmsRestrictions;
import org.opennms.netmgt.model.OnmsServiceType;
import org.opennms.netmgt.model.OnmsSnmpInterface;
import org.opennms.netmgt.model.PrimaryType;
import org.opennms.netmgt.model.StatusType;
import org.opennms.web.svclayer.model.AggregateStatus;
import org.springframework.beans.factory.InitializingBean;
import org.springframework.beans.factory.annotation.Autowired;
import org.springframework.context.ApplicationContext;
import org.springframework.transaction.annotation.Transactional;
import org.springframework.web.context.support.WebApplicationContextUtils;

/**
 * The source for all network element business objects (nodes, interfaces,
 * services). Encapsulates all lookup functionality for the network element
 * business objects in one place.
 *
 * @author <A HREF="larry@opennms.org">Larry Karnowski </A>
 * @author <A HREF="http://www.opennms.org/">OpenNMS </A>
 */
@Transactional(readOnly=true)
public class NetworkElementFactory implements InitializingBean, NetworkElementFactoryInterface {
    
    @Autowired
    private NodeDao m_nodeDao;
    
    @Autowired
    private IpInterfaceDao m_ipInterfaceDao;
    
    @Autowired
    private SnmpInterfaceDao m_snmpInterfaceDao;

    @Autowired
    private MonitoredServiceDao m_monSvcDao;
    
    @Autowired
    private ServiceTypeDao m_serviceTypeDao;
    
    @Autowired
    private CategoryDao m_categoryDao;
    
    @Override
    public void afterPropertiesSet() throws Exception {
        BeanUtils.assertAutowiring(this);
    }

    public static NetworkElementFactoryInterface getInstance(ServletContext servletContext) {
        return getInstance(WebApplicationContextUtils.getWebApplicationContext(servletContext));    
    }

    public static NetworkElementFactoryInterface getInstance(ApplicationContext appContext) {
    	return appContext.getBean(NetworkElementFactoryInterface.class);
    }

    private static final Comparator<Interface> INTERFACE_COMPARATOR = new InterfaceComparator();

    public static class InterfaceComparator implements Comparator<Interface> {
        @Override
        public int compare(Interface o1, Interface o2) {

            // Sort by IP first if the IPs are non-0.0.0.0
            if (!"0.0.0.0".equals(o1.getIpAddress()) && !"0.0.0.0".equals(o2.getIpAddress())) {
                return new InetAddressComparator().compare(InetAddressUtils.addr(o1.getIpAddress()), InetAddressUtils.addr(o2.getIpAddress()));
            } else {
                // Sort IPs that are non-0.0.0.0 so they are first
                if (!"0.0.0.0".equals(o1.getIpAddress())) {
                    return -1;
                } else if (!"0.0.0.0".equals(o2.getIpAddress())) {
                    return 1;
                }
            }
            return 0;
        }
    }

    /* (non-Javadoc)
	 * @see org.opennms.web.element.NetworkElementFactoryInterface#getNodeLabel(int)
	 */
    @Override
    public String getNodeLabel(int nodeId) {
        final CriteriaBuilder cb = new CriteriaBuilder(OnmsNode.class);
        cb.eq("id", nodeId);
        final List<OnmsNode> nodes = m_nodeDao.findMatching(cb.toCriteria());
        
        if(nodes.size() > 0) {
            final OnmsNode node = nodes.get(0);
            return node.getLabel();
        } else {
            return null;
        }
    }

    /* (non-Javadoc)
	 * @see org.opennms.web.element.NetworkElementFactoryInterface#getIpPrimaryAddress(int)
	 */
    @Override
    public String getIpPrimaryAddress(int nodeId) {
        final CriteriaBuilder cb = new CriteriaBuilder(OnmsIpInterface.class);
        cb.and(new EqRestriction("node.id", nodeId), new EqRestriction("isSnmpPrimary", PrimaryType.PRIMARY));
        
        final List<OnmsIpInterface> ifaces = m_ipInterfaceDao.findMatching(cb.toCriteria());
        
        if(ifaces.size() > 0) {
            final OnmsIpInterface iface = ifaces.get(0);
            return InetAddressUtils.str(iface.getIpAddress());
        } else {
            return null;
        }
    }

    /* (non-Javadoc)
	 * @see org.opennms.web.element.NetworkElementFactoryInterface#getNode(int)
	 */
    @Override
    public OnmsNode getNode(int nodeId) {
        return m_nodeDao.get(nodeId);
    }

    /* (non-Javadoc)
     * @see org.opennms.web.element.NetworkElementFactoryInterface#getNode(string)
     */
    @Override
    public OnmsNode getNode(String  lookupCriteria) {
        return m_nodeDao.get(lookupCriteria);
    }

    /* (non-Javadoc)
	 * @see org.opennms.web.element.NetworkElementFactoryInterface#getAllNodes()
	 */
    @Override
    public List<OnmsNode> getAllNodes() {
        OnmsCriteria criteria =  new OnmsCriteria(OnmsNode.class);
        criteria.add(Restrictions.or(Restrictions.isNull("type"), Restrictions.ne("type", "D")));
        criteria.addOrder(Order.asc("label"));
        
        return m_nodeDao.findMatching(criteria);
    }
    
    /* (non-Javadoc)
	 * @see org.opennms.web.element.NetworkElementFactoryInterface#getNodesLike(java.lang.String)
	 */
    @Override
    public List<OnmsNode> getNodesLike(String nodeLabel) {
        OnmsCriteria criteria = new OnmsCriteria(OnmsNode.class);
        criteria.createAlias("assetRecord", "assetRecord");
        criteria.add(Restrictions.and(Restrictions.ilike("label", nodeLabel, MatchMode.ANYWHERE), Restrictions.or(Restrictions.isNull("type"), Restrictions.ne("type", "D"))));
        criteria.addOrder(Order.asc("label"));
        
        return m_nodeDao.findMatching(criteria);
    }

    /* (non-Javadoc)
	 * @see org.opennms.web.element.NetworkElementFactoryInterface#getNodesWithIpLike(java.lang.String)
	 */
    @Override
    public List<OnmsNode> getNodesWithIpLike(String iplike) {
        if(iplike == null) {
            throw new IllegalArgumentException("Cannot take null parameters.");
        }
        OnmsCriteria nodeCrit = new OnmsCriteria(OnmsNode.class, "node");
        nodeCrit.createCriteria("ipInterfaces", "iface")
            .add(OnmsRestrictions.ipLike(iplike))
            .add(Restrictions.ne("isManaged", "D"));
        nodeCrit.add(Restrictions.ne("type", "D"));
        nodeCrit.addOrder(Order.asc("label"));
        nodeCrit.setResultTransformer(Criteria.DISTINCT_ROOT_ENTITY);
        
        
        return m_nodeDao.findMatching(nodeCrit);
    }

    /* (non-Javadoc)
	 * @see org.opennms.web.element.NetworkElementFactoryInterface#getNodesWithService(int)
	 */
    @Override
    public List<OnmsNode> getNodesWithService(int serviceId) {
        OnmsCriteria criteria = new OnmsCriteria(OnmsNode.class);
        criteria.createAlias("assetRecord", "assetRecord");
        criteria.createAlias("ipInterfaces", "iface");
        criteria.createAlias("iface.monitoredServices", "svc");
        criteria.createAlias("svc.serviceType", "svcType").add(Restrictions.eq("svcType.id", serviceId));
        criteria.setResultTransformer(Criteria.DISTINCT_ROOT_ENTITY);
        
        return m_nodeDao.findMatching(criteria);
    }

    /* (non-Javadoc)
	 * @see org.opennms.web.element.NetworkElementFactoryInterface#getNodesWithPhysAddr(java.lang.String)
	 */
    @Override
    public List<OnmsNode> getNodesWithPhysAddr(String macAddr) {
        OnmsCriteria criteria = new OnmsCriteria(OnmsNode.class);
        criteria.createAlias("assetRecord", "assetRecord");
        criteria.createAlias("snmpInterfaces", "snmpIfaces", OnmsCriteria.LEFT_JOIN);
        criteria.createAlias("arpInterfaces", "arpIfaces", OnmsCriteria.LEFT_JOIN);
        criteria.add(Restrictions.ne("type", "D"));
        criteria.add(
                Restrictions.or(
                        Restrictions.ilike("snmpIfaces.physAddr", macAddr, MatchMode.ANYWHERE),
                        Restrictions.ilike("arpIfaces.physAddr", macAddr, MatchMode.ANYWHERE))
                );
        criteria.setResultTransformer(Criteria.DISTINCT_ROOT_ENTITY);
        criteria.addOrder(Order.asc("label"));
        
        return m_nodeDao.findMatching(criteria);
    }

    /* (non-Javadoc)
	 * @see org.opennms.web.element.NetworkElementFactoryInterface#getNodesWithPhysAddrAtInterface(java.lang.String)
	 */
    @Override
    public List<OnmsNode> getNodesWithPhysAddrAtInterface(String macAddr) {
        OnmsCriteria criteria = new OnmsCriteria(OnmsNode.class);
        criteria.createAlias("arpInterfaces", "arpIfaces");
        criteria.add(Restrictions.ne("type", "D"));
        criteria.add(Restrictions.ilike("arpIfaces.physAddr", macAddr, MatchMode.ANYWHERE));
        criteria.addOrder(Order.asc("label"));
        criteria.setResultTransformer(Criteria.DISTINCT_ROOT_ENTITY);
        
        return m_nodeDao.findMatching(criteria);
    }

    /* (non-Javadoc)
	 * @see org.opennms.web.element.NetworkElementFactoryInterface#getNodesWithPhysAddrFromSnmpInterface(java.lang.String)
	 */
    @Override
    public List<OnmsNode> getNodesWithPhysAddrFromSnmpInterface(String macAddr) {
        OnmsCriteria criteria = new OnmsCriteria(OnmsNode.class);
        criteria.createAlias("snmpInterfaces", "snmpIface");
        criteria.add(Restrictions.ne("type", "D"));
        criteria.add(Restrictions.ilike("snmpIface.physAddr", macAddr, MatchMode.ANYWHERE));
        criteria.addOrder(Order.asc("label"));
        criteria.setResultTransformer(Criteria.DISTINCT_ROOT_ENTITY);
        
        return m_nodeDao.findMatching(criteria);
    }

    /* (non-Javadoc)
	 * @see org.opennms.web.element.NetworkElementFactoryInterface#getNodesWithIfAlias(java.lang.String)
	 */
    @Override
    public List<OnmsNode> getNodesWithIfAlias(String ifAlias) {
        OnmsCriteria criteria = new OnmsCriteria(OnmsNode.class);
        criteria.createAlias("snmpInterfaces", "snmpIface");
        criteria.add(Restrictions.ne("type", "D"));
        criteria.add(Restrictions.ilike("snmpIface.ifAlias", ifAlias, MatchMode.ANYWHERE));
        criteria.addOrder(Order.asc("label"));
        
        return m_nodeDao.findMatching(criteria);
    }

    /* (non-Javadoc)
	 * @see org.opennms.web.element.NetworkElementFactoryInterface#getHostname(java.lang.String)
	 */
    @Override
    public String getHostname(String ipAddress) {
        OnmsCriteria criteria = new OnmsCriteria(OnmsIpInterface.class);
        criteria.add(Restrictions.eq("ipAddress", InetAddressUtils.addr(ipAddress)));
        criteria.add(Restrictions.isNotNull("ipHostName"));
        criteria.setResultTransformer(Criteria.DISTINCT_ROOT_ENTITY);
        
        List<OnmsIpInterface> ipIfaces = m_ipInterfaceDao.findMatching(criteria);
        
        if(ipIfaces.size() > 0) {
            OnmsIpInterface iface = ipIfaces.get(0);
            return iface.getIpHostName();
        }
        
        return null;
    }

    @Override
    public Integer getIfIndex(int ipinterfaceid) {
        return getIfIndex(m_ipInterfaceDao.get(ipinterfaceid));
    }
    
    @Override
    public Integer getIfIndex(int nodeID, String ipaddr) {
        return getIfIndex(m_ipInterfaceDao.get(m_nodeDao.get(nodeID), ipaddr));
    }

    private Integer getIfIndex(OnmsIpInterface ipinterface) {
        if (ipinterface != null && ipinterface.getIfIndex() != null)
            return ipinterface.getIfIndex();
        return -1;        
    }

    /* (non-Javadoc)
	 * @see org.opennms.web.element.NetworkElementFactoryInterface#getInterface(int)
	 */
    @Override
    public Interface getInterface(int ipInterfaceId) {
        OnmsCriteria criteria = new OnmsCriteria(OnmsIpInterface.class);
        criteria.add(Restrictions.eq("id", ipInterfaceId));
        criteria.setFetchMode("snmpInterface", FetchMode.JOIN);
        
        List<OnmsIpInterface> ifaces = m_ipInterfaceDao.findMatching(criteria);
        
        if(ifaces.size() > 0) {
            return new Interface(ifaces.get(0));
        }
        
        return null;
    }

    /* (non-Javadoc)
	 * @see org.opennms.web.element.NetworkElementFactoryInterface#getInterface(int, java.lang.String)
	 */
    @Override
    public Interface getInterface(int nodeId, String ipAddress) {
        OnmsCriteria criteria = new OnmsCriteria(OnmsIpInterface.class);
        criteria.createAlias("node", "node");
        criteria.add(Restrictions.eq("node.id", nodeId));
        criteria.add(Restrictions.eq("ipAddress", InetAddressUtils.addr(ipAddress)));
        criteria.setFetchMode("snmpInterface", FetchMode.JOIN);
        
        List<OnmsIpInterface> ifaces = m_ipInterfaceDao.findMatching(criteria);
        return ifaces.size() > 0 ? new Interface(ifaces.get(0)) : null;
    }

    /* (non-Javadoc)
	 * @see org.opennms.web.element.NetworkElementFactoryInterface#getInterface(int, java.lang.String, int)
	 */
    @Override
    public Interface getInterface(int nodeId, String ipAddress, int ifIndex) {
        OnmsCriteria criteria = new OnmsCriteria(OnmsIpInterface.class);
        criteria.createAlias("node", "node");
        criteria.createAlias("snmpInterface", "snmpIface");
        criteria.add(Restrictions.eq("node.id", nodeId));
        criteria.add(Restrictions.eq("ipAddress", InetAddressUtils.addr(ipAddress)));
        criteria.add(Restrictions.eq("snmpIface.ifIndex", ifIndex));

        List<OnmsIpInterface> ifaces = m_ipInterfaceDao.findMatching(criteria);
        
        return ifaces.size() > 0 ? new Interface(ifaces.get(0)) : null;
    }

    /* (non-Javadoc)
	 * @see org.opennms.web.element.NetworkElementFactoryInterface#getSnmpInterface(int, int)
	 */
    @Override
    public Interface getSnmpInterface(int nodeId, int ifIndex) {
        OnmsCriteria criteria  = new OnmsCriteria(OnmsSnmpInterface.class);
        criteria.createAlias("node", "node");
        criteria.add(Restrictions.eq("node.id", nodeId));
        criteria.add(Restrictions.eq("ifIndex", ifIndex));
        
        List<OnmsSnmpInterface> snmpIfaces = m_snmpInterfaceDao.findMatching(criteria);
        if(snmpIfaces.size() > 0) {
            return new Interface(snmpIfaces.get(0));
        }
        return null;
    }
    

    /* (non-Javadoc)
	 * @see org.opennms.web.element.NetworkElementFactoryInterface#getInterfacesWithIpAddress(java.lang.String)
	 */
    @Override
    public Interface[] getInterfacesWithIpAddress(String ipAddress) {
        OnmsCriteria criteria = new OnmsCriteria(OnmsIpInterface.class);
        criteria.createAlias("snmpInterface", "snmpInterface", OnmsCriteria.LEFT_JOIN);
        criteria.add(Restrictions.eq("ipAddress", InetAddressUtils.addr(ipAddress)));
        
        return getInterfaceArray(m_ipInterfaceDao.findMatching(criteria));
    }


    

    /* (non-Javadoc)
	 * @see org.opennms.web.element.NetworkElementFactoryInterface#getInterfacesWithIfAlias(int, java.lang.String)
	 */
    @Override
    public Interface[] getInterfacesWithIfAlias(int nodeId, String ifAlias) {
        
        OnmsCriteria criteria = new OnmsCriteria(OnmsIpInterface.class);
        criteria.createAlias("node", "node");
        criteria.createAlias("snmpInterface", "snmpIface");
        criteria.createAlias("node.assetRecord", "assetRecord");
        criteria.add(Restrictions.eq("node.id", nodeId));
        criteria.add(Restrictions.ilike("snmpIface.ifAlias", ifAlias, MatchMode.ANYWHERE));
        criteria.add(Restrictions.ne("isManaged", "D"));
        
        return getInterfaceArray(m_ipInterfaceDao.findMatching(criteria));
    }

    /* (non-Javadoc)
	 * @see org.opennms.web.element.NetworkElementFactoryInterface#getAllInterfacesOnNode(int)
	 */
    @Override
    public Interface[] getAllInterfacesOnNode(int nodeId) {
        OnmsCriteria criteria = new OnmsCriteria(OnmsIpInterface.class);
        criteria.createAlias("node", "node");
        criteria.createAlias("snmpInterface", "snmpIface");
        criteria.createAlias("node.assetRecord", "assetRecord");
        criteria.add(Restrictions.eq("node.id", nodeId));
        
        return getInterfaceArray(m_ipInterfaceDao.findMatching(criteria));
    }

    /* (non-Javadoc)
	 * @see org.opennms.web.element.NetworkElementFactoryInterface#getAllSnmpInterfacesOnNode(int)
	 */
    @Override
    public Interface[] getAllSnmpInterfacesOnNode(int nodeId) {
        OnmsCriteria criteria = new OnmsCriteria(OnmsSnmpInterface.class);
        criteria.createAlias("node", "node");
        criteria.add(Restrictions.eq("node.id", nodeId));
        criteria.addOrder(Order.asc("ifIndex"));
        
        return onmsSnmpInterfaces2InterfaceArray(m_snmpInterfaceDao.findMatching(criteria));
    }

    private Interface[] onmsSnmpInterfaces2InterfaceArray(
            List<OnmsSnmpInterface> snmpIfaces) {
        List<Interface> intfs = new LinkedList<Interface>();
        
        for(OnmsSnmpInterface snmpIface : snmpIfaces) {
            intfs.add(new Interface(snmpIface));
        }
        
        return intfs.toArray(new Interface[intfs.size()]);
    }
    
    /* (non-Javadoc)
	 * @see org.opennms.web.element.NetworkElementFactoryInterface#getActiveInterfacesOnNode(int)
	 */
    @Override
    public Interface[] getActiveInterfacesOnNode(int nodeId) {
        OnmsCriteria criteria = new OnmsCriteria(OnmsIpInterface.class);
        criteria.createAlias("node", "node");
        criteria.add(Restrictions.eq("node.id", nodeId));
        criteria.add(Restrictions.ne("isManaged", "D"));
        
        return getInterfaceArray(m_ipInterfaceDao.findMatching(criteria));
    }

    /*
     * Returns all interfaces, including their SNMP information
     */
    /* (non-Javadoc)
	 * @see org.opennms.web.element.NetworkElementFactoryInterface#getAllInterfaces()
	 */
    @Override
    public Interface[] getAllInterfaces() {
        return getAllInterfaces(true);
    }

    /*
     * Returns all interfaces, but only includes SNMP data if includeSNMP is true
     * This may be useful for pages that don't need SNMP data and don't want to execute
     * a sub-query per interface!
     *
     * @param includeSNMP a boolean.
     * @return an array of {@link org.opennms.web.element.Interface} objects.
     */
    /* (non-Javadoc)
	 * @see org.opennms.web.element.NetworkElementFactoryInterface#getAllInterfaces(boolean)
	 */
    @Override
    public Interface[] getAllInterfaces(boolean includeSnmp) {
        OnmsCriteria criteria = new OnmsCriteria(OnmsIpInterface.class);
        criteria.createAlias("snmpInterface", "snmpInterface", OnmsCriteria.LEFT_JOIN);
        if(!includeSnmp) {
            return getInterfaceArray(m_ipInterfaceDao.findMatching(criteria));
        }else {
            return getInterfaceArrayWithSnmpData(m_ipInterfaceDao.findMatching(criteria));
        }
    }


    /* (non-Javadoc)
	 * @see org.opennms.web.element.NetworkElementFactoryInterface#getAllManagedIpInterfaces(boolean)
	 */
    @Override
    public Interface[] getAllManagedIpInterfaces(boolean includeSNMP) {
        OnmsCriteria criteria = new OnmsCriteria(OnmsIpInterface.class);
        criteria.createAlias("snmpInterface", "snmpInterface", OnmsCriteria.LEFT_JOIN);
        criteria.createAlias("node", "node");
        criteria.add(Restrictions.ne("isManaged", "D"));
        criteria.add(Restrictions.ne("ipAddress", InetAddressUtils.addr("0.0.0.0")));
        criteria.add(Restrictions.isNotNull("ipAddress"));
        criteria.addOrder(Order.asc("ipHostName"));
        criteria.addOrder(Order.asc("node.id"));
        criteria.addOrder(Order.asc("ipAddress"));
        
        if(!includeSNMP) {
            return getInterfaceArray(m_ipInterfaceDao.findMatching(criteria));
        }else {
            return getInterfaceArrayWithSnmpData(m_ipInterfaceDao.findMatching(criteria));
        }
    }

    @Override
    public Interface[] getAllManagedIpInterfacesLike(String ipHost){
        OnmsCriteria criteria = new OnmsCriteria(OnmsIpInterface.class);
        criteria.createAlias("snmpInterface", "snmpInterface", OnmsCriteria.LEFT_JOIN);
        criteria.createAlias("node", "node");
        criteria.add(Restrictions.ne("isManaged", "D"));
        //criteria.add(Restrictions.ne("ipAddress", InetAddressUtils.addr("0.0.0.0")));
        criteria.add(Restrictions.or(Restrictions.ilike("ipHostName", ipHost, MatchMode.ANYWHERE), Restrictions.ilike("ipAddress", ipHost, MatchMode.ANYWHERE)));
        //criteria.add(Restrictions.isNotNull("ipAddress"));
        criteria.addOrder(Order.asc("ipHostName"));
        criteria.addOrder(Order.asc("node.id"));
        criteria.addOrder(Order.asc("ipAddress"));

        return getInterfaceArray(m_ipInterfaceDao.findMatching(criteria));
    }

    /* (non-Javadoc)
	 * @see org.opennms.web.element.NetworkElementFactoryInterface#getService(int, java.lang.String, int)
	 */
    @Override
    public Service getService(int nodeId, String ipAddress, int serviceId) {
        try {
            OnmsMonitoredService monSvc = m_monSvcDao.get(nodeId, InetAddress.getByName(ipAddress), serviceId);
            return monSvc == null ? null : new Service(monSvc);
        } catch (UnknownHostException e) {
            throw new IllegalArgumentException("Invalid ip address '" + ipAddress + "'", e);
        }
    }
    
    /* (non-Javadoc)
	 * @see org.opennms.web.element.NetworkElementFactoryInterface#getService(int)
	 */
    @Override
    public Service getService(int ifServiceId) {
        OnmsMonitoredService monSvc = m_monSvcDao.get(ifServiceId);
        return monSvc == null ? null : new Service(monSvc);
    }
    

    /* (non-Javadoc)
	 * @see org.opennms.web.element.NetworkElementFactoryInterface#getAllServices()
	 */
    @Override
    public Service[] getAllServices() {
        return getServiceArray(m_monSvcDao.findAll());
    }

    

    /* (non-Javadoc)
	 * @see org.opennms.web.element.NetworkElementFactoryInterface#getServicesOnInterface(int, java.lang.String)
	 */
    @Override
    public Service[] getServicesOnInterface(int nodeId, String ipAddress) {
        return getServicesOnInterface(nodeId, ipAddress, false);
    }

    /* (non-Javadoc)
	 * @see org.opennms.web.element.NetworkElementFactoryInterface#getServicesOnInterface(int, java.lang.String, boolean)
	 */
    @Override
    public Service[] getServicesOnInterface(int nodeId, String ipAddress, boolean includeDeletions) {
        if (ipAddress == null) {
            throw new IllegalArgumentException("Cannot take null parameters.");
        }
        
        OnmsCriteria criteria = new OnmsCriteria(OnmsMonitoredService.class);
        criteria.createAlias("ipInterface", "ipInterface");
        criteria.createAlias("ipInterface.node", "node");
        criteria.add(Restrictions.eq("node.id", nodeId));
        criteria.add(Restrictions.eq("ipInterface.ipAddress", InetAddressUtils.addr(ipAddress)));
        
        if(!includeDeletions) {
            criteria.add(Restrictions.ne("status", "D"));
        }
        
        return getServiceArray(m_monSvcDao.findMatching(criteria));
    }

    /* (non-Javadoc)
	 * @see org.opennms.web.element.NetworkElementFactoryInterface#getServicesOnNode(int)
	 */
    @Override
    public Service[] getServicesOnNode(int nodeId) {
        OnmsCriteria criteria = new OnmsCriteria(OnmsMonitoredService.class);
        criteria.createAlias("ipInterface", "ipInterface");
        criteria.createAlias("ipInterface.snmpInterface", "snmpIface", OnmsCriteria.LEFT_JOIN);
        criteria.createAlias("ipInterface.node", "node");
        criteria.createAlias("serviceType", "serviceType");
        criteria.add(Restrictions.eq("node.id", nodeId));
        
        return getServiceArray(m_monSvcDao.findMatching(criteria));
    }

    /* (non-Javadoc)
	 * @see org.opennms.web.element.NetworkElementFactoryInterface#getServicesOnNode(int, int)
	 */
    @Override
    public Service[] getServicesOnNode(int nodeId, int serviceId) {
        OnmsCriteria criteria = new OnmsCriteria(OnmsMonitoredService.class);
        criteria.createAlias("ipInterface", "ipInterface");
        criteria.createAlias("ipInterface.node", "node");
        criteria.createAlias("ipInterface.snmpInterface", "snmpInterface", OnmsCriteria.LEFT_JOIN);
        criteria.createAlias("serviceType", "serviceType");
        criteria.add(Restrictions.eq("node.id", nodeId));
        criteria.add(Restrictions.eq("serviceType.id", serviceId));
        
        return getServiceArray(m_monSvcDao.findMatching(criteria));
    }

    private static Service[] getServiceArray(List<OnmsMonitoredService> monSvcs) {
        List<Service> svcs = new LinkedList<Service>();
        for(OnmsMonitoredService monSvc : monSvcs) {
            Service service = new Service(monSvc);
            
            svcs.add(service);
        }
        
        
        return svcs.toArray(new Service[svcs.size()]);
    }
    
    /* (non-Javadoc)
	 * @see org.opennms.web.element.NetworkElementFactoryInterface#getServiceNameFromId(int)
	 */
    @Override
    public String getServiceNameFromId(int serviceId) {
        OnmsServiceType type = m_serviceTypeDao.get(serviceId);
        return type == null ? null : type.getName();
    }

    /* (non-Javadoc)
	 * @see org.opennms.web.element.NetworkElementFactoryInterface#getServiceIdFromName(java.lang.String)
	 */
    @Override
    public int getServiceIdFromName(String serviceName) {
        if (serviceName == null) {
            throw new IllegalArgumentException("Cannot take null parameters.");
        }

        OnmsServiceType type = m_serviceTypeDao.findByName(serviceName);
        return type == null ? -1 : type.getId();
    }

    /* (non-Javadoc)
	 * @see org.opennms.web.element.NetworkElementFactoryInterface#getServiceIdToNameMap()
	 */
    @Override
    public Map<Integer, String> getServiceIdToNameMap(){
        Map<Integer,String> serviceMap = new HashMap<Integer,String>();
        for (OnmsServiceType type : m_serviceTypeDao.findAll()) {
            serviceMap.put(type.getId(), type.getName());
        }
        return serviceMap;
    }

    /* (non-Javadoc)
	 * @see org.opennms.web.element.NetworkElementFactoryInterface#getServiceNameToIdMap()
	 */
    @Override
    public Map<String, Integer> getServiceNameToIdMap(){
        Map<String,Integer> serviceMap = new HashMap<String,Integer>();
        for (OnmsServiceType type : m_serviceTypeDao.findAll()) {
            serviceMap.put(type.getName(), type.getId());
        }
        return serviceMap;
    }

    /* (non-Javadoc)
	 * @see org.opennms.web.element.NetworkElementFactoryInterface#getNodesLikeAndIpLike(java.lang.String, java.lang.String, int)
	 */
    @Override
    public List<OnmsNode> getNodesLikeAndIpLike(String nodeLabel, String iplike, int serviceId) {
        if (nodeLabel == null) {
            throw new IllegalArgumentException("Cannot take null parameters.");
        }
        OnmsCriteria nodeCrit = new OnmsCriteria(OnmsNode.class);
        nodeCrit.createAlias("assetRecord", "assetRecord");
        nodeCrit.add(Restrictions.ilike("label", nodeLabel));
        nodeCrit.createCriteria("ipInterfaces")
            .add(OnmsRestrictions.ipLike(iplike))
            .createAlias("monitoredServices", "monSvcs")
            .createAlias("monSvcs.serviceType", "serviceType")
            .add(Restrictions.eq("serviceType.id", serviceId));
        nodeCrit.addOrder(Order.asc("label"));
        
        return m_nodeDao.findMatching(nodeCrit);
    }

    /* (non-Javadoc)
	 * @see org.opennms.web.element.NetworkElementFactoryInterface#getNodesLike(java.lang.String, int)
	 */
    @Override
    public List<OnmsNode> getNodesLike(String nodeLabel, int serviceId) {
        if (nodeLabel == null) {
            throw new IllegalArgumentException("Cannot take null parameters.");
        }
        OnmsCriteria criteria = new OnmsCriteria(OnmsNode.class);
        criteria.createAlias("assetRecord", "assetRecord");
        criteria.createAlias("ipInterfaces", "iface");
        criteria.createAlias("iface.monitoredServices", "monSvcs");
        criteria.createAlias("monSvcs.serviceType", "serviceType");
        criteria.add(Restrictions.ilike("label", nodeLabel, MatchMode.ANYWHERE));
        criteria.add(Restrictions.eq("serviceType.id", serviceId));
        criteria.add(Restrictions.ne("type", "D"));
        criteria.addOrder(Order.asc("label"));
        
        return m_nodeDao.findMatching(criteria);
    }

    /* (non-Javadoc)
	 * @see org.opennms.web.element.NetworkElementFactoryInterface#getNodesWithIpLike(java.lang.String, int)
	 */
    @Override
    public List<OnmsNode> getNodesWithIpLike(String iplike, int serviceId) {
        if (iplike == null) {
            throw new IllegalArgumentException("Cannot take null parameters.");
        }

        OnmsCriteria nodeCrit = new OnmsCriteria(OnmsNode.class);
        nodeCrit.createAlias("assetRecord", "assetRecord");
        nodeCrit.createCriteria("ipInterfaces", "iface")
            .createAlias("monitoredServices", "monSvcs")
            .createAlias("monSvcs.serviceType", "serviceType")
            .add(OnmsRestrictions.ipLike(iplike))
            .add(Restrictions.eq("serviceType.id", serviceId));
        nodeCrit.add(Restrictions.ne("type", "D"));
        nodeCrit.addOrder(Order.asc("label"));
        nodeCrit.setResultTransformer(Criteria.DISTINCT_ROOT_ENTITY);
        
        
        return m_nodeDao.findMatching(nodeCrit);
    }

    /* (non-Javadoc)
	 * @see org.opennms.web.element.NetworkElementFactoryInterface#getAllNodes(int)
	 */
    @Override
    public List<OnmsNode> getAllNodes(int serviceId) {
        OnmsCriteria criteria = new OnmsCriteria(OnmsNode.class);
        criteria.createAlias("ipInterfaces", "ipInterfaces");
        criteria.createAlias("ipInterfaces.monitoredServices", "monSvcs");
        criteria.add(Restrictions.ne("type", "D"));
        criteria.add(Restrictions.eq("monSvcs.serviceType.id", serviceId));
        criteria.setResultTransformer(Criteria.DISTINCT_ROOT_ENTITY);
        
        
        return m_nodeDao.findMatching(criteria);
    }

    /* (non-Javadoc)
	 * @see org.opennms.web.element.NetworkElementFactoryInterface#getNodesFromPhysaddr(java.lang.String)
	 */
    @Override
    public List<OnmsNode> getNodesFromPhysaddr(String AtPhysAddr) {
        if (AtPhysAddr == null) {
            throw new IllegalArgumentException("Cannot take null parameters.");
        }
        OnmsCriteria criteria = new OnmsCriteria(OnmsNode.class);
        criteria.createAlias("assetRecord", "assetRecord");
        criteria.createAlias("arpInterfaces", "arpInterfaces");
        criteria.add(Restrictions.ilike("arpInterfaces.physAddr", AtPhysAddr, MatchMode.ANYWHERE));
        criteria.add(Restrictions.ne("arpInterfaces.status", StatusType.DELETED));
        criteria.setResultTransformer(Criteria.DISTINCT_ROOT_ENTITY);
        
        return m_nodeDao.findMatching(criteria);
    }
<<<<<<< HEAD
    

    /**
     * <p>getAtInterface</p>
     *
     * @param nodeID a int.
     * @param ipaddr a {@link java.lang.String} object.
     * @return a {@link org.opennms.web.element.AtInterface} object.
     * @throws java.sql.SQLException if any.
     */
    @Override
    public AtInterface getAtInterface(int nodeId, String ipAddr) {
        return getAtInterfaceForOnmsNode(m_nodeDao.get(nodeId), ipAddr);
    }

    private AtInterface getAtInterfaceForOnmsNode(final OnmsNode onmsNode, final String ipAddr) {
        for (final OnmsArpInterface iface : onmsNode.getArpInterfaces()) {
            final String ifaceAddress = iface.getIpAddress();
            if (ifaceAddress != null && ifaceAddress.equals(ipAddr)) {
                return new AtInterface(iface);
            }
        }
        return null;
    }



    /**
     * <p>getIpRoute</p>
     *
     * @param nodeID a int.
     * @return an array of {@link org.opennms.web.element.IpRouteInterface} objects.
     * @throws java.sql.SQLException if any.
     */
    @Override
    public IpRouteInterface[] getIpRoute(int nodeID) {
        OnmsCriteria criteria = new OnmsCriteria(OnmsIpRouteInterface.class);
        criteria.add(Restrictions.and(Restrictions.eq("node.id", nodeID), Restrictions.ne("status", StatusType.DELETED)));
        List<IpRouteInterface> nodes = getIpRouteInterfaceArray(m_ipRouteInterfaceDao.findMatching(criteria));
        return nodes.toArray(new IpRouteInterface[nodes.size()]);
    }

    private List<IpRouteInterface> getIpRouteInterfaceArray(List<OnmsIpRouteInterface> iproutes ) {
        List<IpRouteInterface> routes = new ArrayList<IpRouteInterface>();
        for (OnmsIpRouteInterface iproute: iproutes) {
            routes.add(new IpRouteInterface(iproute));
        }
        return routes;
    }

    /* (non-Javadoc)
	 * @see org.opennms.web.element.NetworkElementFactoryInterface#isParentNode(int)
	 */
    @Override
    public boolean isParentNode(int nodeId) {
        OnmsCriteria criteria = new OnmsCriteria(DataLinkInterface.class);
        criteria.add(Restrictions.eq("nodeParentId", nodeId));
        criteria.add(Restrictions.ne("status", StatusType.DELETED));
        
        long count = m_dataLinkInterfaceDao.countMatching(criteria);
        
        return (count > 0);
        
    }

    /**
     * <p>isBridgeNode</p>
     *
     * @param nodeID a int.
     * @return a boolean.
     * @throws java.sql.SQLException if any.
     */
    @Override
    public boolean isBridgeNode(int nodeID) {
        OnmsCriteria criteria = new OnmsCriteria(OnmsStpNode.class);
        criteria.createAlias("node", "node", OnmsCriteria.LEFT_JOIN);
        criteria.add(Restrictions.eq("node.id", nodeID));
        criteria.add(Restrictions.ne("status", StatusType.DELETED));
        
        long count = m_stpNodeDao.countMatching(criteria);
        return (count > 0);
    }

    /**
     * <p>isRouteInfoNode</p>
     *
     * @param nodeID a int.
     * @return a boolean.
     * @throws java.sql.SQLException if any.
     */
    @Override
    public boolean isRouteInfoNode(int nodeID) {
        OnmsCriteria criteria = new OnmsCriteria(OnmsIpRouteInterface.class);
        criteria.createAlias("node", "node", OnmsCriteria.LEFT_JOIN);
        criteria.add(Restrictions.eq("node.id", nodeID));
        criteria.add(Restrictions.ne("status", StatusType.DELETED));
        long count = m_ipRouteInterfaceDao.countMatching(criteria);
        //        m_jdbcTemplate.queryForInt("SELECT COUNT(*) FROM IPROUTEINTERFACE WHERE NODEID = ? AND STATUS != 'D'", nodeID);
        return (count > 0);
    }

    /**
     * <p>getLinkedNodeIdOnNode</p>
     *
     * @param nodeID a int.
     * @return a {@link java.util.Set} object.
     * @throws java.sql.SQLException if any.
     */
    @Override
    public Set<Integer> getLinkedNodeIdOnNode(int nodeID) {
        Set<Integer> nodes = new TreeSet<Integer>();

        for (DataLinkInterface link: m_dataLinkInterfaceDao.findByNodeId(nodeID)) {
            Integer linkedNodeId = link.getNodeParentId();
            if (nodes.contains(linkedNodeId) || link.getStatus().equals(StatusType.DELETED))
                continue;
            nodes.add(linkedNodeId);            
        }

        for (DataLinkInterface link : m_dataLinkInterfaceDao.findByNodeParentId(nodeID)) {
            Integer linkedNodeId = link.getNodeId();
            if (nodes.contains(linkedNodeId) || link.getStatus().equals(StatusType.DELETED))
                continue;
            nodes.add(linkedNodeId);            
        }
        
        // Remove all nulls, TreeSets cannot contain null
        return nodes;
    }
    
    /* (non-Javadoc)
	 * @see org.opennms.web.element.NetworkElementFactoryInterface#getDataLinksOnNode(int)
	 */
    @Override
    public List<LinkInterface> getDataLinksOnNode(int nodeId) {
        OnmsCriteria criteria = new OnmsCriteria(org.opennms.netmgt.model.DataLinkInterface.class);
        criteria.createAlias("node", "node", OnmsCriteria.LEFT_JOIN);
        criteria.add(Restrictions.eq("node.id", nodeId));
        criteria.add(Restrictions.ne("status", StatusType.DELETED));
        criteria.addOrder(Order.asc("ifIndex"));

        List<LinkInterface> ifaces = getDataLinkInterface(m_dataLinkInterfaceDao.findMatching(criteria),nodeId);

        criteria = new OnmsCriteria(org.opennms.netmgt.model.DataLinkInterface.class);
        criteria.add(Restrictions.eq("nodeParentId", nodeId));
        criteria.add(Restrictions.ne("status", StatusType.DELETED));

        ifaces.addAll(getDataLinkInterface(m_dataLinkInterfaceDao.findMatching(criteria),nodeId));
        
        return ifaces;
    	
    }
=======
>>>>>>> b172867e

    private Interface getInterfaceForLink(int nodeid, int ifindex) {
        Interface iface = null;
        if (ifindex > 0 ) {
            iface = getSnmpInterface(nodeid, ifindex);
            final org.opennms.core.criteria.Criteria criteria = new org.opennms.core.criteria.Criteria(OnmsIpInterface.class)
            .setAliases(Arrays.asList(new Alias[] {
                    new Alias("node", "node", JoinType.LEFT_JOIN),
                    new Alias("snmpInterface", "snmpInterface", JoinType.LEFT_JOIN)
            }))
            .addRestriction(new EqRestriction("node.id", nodeid))
            .addRestriction(new EqRestriction("snmpInterface.ifIndex", ifindex));
            List<String> addresses = new ArrayList<String>();

            for (OnmsIpInterface onmsIpInterface : m_ipInterfaceDao.findMatching(criteria)) {
                addresses.add(onmsIpInterface.getIpAddress().getHostAddress());
            }

            if (addresses.size() > 0 ) {
                if (iface ==  null) {
                    iface = new Interface();
                    iface.m_nodeId = nodeid;
                    iface.m_ifIndex = ifindex;
                }
                iface.setIpaddresses(addresses);
            } else {
                if (iface != null) {
                    iface.setIpaddresses(addresses);
                }
            }
        } 
        return iface;
    }

    /* (non-Javadoc)
	 * @see org.opennms.web.element.NetworkElementFactoryInterface#getNodeIdsWithIpLike(java.lang.String)
	 */
    @Override
    public List<Integer> getNodeIdsWithIpLike(String iplike){
        if (iplike == null) {
            throw new IllegalArgumentException("Cannot take null parameters.");
        }
        
        OnmsCriteria nodeCrit = new OnmsCriteria(OnmsNode.class);
        nodeCrit.createCriteria("ipInterfaces", "iface").add(OnmsRestrictions.ipLike(iplike));
        nodeCrit.add(Restrictions.ne("type", "D"));
        nodeCrit.setResultTransformer(Criteria.DISTINCT_ROOT_ENTITY);
        
        List<Integer> nodeIds = new ArrayList<Integer>();
        List<OnmsNode> nodes = m_nodeDao.findMatching(nodeCrit);
        for(OnmsNode node : nodes) {
            nodeIds.add(node.getId());
        }
        
        return nodeIds;
    }

    /* (non-Javadoc)
     * @see org.opennms.web.element.NetworkElementFactoryInterface#getNodesWithCategories(java.lang.String[], boolean)
     */
    @Override
    public List<OnmsNode> getNodesWithCategories(String[] categories, boolean onlyNodesWithDownAggregateStatus) {
        List<OnmsNode> ourNodes = getNodesInCategories(categories);
        
        if(onlyNodesWithDownAggregateStatus) {
            AggregateStatus as = new AggregateStatus(new HashSet<OnmsNode>(ourNodes));
            ourNodes = as.getDownNodes();
        }
        return ourNodes;
    }

    
    private List<OnmsNode> getNodesInCategories(String[] categoryStrings){
        List<OnmsCategory> categories = new ArrayList<OnmsCategory>();
        for(String categoryString : categoryStrings) {
            OnmsCategory category = m_categoryDao.findByName(categoryString);
            if(category != null) {
                categories.add(category);
            }else {
                throw new IllegalArgumentException("The Category " + categoryString + " does not exist");
            }
        }
        
        return m_nodeDao.findAllByCategoryList(categories);
    }

    /* (non-Javadoc)
     * @see org.opennms.web.element.NetworkElementFactoryInterface#getNodesWithCategories(java.lang.String[], java.lang.String[], boolean)
     */
    @Override
    public List<OnmsNode> getNodesWithCategories(String[] categories1, String[] categories2, boolean onlyNodesWithDownAggregateStatus) {
        ArrayList<OnmsCategory> c1 = new ArrayList<OnmsCategory>(categories1.length);
        for (String category : categories1) {
                c1.add(m_categoryDao.findByName(category));
        }
        ArrayList<OnmsCategory> c2 = new ArrayList<OnmsCategory>(categories2.length);
        for (String category : categories2) {
                c2.add(m_categoryDao.findByName(category));
        }
        
        List<OnmsNode> ourNodes1 = getNodesInCategories(categories1);
        List<OnmsNode> ourNodes2 = getNodesInCategories(categories2);
        
        Set<Integer> n2id = new HashSet<Integer>(ourNodes2.size());
        for (OnmsNode n2 : ourNodes2) {
            n2id.add(n2.getId()); 
        }

        List<OnmsNode> ourNodes = new ArrayList<OnmsNode>();
        for (OnmsNode n1 : ourNodes1) {
            if (n2id.contains(n1.getId())) {
                ourNodes.add(n1);
            }
        }
        
        if (onlyNodesWithDownAggregateStatus) {
            AggregateStatus as = new AggregateStatus(ourNodes);
            ourNodes = as.getDownNodes();
        }

        return ourNodes;
    }
        
    private Interface[] getInterfaceArray(List<OnmsIpInterface> ipIfaces) {
        List<Interface> intfs = new LinkedList<Interface>();
        for(OnmsIpInterface iface : ipIfaces) {
            intfs.add(new Interface(iface));
        }
        
        Collections.sort(intfs, INTERFACE_COMPARATOR);
        return intfs.toArray(new Interface[intfs.size()]);
    }
    
    private Interface[] getInterfaceArrayWithSnmpData(List<OnmsIpInterface> ipIfaces) {
        List<Interface> intfs = new LinkedList<Interface>();
        for(OnmsIpInterface iface : ipIfaces) {
            Interface intf = new Interface(iface);
            if(iface.getSnmpInterface() != null) {
                OnmsSnmpInterface snmpIface = iface.getSnmpInterface();
                intf.createSnmpInterface(snmpIface);
            }
            intfs.add(intf);
        }
        
        Collections.sort(intfs, INTERFACE_COMPARATOR);
        return intfs.toArray(new Interface[intfs.size()]);
    }    
}<|MERGE_RESOLUTION|>--- conflicted
+++ resolved
@@ -40,6 +40,7 @@
 import java.util.List;
 import java.util.Map;
 import java.util.Set;
+
 import javax.servlet.ServletContext;
 
 import org.hibernate.Criteria;
@@ -826,161 +827,6 @@
         
         return m_nodeDao.findMatching(criteria);
     }
-<<<<<<< HEAD
-    
-
-    /**
-     * <p>getAtInterface</p>
-     *
-     * @param nodeID a int.
-     * @param ipaddr a {@link java.lang.String} object.
-     * @return a {@link org.opennms.web.element.AtInterface} object.
-     * @throws java.sql.SQLException if any.
-     */
-    @Override
-    public AtInterface getAtInterface(int nodeId, String ipAddr) {
-        return getAtInterfaceForOnmsNode(m_nodeDao.get(nodeId), ipAddr);
-    }
-
-    private AtInterface getAtInterfaceForOnmsNode(final OnmsNode onmsNode, final String ipAddr) {
-        for (final OnmsArpInterface iface : onmsNode.getArpInterfaces()) {
-            final String ifaceAddress = iface.getIpAddress();
-            if (ifaceAddress != null && ifaceAddress.equals(ipAddr)) {
-                return new AtInterface(iface);
-            }
-        }
-        return null;
-    }
-
-
-
-    /**
-     * <p>getIpRoute</p>
-     *
-     * @param nodeID a int.
-     * @return an array of {@link org.opennms.web.element.IpRouteInterface} objects.
-     * @throws java.sql.SQLException if any.
-     */
-    @Override
-    public IpRouteInterface[] getIpRoute(int nodeID) {
-        OnmsCriteria criteria = new OnmsCriteria(OnmsIpRouteInterface.class);
-        criteria.add(Restrictions.and(Restrictions.eq("node.id", nodeID), Restrictions.ne("status", StatusType.DELETED)));
-        List<IpRouteInterface> nodes = getIpRouteInterfaceArray(m_ipRouteInterfaceDao.findMatching(criteria));
-        return nodes.toArray(new IpRouteInterface[nodes.size()]);
-    }
-
-    private List<IpRouteInterface> getIpRouteInterfaceArray(List<OnmsIpRouteInterface> iproutes ) {
-        List<IpRouteInterface> routes = new ArrayList<IpRouteInterface>();
-        for (OnmsIpRouteInterface iproute: iproutes) {
-            routes.add(new IpRouteInterface(iproute));
-        }
-        return routes;
-    }
-
-    /* (non-Javadoc)
-	 * @see org.opennms.web.element.NetworkElementFactoryInterface#isParentNode(int)
-	 */
-    @Override
-    public boolean isParentNode(int nodeId) {
-        OnmsCriteria criteria = new OnmsCriteria(DataLinkInterface.class);
-        criteria.add(Restrictions.eq("nodeParentId", nodeId));
-        criteria.add(Restrictions.ne("status", StatusType.DELETED));
-        
-        long count = m_dataLinkInterfaceDao.countMatching(criteria);
-        
-        return (count > 0);
-        
-    }
-
-    /**
-     * <p>isBridgeNode</p>
-     *
-     * @param nodeID a int.
-     * @return a boolean.
-     * @throws java.sql.SQLException if any.
-     */
-    @Override
-    public boolean isBridgeNode(int nodeID) {
-        OnmsCriteria criteria = new OnmsCriteria(OnmsStpNode.class);
-        criteria.createAlias("node", "node", OnmsCriteria.LEFT_JOIN);
-        criteria.add(Restrictions.eq("node.id", nodeID));
-        criteria.add(Restrictions.ne("status", StatusType.DELETED));
-        
-        long count = m_stpNodeDao.countMatching(criteria);
-        return (count > 0);
-    }
-
-    /**
-     * <p>isRouteInfoNode</p>
-     *
-     * @param nodeID a int.
-     * @return a boolean.
-     * @throws java.sql.SQLException if any.
-     */
-    @Override
-    public boolean isRouteInfoNode(int nodeID) {
-        OnmsCriteria criteria = new OnmsCriteria(OnmsIpRouteInterface.class);
-        criteria.createAlias("node", "node", OnmsCriteria.LEFT_JOIN);
-        criteria.add(Restrictions.eq("node.id", nodeID));
-        criteria.add(Restrictions.ne("status", StatusType.DELETED));
-        long count = m_ipRouteInterfaceDao.countMatching(criteria);
-        //        m_jdbcTemplate.queryForInt("SELECT COUNT(*) FROM IPROUTEINTERFACE WHERE NODEID = ? AND STATUS != 'D'", nodeID);
-        return (count > 0);
-    }
-
-    /**
-     * <p>getLinkedNodeIdOnNode</p>
-     *
-     * @param nodeID a int.
-     * @return a {@link java.util.Set} object.
-     * @throws java.sql.SQLException if any.
-     */
-    @Override
-    public Set<Integer> getLinkedNodeIdOnNode(int nodeID) {
-        Set<Integer> nodes = new TreeSet<Integer>();
-
-        for (DataLinkInterface link: m_dataLinkInterfaceDao.findByNodeId(nodeID)) {
-            Integer linkedNodeId = link.getNodeParentId();
-            if (nodes.contains(linkedNodeId) || link.getStatus().equals(StatusType.DELETED))
-                continue;
-            nodes.add(linkedNodeId);            
-        }
-
-        for (DataLinkInterface link : m_dataLinkInterfaceDao.findByNodeParentId(nodeID)) {
-            Integer linkedNodeId = link.getNodeId();
-            if (nodes.contains(linkedNodeId) || link.getStatus().equals(StatusType.DELETED))
-                continue;
-            nodes.add(linkedNodeId);            
-        }
-        
-        // Remove all nulls, TreeSets cannot contain null
-        return nodes;
-    }
-    
-    /* (non-Javadoc)
-	 * @see org.opennms.web.element.NetworkElementFactoryInterface#getDataLinksOnNode(int)
-	 */
-    @Override
-    public List<LinkInterface> getDataLinksOnNode(int nodeId) {
-        OnmsCriteria criteria = new OnmsCriteria(org.opennms.netmgt.model.DataLinkInterface.class);
-        criteria.createAlias("node", "node", OnmsCriteria.LEFT_JOIN);
-        criteria.add(Restrictions.eq("node.id", nodeId));
-        criteria.add(Restrictions.ne("status", StatusType.DELETED));
-        criteria.addOrder(Order.asc("ifIndex"));
-
-        List<LinkInterface> ifaces = getDataLinkInterface(m_dataLinkInterfaceDao.findMatching(criteria),nodeId);
-
-        criteria = new OnmsCriteria(org.opennms.netmgt.model.DataLinkInterface.class);
-        criteria.add(Restrictions.eq("nodeParentId", nodeId));
-        criteria.add(Restrictions.ne("status", StatusType.DELETED));
-
-        ifaces.addAll(getDataLinkInterface(m_dataLinkInterfaceDao.findMatching(criteria),nodeId));
-        
-        return ifaces;
-    	
-    }
-=======
->>>>>>> b172867e
 
     private Interface getInterfaceForLink(int nodeid, int ifindex) {
         Interface iface = null;
