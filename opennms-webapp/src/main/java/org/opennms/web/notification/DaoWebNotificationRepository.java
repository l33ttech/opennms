/*******************************************************************************
 * This file is part of OpenNMS(R).
 *
 * Copyright (C) 2009-2014 The OpenNMS Group, Inc.
 * OpenNMS(R) is Copyright (C) 1999-2014 The OpenNMS Group, Inc.
 *
 * OpenNMS(R) is a registered trademark of The OpenNMS Group, Inc.
 *
 * OpenNMS(R) is free software: you can redistribute it and/or modify
 * it under the terms of the GNU Affero General Public License as published
 * by the Free Software Foundation, either version 3 of the License,
 * or (at your option) any later version.
 *
 * OpenNMS(R) is distributed in the hope that it will be useful,
 * but WITHOUT ANY WARRANTY; without even the implied warranty of
 * MERCHANTABILITY or FITNESS FOR A PARTICULAR PURPOSE.  See the
 * GNU Affero General Public License for more details.
 *
 * You should have received a copy of the GNU Affero General Public License
 * along with OpenNMS(R).  If not, see:
 *      http://www.gnu.org/licenses/
 *
 * For more information contact:
 *     OpenNMS(R) Licensing <license@opennms.org>
 *     http://www.opennms.org/
 *     http://www.opennms.com/
 *******************************************************************************/

package org.opennms.web.notification;

import java.util.ArrayList;
import java.util.Date;
import java.util.List;

import org.hibernate.criterion.Order;
import org.hibernate.criterion.Restrictions;
import org.opennms.core.criteria.Criteria;
import org.opennms.core.spring.BeanUtils;
import org.opennms.core.utils.InetAddressUtils;
import org.opennms.netmgt.dao.api.AcknowledgmentDao;
import org.opennms.netmgt.dao.api.NotificationDao;
import org.opennms.netmgt.model.AckAction;
import org.opennms.netmgt.model.OnmsAcknowledgment;
import org.opennms.netmgt.model.OnmsCriteria;
import org.opennms.netmgt.model.OnmsNotification;
import org.opennms.netmgt.model.OnmsUserNotification;
import org.opennms.web.filter.Filter;
import org.opennms.web.notification.filter.NotificationCriteria;
import org.opennms.web.notification.filter.NotificationCriteria.NotificationCriteriaVisitor;
import org.springframework.beans.factory.InitializingBean;
import org.springframework.beans.factory.annotation.Autowired;
import org.springframework.transaction.annotation.Transactional;

/**
 * <p>DaoWebNotificationRepository class.</p>
 *
 * @author ranger
 * @version $Id: $
 * @since 1.8.1
 */
public class DaoWebNotificationRepository implements WebNotificationRepository, InitializingBean {
    
    @Autowired
    NotificationDao m_notificationDao;
    
    @Autowired
    AcknowledgmentDao m_ackDao;
    
    @Override
    public void afterPropertiesSet() throws Exception {
        BeanUtils.assertAutowiring(this);
    }

    /**
     * TODO: Convert this function to use {@link Criteria} instead.
     */
    private static final OnmsCriteria getOnmsCriteria(final NotificationCriteria notificationCriteria){
        final OnmsCriteria criteria = new OnmsCriteria(OnmsNotification.class);
        criteria.createAlias("node", "node", OnmsCriteria.LEFT_JOIN);
        criteria.createAlias("serviceType", "serviceType", OnmsCriteria.LEFT_JOIN);
        criteria.createAlias("event", "event", OnmsCriteria.LEFT_JOIN);
        
        notificationCriteria.visit(new NotificationCriteriaVisitor<RuntimeException>(){

            @Override
            public void visitAckType(AcknowledgeType ackType) throws RuntimeException {
                if(ackType == AcknowledgeType.ACKNOWLEDGED) {
                    criteria.add(Restrictions.isNotNull("answeredBy"));
                } else if (ackType == AcknowledgeType.UNACKNOWLEDGED) {
                   criteria.add(Restrictions.isNull("answeredBy")); 
                }
                // AcknowledgeType.BOTH just adds no restriction
            }

            @Override
            public void visitFilter(Filter filter) throws RuntimeException {
                criteria.add(filter.getCriterion());
                
            }

            @Override
            public void visitLimit(int limit, int offset) throws RuntimeException {
                criteria.setMaxResults(limit);
                criteria.setFirstResult(offset);                
            }

            @Override
            public void visitSortStyle(SortStyle sortStyle) throws RuntimeException {
                switch(sortStyle){
                    case RESPONDER:
                        criteria.addOrder(Order.desc("answeredBy"));        
                        break;
                    case PAGETIME:
                        criteria.addOrder(Order.desc("pageTime"));
                        break;
                    case RESPONDTIME:
                        criteria.addOrder(Order.desc("respondTime"));
                        break;
                    case NODE:
                        criteria.addOrder(Order.desc("node.label"));
                        break;
                    case INTERFACE:
                        criteria.addOrder(Order.desc("ipAddress"));
                        break;
                    case SERVICE:
                        criteria.addOrder(Order.desc("serviceType.name"));
                        break;
                    case ID:
                        criteria.addOrder(Order.desc("notifyId"));
                        break;
                    case SEVERITY:
                        criteria.addOrder(Order.desc("event.eventSeverity"));
                        break;
                    case REVERSE_RESPONDER:
                        criteria.addOrder(Order.asc("answeredBy"));            
                        break;
                    case REVERSE_PAGETIME:
                        criteria.addOrder(Order.asc("pageTime"));
                        break;
                    case REVERSE_RESPONDTIME:
                        criteria.addOrder(Order.asc("respondTime"));
                        break;
                    case REVERSE_NODE:
                        criteria.addOrder(Order.asc("node.label"));
                        break;
                    case REVERSE_INTERFACE:
                        criteria.addOrder(Order.asc("ipAddress"));
                        break;
                    case REVERSE_SERVICE:
                        criteria.addOrder(Order.asc("serviceType.name"));
                        break;
                    case REVERSE_ID:
                        criteria.addOrder(Order.asc("notifyId"));
                        break;
                    case REVERSE_SEVERITY:
                        criteria.addOrder(Order.asc("event.eventSeverity"));
                        break;
                    
                }
                
            }
            
        });
        
        return criteria;
    }

    private static Notification mapOnmsNotificationToNotification(OnmsNotification onmsNotification){
        if(onmsNotification != null){
            Notification notif = new Notification();
            notif.m_eventId = onmsNotification.getEvent() != null ? onmsNotification.getEvent().getId() : 0;
            notif.m_interfaceID = onmsNotification.getIpAddress() == null ? null : InetAddressUtils.toIpAddrString(onmsNotification.getIpAddress());
            notif.m_nodeID = onmsNotification.getNode() != null ? onmsNotification.getNode().getId() : 0;
            notif.m_notifyID = onmsNotification.getNotifyId();
            notif.m_numMsg = onmsNotification.getNumericMsg();
            notif.m_responder = onmsNotification.getAnsweredBy();
            notif.m_serviceId = onmsNotification.getServiceType() != null ? onmsNotification.getServiceType().getId() : 0;
            notif.m_serviceName = onmsNotification.getServiceType() != null ? onmsNotification.getServiceType().getName() : "";
            notif.m_timeReply = onmsNotification.getRespondTime() != null ? onmsNotification.getRespondTime().getTime() : 0;
            notif.m_timeSent = onmsNotification.getPageTime() != null ? onmsNotification.getPageTime().getTime() : 0;
            notif.m_txtMsg = onmsNotification.getTextMsg();

            // Add the OnmsUserNotifications as NoticeSentTo instances
            final List<NoticeSentTo> sentToList = new ArrayList<NoticeSentTo>();
            for (OnmsUserNotification userNotified : onmsNotification.getUsersNotified()) {
                NoticeSentTo newSentTo = new NoticeSentTo();
                newSentTo.setUserId(userNotified.getUserId());
                // Can be null
                if (userNotified.getNotifyTime() == null) {
                    newSentTo.setTime(0);
                } else {
                    newSentTo.setTime(userNotified.getNotifyTime().getTime());
                }
                // Can be null
                newSentTo.setMedia(userNotified.getMedia());
                // Can be null
                newSentTo.setContactInfo(userNotified.getContactInfo());
                sentToList.add(newSentTo);
            }
            notif.m_sentTo = sentToList;

            return notif;
        }else{
            return null;
        }
    }
    
    /** {@inheritDoc} */
    @Transactional
    @Override
    public void acknowledgeMatchingNotification(String user, Date timestamp, NotificationCriteria criteria) {
        List<OnmsNotification> notifs = m_notificationDao.findMatching(getOnmsCriteria(criteria));
        
        for (OnmsNotification notif : notifs) {
            
            OnmsAcknowledgment ack = new OnmsAcknowledgment(notif, user);
            ack.setAckAction(AckAction.ACKNOWLEDGE);
            ack.setAckTime(timestamp);
            m_ackDao.processAck(ack);
        }
    }
    
    /** {@inheritDoc} */
    @Transactional
    @Override
<<<<<<< HEAD
    public long countMatchingNotifications(NotificationCriteria criteria) {
        return queryForInt(getOnmsCriteria(criteria));
=======
    public int countMatchingNotifications(NotificationCriteria criteria) {
        return m_notificationDao.countMatching(getOnmsCriteria(criteria));
>>>>>>> 69e76bbe
    }

    /** {@inheritDoc} */
    @Transactional
    @Override
    public Notification[] getMatchingNotifications(NotificationCriteria criteria) {
        List<Notification> notifications = new ArrayList<Notification>();
        List<OnmsNotification> onmsNotifs = m_notificationDao.findMatching(getOnmsCriteria(criteria));

        for (OnmsNotification notif : onmsNotifs) {
            notifications.add(mapOnmsNotificationToNotification(notif));
        }
        
        return notifications.toArray(new Notification[0]);
    }
    
    /** {@inheritDoc} */
    @Transactional
    @Override
    public Notification getNotification(int noticeId) {
        return mapOnmsNotificationToNotification(m_notificationDao.get(noticeId));
    }
<<<<<<< HEAD
    
    private long queryForInt(OnmsCriteria onmsCriteria) {
        return m_notificationDao.countMatching(onmsCriteria);
    }

=======
>>>>>>> 69e76bbe
}<|MERGE_RESOLUTION|>--- conflicted
+++ resolved
@@ -223,13 +223,8 @@
     /** {@inheritDoc} */
     @Transactional
     @Override
-<<<<<<< HEAD
     public long countMatchingNotifications(NotificationCriteria criteria) {
-        return queryForInt(getOnmsCriteria(criteria));
-=======
-    public int countMatchingNotifications(NotificationCriteria criteria) {
         return m_notificationDao.countMatching(getOnmsCriteria(criteria));
->>>>>>> 69e76bbe
     }
 
     /** {@inheritDoc} */
@@ -252,12 +247,9 @@
     public Notification getNotification(int noticeId) {
         return mapOnmsNotificationToNotification(m_notificationDao.get(noticeId));
     }
-<<<<<<< HEAD
     
     private long queryForInt(OnmsCriteria onmsCriteria) {
         return m_notificationDao.countMatching(onmsCriteria);
     }
 
-=======
->>>>>>> 69e76bbe
 }