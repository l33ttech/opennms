--- conflicted
+++ resolved
@@ -45,18 +45,11 @@
 import javax.ws.rs.core.UriInfo;
 
 import org.opennms.netmgt.EventConstants;
-<<<<<<< HEAD
 import org.opennms.netmgt.dao.api.IpInterfaceDao;
 import org.opennms.netmgt.dao.api.MonitoredServiceDao;
 import org.opennms.netmgt.dao.api.NodeDao;
 import org.opennms.netmgt.dao.api.ServiceTypeDao;
-=======
-import org.opennms.netmgt.dao.IpInterfaceDao;
-import org.opennms.netmgt.dao.MonitoredServiceDao;
-import org.opennms.netmgt.dao.NodeDao;
-import org.opennms.netmgt.dao.ServiceTypeDao;
 import org.opennms.netmgt.dao.support.CreateIfNecessaryTemplate;
->>>>>>> bec85c27
 import org.opennms.netmgt.model.OnmsIpInterface;
 import org.opennms.netmgt.model.OnmsMonitoredService;
 import org.opennms.netmgt.model.OnmsMonitoredServiceList;
@@ -176,14 +169,6 @@
             if (intf == null) throw getException(Status.BAD_REQUEST, "addService: can't find interface with ip address " + ipAddress + " for node " + nodeCriteria);
             if (service == null) throw getException(Status.BAD_REQUEST, "addService: service object cannot be null");
             if (service.getServiceName() == null) throw getException(Status.BAD_REQUEST, "addService: service must have a name");
-<<<<<<< HEAD
-            OnmsServiceType serviceType = m_serviceTypeDao.findByName(service.getServiceName());
-            if (serviceType == null)  {
-                LOG.info("addService: creating service type {}", service.getServiceName());
-                serviceType = new OnmsServiceType(service.getServiceName());
-                m_serviceTypeDao.save(serviceType);
-            }
-=======
 
             final OnmsServiceType serviceType = new CreateIfNecessaryTemplate<OnmsServiceType, ServiceTypeDao>(m_transactionManager, m_serviceTypeDao) {
                 @Override
@@ -193,13 +178,13 @@
 
                 @Override
                 protected OnmsServiceType doInsert() {
+                    LOG.info("addService: creating service type {}", service.getServiceName());
                     final OnmsServiceType s = new OnmsServiceType(service.getServiceName());
                     m_dao.saveOrUpdate(s);
                     return s;
                 }
             }.execute();
 
->>>>>>> bec85c27
             service.setServiceType(serviceType);
             service.setIpInterface(intf);
             LOG.debug("addService: adding service {}", service);
