package org.opennms.web.rest;

import java.net.MalformedURLException;
import java.net.URL;
import java.util.HashMap;
import java.util.Map;
import java.util.Set;
import java.util.TreeSet;
import java.util.concurrent.Callable;
import java.util.concurrent.ExecutionException;
import java.util.concurrent.ExecutorService;
import java.util.concurrent.Executors;
import java.util.concurrent.Future;
import java.util.concurrent.ThreadFactory;

import org.opennms.netmgt.EventConstants;
import org.opennms.netmgt.model.events.EventBuilder;
import org.opennms.netmgt.model.events.EventProxy;
import org.opennms.netmgt.model.events.EventProxyException;
import org.opennms.netmgt.provision.persist.ForeignSourceRepository;
import org.opennms.netmgt.provision.persist.RequisitionFileUtils;
import org.opennms.netmgt.provision.persist.requisition.Requisition;
import org.opennms.netmgt.provision.persist.requisition.RequisitionAsset;
import org.opennms.netmgt.provision.persist.requisition.RequisitionAssetCollection;
import org.opennms.netmgt.provision.persist.requisition.RequisitionCategory;
import org.opennms.netmgt.provision.persist.requisition.RequisitionCategoryCollection;
import org.opennms.netmgt.provision.persist.requisition.RequisitionCollection;
import org.opennms.netmgt.provision.persist.requisition.RequisitionInterface;
import org.opennms.netmgt.provision.persist.requisition.RequisitionInterfaceCollection;
import org.opennms.netmgt.provision.persist.requisition.RequisitionMonitoredService;
import org.opennms.netmgt.provision.persist.requisition.RequisitionMonitoredServiceCollection;
import org.opennms.netmgt.provision.persist.requisition.RequisitionNode;
import org.opennms.netmgt.provision.persist.requisition.RequisitionNodeCollection;
import org.slf4j.Logger;
import org.slf4j.LoggerFactory;
import org.springframework.beans.factory.annotation.Autowired;
import org.springframework.beans.factory.annotation.Qualifier;
import org.springframework.dao.DataAccessResourceFailureException;

public class RequisitionAccessService {
	
	private static final Logger LOG = LoggerFactory.getLogger(RequisitionAccessService.class);


    @Autowired
    @Qualifier("pending")
    private ForeignSourceRepository m_pendingForeignSourceRepository;

    @Autowired
    @Qualifier("deployed")
    private ForeignSourceRepository m_deployedForeignSourceRepository;

    @Autowired
    private EventProxy m_eventProxy;

    private final ExecutorService m_executor = Executors.newSingleThreadExecutor(new ThreadFactory() {
        @Override
        public Thread newThread(final Runnable r) {
            return new Thread(r, "Requisition-Accessor-Thread");
        }
    });

    static class RequisitionAccessor {
    	
    	private static final Logger LOG = LoggerFactory.getLogger(RequisitionAccessor.class);

        private final String m_foreignSource;

        private final ForeignSourceRepository m_pendingRepo;

        private final ForeignSourceRepository m_deployedRepo;

        private Requisition m_pending = null;

        public RequisitionAccessor(final String foreignSource, final ForeignSourceRepository pendingRepo, final ForeignSourceRepository deployedRepo) {
            m_foreignSource = foreignSource;
            m_pendingRepo = pendingRepo;
            m_deployedRepo = deployedRepo;
            m_pending = null;
        }

        public String getForeignSource() {
            return m_foreignSource;
        }

        public ForeignSourceRepository getPendingForeignSourceRepository() {
            return m_pendingRepo;
        }

        public ForeignSourceRepository getDeployedForeignSourceRepository() {
            return m_deployedRepo;
        }

<<<<<<< HEAD

=======
>>>>>>> 369841d2
        public Requisition getActiveRequisition(final boolean createIfMissing) {
            if (m_pending != null) {
                return m_pending;
            }

            final Requisition pending = RequisitionFileUtils.getLatestPendingOrSnapshotRequisition(getPendingForeignSourceRepository(), m_foreignSource);
            final Requisition deployed = getDeployedForeignSourceRepository().getRequisition(m_foreignSource);

            if (pending == null && deployed == null && createIfMissing) {
                return new Requisition(m_foreignSource);
            } else if (pending == null) {
                return deployed;
            } else if (deployed == null) {
                return pending;
            } else if (deployed.getDate().after(pending.getDate())) {
                // deployed is newer than pending
                return deployed;
            }
            return pending;
        }

        private void save(final Requisition requisition) {
            m_pending = requisition;
        }

        void addOrReplaceRequisition(final Requisition requisition) {
            if (requisition != null) {
                requisition.updateDateStamp();
                save(requisition);
            }
        }

        void addOrReplaceNode(final RequisitionNode node) {
            final Requisition req = getActiveRequisition(true);
            if (req != null) {
                req.updateDateStamp();
                req.putNode(node);
                save(req);
            }
        }

        void addOrReplaceInterface(final String foreignId, final RequisitionInterface iface) {
            final Requisition req = getActiveRequisition(true);
            if (req != null) {
                final RequisitionNode node = req.getNode(foreignId);
                if (node != null) {
                    req.updateDateStamp();
                    node.putInterface(iface);
                    save(req);
                }
            }
        }

        void addOrReplaceService(final String foreignId, final String ipAddress, final RequisitionMonitoredService service) {
            final Requisition req = getActiveRequisition(true);
            if (req != null) {
                final RequisitionNode node = req.getNode(foreignId);
                if (node != null) {
                    final RequisitionInterface iface = node.getInterface(ipAddress);
                    if (iface != null) {
                        req.updateDateStamp();
                        iface.putMonitoredService(service);
                        save(req);
                    }
                }
            }
        }

        void addOrReplaceNodeCategory(final String foreignId, final RequisitionCategory category) {
            final Requisition req = getActiveRequisition(true);
            if (req != null) {
                final RequisitionNode node = req.getNode(foreignId);
                if (node != null) {
                    req.updateDateStamp();
                    node.putCategory(category);
                    save(req);
                }
            }
        }

        void addOrReplaceNodeAssetParameter(final String foreignId, final RequisitionAsset asset) {
            final Requisition req = getActiveRequisition(true);
            if (req != null) {
                final RequisitionNode node = req.getNode(foreignId);
                if (node != null) {
                    req.updateDateStamp();
                    node.putAsset(asset);
                    save(req);
                }
            }
        }

        void updateRequisition(final MultivaluedMapImpl params) {
            final String foreignSource = m_foreignSource;
            LOG.debug("updateRequisition: Updating requisition with foreign source {}", foreignSource);
            if (params.isEmpty()) return;
            final Requisition req = getActiveRequisition(false);
            if (req != null) {
                req.updateDateStamp();
                RestUtils.setBeanProperties(req, params);
                save(req);
                LOG.debug("updateRequisition: Requisition with foreign source {} updated", foreignSource);
            }
        }

        void updateNode(final String foreignId, final MultivaluedMapImpl params) {
            final String foreignSource = m_foreignSource;
            LOG.debug("updateNode: Updating node with foreign source {} and foreign id {}", foreignSource, foreignId);
            if (params.isEmpty()) return;
            final Requisition req = getActiveRequisition(false);
            if (req != null) {
                final RequisitionNode node = req.getNode(foreignId);
                if (node != null) {
                    req.updateDateStamp();
                    RestUtils.setBeanProperties(node, params);
                    save(req);
                    LOG.debug("updateNode: Node with foreign source {} and foreign id {} updated", foreignSource, foreignId);
                }
            }
        }

        void updateInterface(final String foreignId, final String ipAddress, final MultivaluedMapImpl params) {
<<<<<<< HEAD
            final String foreignSource = m_foreignSource;
=======
            String foreignSource = m_foreignSource;
>>>>>>> 369841d2
            LOG.debug("updateInterface: Updating interface {} on node {}/{}", ipAddress, foreignSource, foreignId);
            if (params.isEmpty()) return;
            final Requisition req = getActiveRequisition(false);
            if (req != null) {
                final RequisitionNode node = req.getNode(foreignId);
                if (node != null) {
                    final RequisitionInterface iface = node.getInterface(ipAddress);
                    if (iface != null) {
                        req.updateDateStamp();
                        RestUtils.setBeanProperties(iface, params);
                        save(req);
                        LOG.debug("updateInterface: Interface {} on node {}/{} updated", ipAddress, foreignSource, foreignId);
                    }
                }
            }
        }

        void deletePending() {
            LOG.debug("deletePendingRequisition: deleting pending requisition with foreign source {}", getForeignSource());
            Requisition req = getActiveRequisition(false);
            getPendingForeignSourceRepository().delete(req);
        }

        void deleteDeployed() {
            LOG.debug("deleteDeployedRequisition: deleting pending requisition with foreign source {}", getForeignSource());
            Requisition req = getActiveRequisition(false);
            getDeployedForeignSourceRepository().delete(req);
        }

<<<<<<< HEAD
        void deleteNode(final String foreignId) {
=======
        void deleteNode(String foreignId) {
>>>>>>> 369841d2
            LOG.debug("deleteNode: Deleting node {} from foreign source {}", foreignId, getForeignSource());
            final Requisition req = getActiveRequisition(false);
            if (req != null) {
                req.updateDateStamp();
                req.deleteNode(foreignId);
                save(req);
            }
        }

        void deleteInterface(final String foreignId, final String ipAddress) {
            LOG.debug("deleteInterface: Deleting interface {} from node {}/{}", ipAddress, getForeignSource(), foreignId);
<<<<<<< HEAD
            Requisition req = getActiveRequisition(false);
=======
            final Requisition req = getActiveRequisition(false);
>>>>>>> 369841d2
            if (req != null) {
                final RequisitionNode node = req.getNode(foreignId);
                if (node != null) {
                    req.updateDateStamp();
                    node.deleteInterface(ipAddress);
                    save(req);
                }
            }
        }

        void deleteInterfaceService(final String foreignId, final String ipAddress, final String service) {
            LOG.debug("deleteInterfaceService: Deleting service {} from interface {} on node {}/{}", service, ipAddress, getForeignSource(), foreignId);
            final Requisition req = getActiveRequisition(false);
            if (req != null) {
                final RequisitionNode node = req.getNode(foreignId);
                if (node != null) {
                    final RequisitionInterface iface = node.getInterface(ipAddress);
                    if (iface != null) {
                        req.updateDateStamp();
                        iface.deleteMonitoredService(service);
                        save(req);
                    }
                }
            }
        }

        void deleteCategory(final String foreignId, final String category) {
            LOG.debug("deleteCategory: Deleting category {} from node {}/{}", category, getForeignSource(), foreignId);
<<<<<<< HEAD
            Requisition req = getActiveRequisition(false);
=======
            final Requisition req = getActiveRequisition(false);
>>>>>>> 369841d2
            if (req != null) {
                final RequisitionNode node = req.getNode(foreignId);
                if (node != null) {
                    req.updateDateStamp();
                    node.deleteCategory(category);
                    save(req);
                }
            }
        }

        void deleteAssetParameter(final String foreignId, final String parameter) {
            LOG.debug("deleteAssetParameter: Deleting asset parameter {} from node {}/{}", parameter, getForeignSource(), foreignId);
            final Requisition req = getActiveRequisition(false);
            if (req != null) {
                final RequisitionNode node = req.getNode(foreignId);
                if (node != null) {
                    req.updateDateStamp();
                    node.deleteAsset(parameter);
                    save(req);
                }
            }
        }

        RequisitionAsset getAssetParameter(final String foreignId, final String parameter) {
            flush();

            final Requisition req = getActiveRequisition(false);
            final RequisitionNode node = req == null ? null : req.getNode(foreignId);
            return node == null ? null : node.getAsset(parameter);
        }

        RequisitionAssetCollection getAssetParameters(final String foreignId) {
            flush();

            final Requisition req = getActiveRequisition(false);
            final RequisitionNode node = req == null ? null : req.getNode(foreignId);
            return node == null ? null : new RequisitionAssetCollection(node.getAssets());
        }

        RequisitionCategory getCategory(final String foreignId, final String category) {
            flush();

            final Requisition req = getActiveRequisition(false);
            final RequisitionNode node = req == null ? null : req.getNode(foreignId);
            return node == null ? null : node.getCategory(category);
        }

        RequisitionCategoryCollection getCategories(final String foreignId) {
            flush();

            final Requisition req = getActiveRequisition(false);
            final RequisitionNode node = req == null ? null : req.getNode(foreignId);
            return node == null ? null : new RequisitionCategoryCollection(node.getCategories());
        }

        RequisitionInterface getInterfaceForNode(final String foreignId, final String ipAddress) {
            flush();

            final Requisition req = getActiveRequisition(false);
            final RequisitionNode node = req == null ? null : req.getNode(foreignId);
            return node == null ? null : node.getInterface(ipAddress);
        }

        RequisitionInterfaceCollection getInterfacesForNode(final String foreignId) {
            flush();

            final Requisition req = getActiveRequisition(false);
            final RequisitionNode node = req == null ? null : req.getNode(foreignId);
            return node == null ? null : new RequisitionInterfaceCollection(node.getInterfaces());
        }

        RequisitionNode getNode(final String foreignId) {
            flush();

            final Requisition req = getActiveRequisition(false);
            return req == null ? null : req.getNode(foreignId);
        }

        RequisitionNodeCollection getNodes() {
            flush();

            final Requisition req = getActiveRequisition(false);
            return req == null ? null : new RequisitionNodeCollection(req.getNodes());
        }

        Requisition getRequisition() {
            flush();

            return getActiveRequisition(false);
        }

        RequisitionMonitoredService getServiceForInterface(final String foreignId, final String ipAddress, final String service) {
            flush();

            final Requisition req = getActiveRequisition(false);
            final RequisitionNode node = req == null ? null : req.getNode(foreignId);
            final RequisitionInterface iface = node == null ? null : node.getInterface(ipAddress);

            return iface == null ? null : iface.getMonitoredService(service);
        }

        RequisitionMonitoredServiceCollection getServicesForInterface(final String foreignId, final String ipAddress) {
            flush();

            final Requisition req = getActiveRequisition(false);
            final RequisitionNode node = req == null ? null : req.getNode(foreignId);
            final RequisitionInterface iface = node == null ? null : node.getInterface(ipAddress);

            return iface == null ? null : new RequisitionMonitoredServiceCollection(iface.getMonitoredServices());
        }

        URL createSnapshot() throws MalformedURLException {
            flush();

            final Requisition pending = getPendingForeignSourceRepository().getRequisition(getForeignSource());
            final Requisition deployed = getDeployedForeignSourceRepository().getRequisition(getForeignSource());

            final URL activeUrl = pending == null || (deployed != null && deployed.getDateStamp().compare(pending.getDateStamp()) > -1)
                    ? getDeployedForeignSourceRepository().getRequisitionURL(getForeignSource())
                        : RequisitionFileUtils.createSnapshot(getPendingForeignSourceRepository(), getForeignSource(), pending.getDate()).toURI().toURL();

                    return activeUrl;
        }

        private void flush() {
            if (m_pending != null) {
                getPendingForeignSourceRepository().save(m_pending);
                m_pending = null;
            }

            getPendingForeignSourceRepository().flush();
            getDeployedForeignSourceRepository().flush();
        }

    }

    // This should only be accessed on the executor thread
    private final Map<String, RequisitionAccessor> m_accessors = new HashMap<String, RequisitionAccessor>();

    // should only called inside a submitted job on the executor thread
    private RequisitionAccessor getAccessor(final String foreignSource) {
        RequisitionAccessor accessor = m_accessors.get(foreignSource);
        if (accessor == null) {
            accessor = new RequisitionAccessor(foreignSource, m_pendingForeignSourceRepository, m_deployedForeignSourceRepository);
            m_accessors.put(foreignSource, accessor);
        }
        return accessor;
    }

    // should only be called inside a submitted job on the executor thread -
    // Used for operations that access
    // requisitions for multiple foreignSources
    void flushAll() {
        for (final RequisitionAccessor accessor : m_accessors.values()) {
            accessor.flush();
        }
    }

    private ForeignSourceRepository getPendingForeignSourceRepository() {
        return m_pendingForeignSourceRepository;
    }

    private ForeignSourceRepository getDeployedForeignSourceRepository() {
        return m_deployedForeignSourceRepository;
    }

    private EventProxy getEventProxy() {
        return m_eventProxy;
    }

    private <T> T submitAndWait(final Callable<T> callable) {
        try {
            return m_executor.submit(callable).get();
        } catch (final InterruptedException e) {
            throw new RuntimeException(e);
        } catch (final ExecutionException e) {
            if (e.getCause() instanceof RuntimeException) {
                throw ((RuntimeException) e.getCause());
            } else {
                throw new RuntimeException(e.getCause());
            }
        }
    }

    private Future<?> submitWriteOp(final Runnable r) {
        return m_executor.submit(r);
    }

    // GLOBAL
    public int getDeployedCount() {
        return submitAndWait(new Callable<Integer>() {
            @Override public Integer call() throws Exception {
                flushAll();
                return getDeployedForeignSourceRepository().getRequisitions().size();
            }
        });
    }

    // GLOBAL
    public RequisitionCollection getDeployedRequisitions() {
        return submitAndWait(new Callable<RequisitionCollection>() {
            @Override public RequisitionCollection call() throws Exception {
                flushAll();
                return new RequisitionCollection(getDeployedForeignSourceRepository().getRequisitions());
            }
        });
    }

    // GLOBAL
    public RequisitionCollection getRequisitions() {
        return submitAndWait(new Callable<RequisitionCollection>() {
            @Override public RequisitionCollection call() throws Exception {
                flushAll();

                final Set<Requisition> reqs = new TreeSet<Requisition>();
                final Set<String> fsNames = getPendingForeignSourceRepository().getActiveForeignSourceNames();
                fsNames.addAll(getDeployedForeignSourceRepository().getActiveForeignSourceNames());
                final Set<String> activeForeignSourceNames = fsNames;
                for (final String fsName : activeForeignSourceNames) {
                    final Requisition r = getAccessor(fsName).getActiveRequisition(false);
                    if (r != null) {
                        reqs.add(r);
                    }
                }
                return new RequisitionCollection(reqs);
            }

        });
    }

    // GLOBAL
    public int getPendingCount() {
        return submitAndWait(new Callable<Integer>() {
            @Override public Integer call() throws Exception {
                flushAll();
                return getPendingForeignSourceRepository().getRequisitions().size();
            }
        });
    }

    public Requisition getRequisition(final String foreignSource) {
        return submitAndWait(new Callable<Requisition>() {
            @Override public Requisition call() throws Exception {
                return getAccessor(foreignSource).getRequisition();
            }
        });
    }

    public RequisitionNodeCollection getNodes(final String foreignSource) {
        return submitAndWait(new Callable<RequisitionNodeCollection>() {
            @Override public RequisitionNodeCollection call() throws Exception {
                return getAccessor(foreignSource).getNodes();
            }
        });
    }

    public RequisitionNode getNode(final String foreignSource, final String foreignId) {
        return submitAndWait(new Callable<RequisitionNode>() {
            @Override public RequisitionNode call() throws Exception {
                return getAccessor(foreignSource).getNode(foreignId);
            }

        });
    }

    public RequisitionInterfaceCollection getInterfacesForNode(final String foreignSource, final String foreignId) {
        return submitAndWait(new Callable<RequisitionInterfaceCollection>() {
            @Override public RequisitionInterfaceCollection call() throws Exception {
                return getAccessor(foreignSource).getInterfacesForNode(foreignId);
            }
        });
    }

    public RequisitionInterface getInterfaceForNode(final String foreignSource, final String foreignId, final String ipAddress) {
        return submitAndWait(new Callable<RequisitionInterface>() {
            @Override public RequisitionInterface call() throws Exception {
                return getAccessor(foreignSource).getInterfaceForNode(foreignId, ipAddress);
            }
        });
    }

    public RequisitionMonitoredServiceCollection getServicesForInterface(final String foreignSource, final String foreignId, final String ipAddress) {
        return submitAndWait(new Callable<RequisitionMonitoredServiceCollection>() {
            @Override public RequisitionMonitoredServiceCollection call() throws Exception {
                return getAccessor(foreignSource).getServicesForInterface(foreignId, ipAddress);
            }
        });
    }

    public RequisitionMonitoredService getServiceForInterface(final String foreignSource, final String foreignId, final String ipAddress, final String service) {
        return submitAndWait(new Callable<RequisitionMonitoredService>() {
            @Override public RequisitionMonitoredService call() throws Exception {
                return getAccessor(foreignSource).getServiceForInterface(foreignId, ipAddress, service);
            }
        });
    }

    public RequisitionCategoryCollection getCategories(final String foreignSource, final String foreignId) {
        return submitAndWait(new Callable<RequisitionCategoryCollection>() {
            @Override public RequisitionCategoryCollection call() throws Exception {
                return getAccessor(foreignSource).getCategories(foreignId);
            }
        });
    }

    public RequisitionCategory getCategory(final String foreignSource, final String foreignId, final String category) {
        return submitAndWait(new Callable<RequisitionCategory>() {
            @Override public RequisitionCategory call() throws Exception {
                return getAccessor(foreignSource).getCategory(foreignId, category);
            }
        });
    }

    public RequisitionAssetCollection getAssetParameters(final String foreignSource, final String foreignId) {
        return submitAndWait(new Callable<RequisitionAssetCollection>() {
            @Override public RequisitionAssetCollection call() throws Exception {
                return getAccessor(foreignSource).getAssetParameters(foreignId);
            }
        });
    }

    public RequisitionAsset getAssetParameter(final String foreignSource, final String foreignId, final String parameter) {
        return submitAndWait(new Callable<RequisitionAsset>() {
            @Override public RequisitionAsset call() throws Exception {
                return getAccessor(foreignSource).getAssetParameter(foreignId, parameter);
            }
        });
    }

    public void addOrReplaceRequisition(final Requisition requisition) {
        submitWriteOp(new Runnable() {
            @Override public void run() {
                getAccessor(requisition.getForeignSource()).addOrReplaceRequisition(requisition);
            }
        });
    }

    public void addOrReplaceNode(final String foreignSource, final RequisitionNode node) {
        submitWriteOp(new Runnable() {
            @Override public void run() {
                getAccessor(foreignSource).addOrReplaceNode(node);
            }
        });
    }

    public void addOrReplaceInterface(final String foreignSource, final String foreignId, final RequisitionInterface iface) {
        submitWriteOp(new Runnable() {
            @Override public void run() {
                getAccessor(foreignSource).addOrReplaceInterface(foreignId, iface);
            }
        });
    }

    public void addOrReplaceService(final String foreignSource, final String foreignId, final String ipAddress, final RequisitionMonitoredService service) {
        submitWriteOp(new Runnable() {
            @Override public void run() {
                getAccessor(foreignSource).addOrReplaceService(foreignId, ipAddress, service);
            }
        });
    }

    public void addOrReplaceNodeCategory(final String foreignSource, final String foreignId, final RequisitionCategory category) {
        submitWriteOp(new Runnable() {
            @Override public void run() {
                getAccessor(foreignSource).addOrReplaceNodeCategory(foreignId, category);
            }
        });
    }

    public void addOrReplaceNodeAssetParameter(final String foreignSource, final String foreignId, final RequisitionAsset asset) {
        submitWriteOp(new Runnable() {
            @Override public void run() {
                getAccessor(foreignSource).addOrReplaceNodeAssetParameter(foreignId, asset);
            }
        });
    }

    public void importRequisition(final String foreignSource, final Boolean rescanExisting) {
        final URL activeUrl = createSnapshot(foreignSource);

        final String url = activeUrl.toString();
        LOG.debug("importRequisition: Sending import event with URL {}", url);
        final EventBuilder bldr = new EventBuilder(EventConstants.RELOAD_IMPORT_UEI, "Web");
        bldr.addParam(EventConstants.PARM_URL, url);
        if (rescanExisting != null) {
            bldr.addParam(EventConstants.PARM_IMPORT_RESCAN_EXISTING, rescanExisting);
        }

        try {
            getEventProxy().send(bldr.getEvent());
        } catch (final EventProxyException e) {
            throw new DataAccessResourceFailureException("Unable to send event to import group " + foreignSource, e);
        }

    }

    private URL createSnapshot(final String foreignSource) {
        return submitAndWait(new Callable<URL>() {
            @Override public URL call() throws Exception {
                return getAccessor(foreignSource).createSnapshot();
            }
        });
    }

    public void updateRequisition(final String foreignSource, final MultivaluedMapImpl params) {
        submitWriteOp(new Runnable() {
            @Override public void run() {
                getAccessor(foreignSource).updateRequisition(params);
            }
        });
    }

    public void updateNode(final String foreignSource, final String foreignId, final MultivaluedMapImpl params) {
        submitWriteOp(new Runnable() {
            @Override public void run() {
                getAccessor(foreignSource).updateNode(foreignId, params);
            }
        });
    }

    public void updateInterface(final String foreignSource, final String foreignId, final String ipAddress, final MultivaluedMapImpl params) {
        submitWriteOp(new Runnable() {
            @Override public void run() {
                getAccessor(foreignSource).updateInterface(foreignId, ipAddress, params);
            }
        });
    }

    public void deletePendingRequisition(final String foreignSource) {
        submitWriteOp(new Runnable() {
            @Override public void run() {
                getAccessor(foreignSource).deletePending();
            }
        });
    }

    public void deleteDeployedRequisition(final String foreignSource) {
        submitWriteOp(new Runnable() {
            @Override public void run() {
                getAccessor(foreignSource).deleteDeployed();
            }
        });
    }

    public void deleteNode(final String foreignSource, final String foreignId) {
        submitWriteOp(new Runnable() {
            @Override public void run() {
                getAccessor(foreignSource).deleteNode(foreignId);
            }
        });
    }

    public void deleteInterface(final String foreignSource, final String foreignId, final String ipAddress) {
        submitWriteOp(new Runnable() {
            @Override public void run() {
                getAccessor(foreignSource).deleteInterface(foreignId, ipAddress);
            }
        });
    }

    public void deleteInterfaceService(final String foreignSource, final String foreignId, final String ipAddress, final String service) {
        submitWriteOp(new Runnable() {
            @Override public void run() {
                getAccessor(foreignSource).deleteInterfaceService(foreignId, ipAddress, service);
            }
        });
    }

    public void deleteCategory(final String foreignSource, final String foreignId, final String category) {
        submitWriteOp(new Runnable() {
            @Override public void run() {
                getAccessor(foreignSource).deleteCategory(foreignId, category);
            }
        });
    }

    public void deleteAssetParameter(final String foreignSource, final String foreignId, final String parameter) {
        submitWriteOp(new Runnable() {
            @Override public void run() {
                getAccessor(foreignSource).deleteAssetParameter(foreignId, parameter);
            }
        });
    }

<<<<<<< HEAD
=======
    
>>>>>>> 369841d2

}<|MERGE_RESOLUTION|>--- conflicted
+++ resolved
@@ -91,10 +91,7 @@
             return m_deployedRepo;
         }
 
-<<<<<<< HEAD
-
-=======
->>>>>>> 369841d2
+
         public Requisition getActiveRequisition(final boolean createIfMissing) {
             if (m_pending != null) {
                 return m_pending;
@@ -217,11 +214,7 @@
         }
 
         void updateInterface(final String foreignId, final String ipAddress, final MultivaluedMapImpl params) {
-<<<<<<< HEAD
             final String foreignSource = m_foreignSource;
-=======
-            String foreignSource = m_foreignSource;
->>>>>>> 369841d2
             LOG.debug("updateInterface: Updating interface {} on node {}/{}", ipAddress, foreignSource, foreignId);
             if (params.isEmpty()) return;
             final Requisition req = getActiveRequisition(false);
@@ -251,11 +244,7 @@
             getDeployedForeignSourceRepository().delete(req);
         }
 
-<<<<<<< HEAD
         void deleteNode(final String foreignId) {
-=======
-        void deleteNode(String foreignId) {
->>>>>>> 369841d2
             LOG.debug("deleteNode: Deleting node {} from foreign source {}", foreignId, getForeignSource());
             final Requisition req = getActiveRequisition(false);
             if (req != null) {
@@ -267,11 +256,7 @@
 
         void deleteInterface(final String foreignId, final String ipAddress) {
             LOG.debug("deleteInterface: Deleting interface {} from node {}/{}", ipAddress, getForeignSource(), foreignId);
-<<<<<<< HEAD
-            Requisition req = getActiveRequisition(false);
-=======
-            final Requisition req = getActiveRequisition(false);
->>>>>>> 369841d2
+            final Requisition req = getActiveRequisition(false);
             if (req != null) {
                 final RequisitionNode node = req.getNode(foreignId);
                 if (node != null) {
@@ -300,11 +285,7 @@
 
         void deleteCategory(final String foreignId, final String category) {
             LOG.debug("deleteCategory: Deleting category {} from node {}/{}", category, getForeignSource(), foreignId);
-<<<<<<< HEAD
-            Requisition req = getActiveRequisition(false);
-=======
-            final Requisition req = getActiveRequisition(false);
->>>>>>> 369841d2
+            final Requisition req = getActiveRequisition(false);
             if (req != null) {
                 final RequisitionNode node = req.getNode(foreignId);
                 if (node != null) {
@@ -789,9 +770,4 @@
         });
     }
 
-<<<<<<< HEAD
-=======
-    
->>>>>>> 369841d2
-
 }