<?xml version="1.0" encoding="UTF-8"?>
<beans xmlns="http://www.springframework.org/schema/beans"
	   xmlns:xsi="http://www.w3.org/2001/XMLSchema-instance"
	   xmlns:tx="http://www.springframework.org/schema/tx" 
       xsi:schemaLocation="http://www.springframework.org/schema/beans http://www.springframework.org/schema/beans/spring-beans.xsd
       http://www.springframework.org/schema/tx http://www.springframework.org/schema/tx/spring-tx-2.0.xsd">

  <tx:annotation-driven />

  <bean id="propertyConfigurer" class="org.springframework.beans.factory.config.PropertyPlaceholderConfigurer">
    <property name="systemPropertiesModeName" value="SYSTEM_PROPERTIES_MODE_OVERRIDE" />
    <property name="locations">
      <list>
        <value>WEB-INF/configuration.properties</value>
        <value>file:${opennms.home}/etc/model-importer.properties</value>
      </list>
    </property>
  </bean>

<<<<<<< HEAD
  <bean id="urlMapping"   class="org.gwtwidgets.server.spring.GWTHandler">
=======
  <bean id="urlMapping" class="org.gwtwidgets.server.spring.GWTHandler">
>>>>>>> c3944200
    <property name="mappings">
      <map>
        <entry key="/surveillanceService.gwt" value-ref="gwtSurveillanceService"/>
      </map>
    </property>
    <!--  property name="unwrappingGWTExceptions" value="true" / -->
    <property name="order" value="0"/>
  </bean>	     
  
  <bean class="org.springframework.web.servlet.handler.BeanNameUrlHandlerMapping">
  	<property name="order" value="1" />
  </bean>
  
  <bean name="gwtSurveillanceService" class="org.opennms.dashboard.server.DefaultSurveillanceService">
    <property name="nodeDao" ref="nodeDao" />
    <property name="resourceDao" ref="resourceDao" />
    <property name="graphDao" ref="graphDao" />
    <property name="webSurveillanceService" ref="surveillanceService" />
    <property name="surveillanceViewConfigDao" ref="surveillanceViewConfigDao" />
    <property name="categoryDao" ref="categoryDao" />
    <property name="alarmDao" ref="alarmDao" />
    <property name="notificationDao" ref="notificationDao" />
    <property name="groupDao" ref="groupDao" />
    <property name="rtcService" ref="rtcService" />
    <property name="outageDao" ref="outageDao" />
  </bean>
  
</beans><|MERGE_RESOLUTION|>--- conflicted
+++ resolved
@@ -17,11 +17,7 @@
     </property>
   </bean>
 
-<<<<<<< HEAD
-  <bean id="urlMapping"   class="org.gwtwidgets.server.spring.GWTHandler">
-=======
   <bean id="urlMapping" class="org.gwtwidgets.server.spring.GWTHandler">
->>>>>>> c3944200
     <property name="mappings">
       <map>
         <entry key="/surveillanceService.gwt" value-ref="gwtSurveillanceService"/>
