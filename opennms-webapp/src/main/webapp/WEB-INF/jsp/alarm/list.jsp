<%--
/*******************************************************************************
 * This file is part of OpenNMS(R).
 *
 * Copyright (C) 2008-2011 The OpenNMS Group, Inc.
 * OpenNMS(R) is Copyright (C) 1999-2011 The OpenNMS Group, Inc.
 *
 * OpenNMS(R) is a registered trademark of The OpenNMS Group, Inc.
 *
 * OpenNMS(R) is free software: you can redistribute it and/or modify
 * it under the terms of the GNU General Public License as published
 * by the Free Software Foundation, either version 3 of the License,
 * or (at your option) any later version.
 *
 * OpenNMS(R) is distributed in the hope that it will be useful,
 * but WITHOUT ANY WARRANTY; without even the implied warranty of
 * MERCHANTABILITY or FITNESS FOR A PARTICULAR PURPOSE.  See the
 * GNU General Public License for more details.
 *
 * You should have received a copy of the GNU General Public License
 * along with OpenNMS(R).  If not, see:
 *      http://www.gnu.org/licenses/
 *
 * For more information contact:
 *     OpenNMS(R) Licensing <license@opennms.org>
 *     http://www.opennms.org/
 *     http://www.opennms.com/
 *******************************************************************************/

--%>

<%@page language="java"
	contentType="text/html"
	session="true" %>
	
<%@page import="java.util.ArrayList" %>
<%@page import="java.util.List" %>

<%@page import="org.opennms.web.api.Util"%>
<%@page import="org.opennms.web.WebSecurityUtils" %>
<%@page import="org.opennms.web.XssRequestWrapper" %>
<%@page import="org.opennms.web.springframework.security.Authentication" %>

<%@page import="org.opennms.web.controller.alarm.AcknowledgeAlarmController" %>
<%@page import="org.opennms.web.controller.alarm.AlarmSeverityChangeController" %>

<%@page import="org.opennms.web.filter.Filter" %>
<%@page import="org.opennms.web.alarm.Alarm" %>
<%@page import="org.opennms.web.alarm.AlarmQueryParms" %>
<%@page import="org.opennms.web.alarm.SortStyle" %>
<%@page import="org.opennms.web.alarm.AcknowledgeType" %>
<%@page import="org.opennms.web.alarm.AlarmUtil" %>
<%@page import="org.opennms.web.alarm.filter.ExactUEIFilter" %>
<%@page import="org.opennms.web.alarm.filter.NegativeExactUEIFilter" %>
<%@page import="org.opennms.web.alarm.filter.SeverityFilter" %>
<%@page import="org.opennms.web.alarm.filter.NegativeSeverityFilter" %>
<%@page import="org.opennms.web.alarm.filter.NodeFilter" %>
<%@page import="org.opennms.web.alarm.filter.NegativeNodeFilter" %>
<%@page import="org.opennms.web.alarm.filter.InterfaceFilter" %>
<%@page import="org.opennms.web.alarm.filter.NegativeInterfaceFilter" %>
<%@page import="org.opennms.web.alarm.filter.ServiceFilter" %>
<%@page import="org.opennms.web.alarm.filter.NegativeServiceFilter" %>
<%@page import="org.opennms.web.alarm.filter.AfterLastEventTimeFilter" %>
<%@page import="org.opennms.web.alarm.filter.BeforeLastEventTimeFilter" %>
<%@page import="org.opennms.web.alarm.filter.AfterFirstEventTimeFilter" %>
<%@page import="org.opennms.web.alarm.filter.BeforeFirstEventTimeFilter" %>

<%@taglib uri="http://java.sun.com/jsp/jstl/core" prefix="c" %>
<%@taglib uri="http://java.sun.com/jsp/jstl/fmt" prefix="fmt" %>

<%--
  This page is written to be the display (view) portion of the AlarmQueryServlet
  at the /alarm/list.htm URL.  It will not work by itself, as it requires two request
  attributes be set:
  
  1) alarms: the list of org.opennms.web.element.Alarm instances to display
  2) parms: an org.opennms.web.alarm.AlarmQueryParms object that holds all the 
     parameters used to make this query
--%>

<%
    urlBase = (String) request.getAttribute("relativeRequestPath");

    XssRequestWrapper req = new XssRequestWrapper(request);

    //required attributes
    Alarm[] alarms = (Alarm[])req.getAttribute( "alarms" );
    int alarmCount = req.getAttribute("alarmCount") == null ? -1 : (Integer)req.getAttribute("alarmCount");
    AlarmQueryParms parms = (AlarmQueryParms)req.getAttribute( "parms" );

    if( alarms == null || parms == null ) {
        throw new ServletException( "Missing either the alarms or parms request attribute." );
    }

    // Make 'action' the opposite of the current acknowledgement state
    String action = AcknowledgeType.ACKNOWLEDGED.getShortName();
    if (parms.ackType != null && parms.ackType == AcknowledgeType.ACKNOWLEDGED) {
        action = AcknowledgeType.UNACKNOWLEDGED.getShortName();
    }

    pageContext.setAttribute("addPositiveFilter", "[+]");
    pageContext.setAttribute("addNegativeFilter", "[-]");
    pageContext.setAttribute("addBeforeFilter", "[&gt;]");
    pageContext.setAttribute("addAfterFilter", "[&lt;]");
    
    final String baseHref = org.opennms.web.api.Util.calculateUrlBase(request);
%>



<jsp:include page="/includes/header.jsp" flush="false" >
  <jsp:param name="title" value="Alarm List" />
  <jsp:param name="headTitle" value="List" />
  <jsp:param name="headTitle" value="Alarms" />
  <jsp:param name="breadcrumb" value="<a href='${baseHref}alarm/index.jsp' title='Alarms System Page'>Alarms</a>" />
  <jsp:param name="breadcrumb" value="List" />
</jsp:include>


  <script type="text/javascript">
    function checkAllCheckboxes() {
       if( document.alarm_action_form.alarm.length ) {  
         for( i = 0; i < document.alarm_action_form.alarm.length; i++ ) {
           document.alarm_action_form.alarm[i].checked = true
         }
       }
       else {
         document.alarm_action_form.alarm.checked = true
       }
         
    }
    
    function submitForm(anAction)
    {
        var isChecked = false
        var numChecked = 0;
        
        // Decide to which servlet we will submit
        if (anAction == "clear" || anAction == "escalate") {
        	document.alarm_action_form.action = "alarm/changeSeverity";
        } else if (anAction == "acknowledge" || anAction == "unacknowledge") {
        	document.alarm_action_form.action = "alarm/acknowledge";
        }
        
        // Decide what our action should be
        if (anAction == "escalate") {
        	document.alarm_action_form.actionCode.value = "<%=AlarmSeverityChangeController.ESCALATE_ACTION%>";
        } else if (anAction == "clear") {
        	document.alarm_action_form.actionCode.value = "<%=AlarmSeverityChangeController.CLEAR_ACTION%>";
        } else if (anAction == "acknowledge") {
        	document.alarm_action_form.actionCode.value = "<%= AcknowledgeType.ACKNOWLEDGED.getShortName() %>";
        } else if (anAction == "unacknowledge") {
        	document.alarm_action_form.actionCode.value = "<%= AcknowledgeType.UNACKNOWLEDGED.getShortName() %>";
        }
 
        if (document.alarm_action_form.alarm.length)
        {
            for( i = 0; i < document.alarm_action_form.alarm.length; i++ ) 
            {
              //make sure something is checked before proceeding
              if (document.alarm_action_form.alarm[i].checked)
              {
                isChecked=true;
                numChecked+=1;
              }
            }
            
            if (isChecked && document.alarm_action_form.multiple)
            {
              if (numChecked == parseInt(document.alarm_action_form.alarm.length)) 
              { 
                var newPageNum = parseInt(document.alarm_action_form.multiple.value) - 1;
                var findVal = "multiple=" + document.alarm_action_form.multiple.value;
                var replaceWith = "multiple=" + newPageNum;
                var tmpRedirect = document.alarm_action_form.redirectParms.value;
                document.alarm_action_form.redirectParms.value = tmpRedirect.replace(findVal, replaceWith);
                document.alarm_action_form.submit();
              } 
              else 
              {
                document.alarm_action_form.submit();
              }
            }
            else if (isChecked)
            {
              document.alarm_action_form.submit();
            }
            else
            {
                alert("Please check the alarms that you would like to " + anAction + ".");
            }
        }
        else
        {
            if (document.alarm_action_form.alarm.checked)
            {
                document.alarm_action_form.submit();
            }
            else
            {
                alert("Please check the alarms that you would like to " + anAction + ".");
            }
        }
    }

  </script>


      <!-- menu -->
      <div id="linkbar">
      <ul>
      <li><a href="<%=this.makeLink( parms, new ArrayList<Filter>())%>" title="Remove all search constraints" >View all alarms</a></li>
      <li><a href="alarm/advsearch.jsp" title="More advanced searching and sorting options">Advanced Search</a></li>
      <c:choose>
        <c:when test="${param.display == 'long'}">
      <li><a href="<%=this.makeLink(parms, "short")%>" title="Summary List of Alarms">Short Listing</a></li>
        </c:when>
        <c:otherwise>
      <li><a href="<%=this.makeLink(parms, "long")%>" title="Detailed List of Alarms">Long Listing</a></li>
        </c:otherwise>
      </c:choose>
      <li><a href="javascript:void()" onclick="javascript:window.open('<%=Util.calculateUrlBase(req, "alarm/severity.jsp")%>','', 'fullscreen=no,toolbar=no,status=no,menubar=no,scrollbars=no,resizable=yes,directories=no,location=no,width=525,height=158')" title="Open a window explaining the alarm severities">Severity Legend</a></li>
      
      <% if( req.isUserInRole( Authentication.ROLE_ADMIN ) || !req.isUserInRole( Authentication.ROLE_READONLY ) ) { %>
        <% if ( alarmCount > 0 ) { %>
          <li>
            <!-- hidden form for acknowledging the result set -->
            <form style="display:inline" method="post" action="<%= Util.calculateUrlBase(req, "alarm/acknowledgeByFilter") %>" name="acknowledge_by_filter_form">
              <input type="hidden" name="redirectParms" value="<c:out value="<%=req.getQueryString()%>"/>" />
              <input type="hidden" name="actionCode" value="<%=action%>" />
              <%=Util.makeHiddenTags(req)%>
            </form>
            <% if( parms.ackType == AcknowledgeType.UNACKNOWLEDGED ) { %> 
              <a href="javascript:void()" onclick="if (confirm('Are you sure you want to acknowledge all alarms in the current search including those not shown on your screen?  (<%=alarmCount%> total alarms)')) { document.acknowledge_by_filter_form.submit(); }" title="Acknowledge all alarms that match the current search constraints, even those not shown on the screen">Acknowledge entire search</a>
            <% } else { %>
              <a href="javascript:void()" onclick="if (confirm('Are you sure you want to unacknowledge all alarms in the current search including those not shown on your screen)?  (<%=alarmCount%> total alarms)')) { document.acknowledge_by_filter_form.submit(); }" title="Unacknowledge all alarms that match the current search constraints, even those not shown on the screen">Unacknowledge entire search</a>
            <% } %>
          </li>
        <% } %>
      <% } %>
      </ul>
      </div>
      <!-- end menu -->


            <jsp:include page="/includes/alarm-querypanel.jsp" flush="false" />
          
            <% if( alarmCount > 0 ) { %>
              <% String baseUrl = this.makeLink(parms); %>
              <jsp:include page="/includes/resultsIndex.jsp" flush="false" >
                <jsp:param name="count"    value="<%=alarmCount%>" />
                <jsp:param name="baseurl"  value="<%=baseUrl%>"    />
                <jsp:param name="limit"    value="<%=parms.limit%>"      />
                <jsp:param name="multiple" value="<%=parms.multiple%>"   />
              </jsp:include>
            <% } %>          


            <% if( parms.filters.size() > 0 || parms.ackType == AcknowledgeType.UNACKNOWLEDGED || parms.ackType == AcknowledgeType.ACKNOWLEDGED ) { %>
              <% int length = parms.filters.size(); %>
              <p>Search constraints:
                  <% if( parms.ackType == AcknowledgeType.UNACKNOWLEDGED ) { %>
                    <span class="filter">alarm is outstanding <a href="<%=this.makeLink(parms, AcknowledgeType.ACKNOWLEDGED)%>" title="Show acknowledged alarms">[-]</a></span>
                  <% } else if( parms.ackType == AcknowledgeType.ACKNOWLEDGED ) { %>
                    <span class="filter">alarm is acknowledged <a href="<%=this.makeLink(parms, AcknowledgeType.UNACKNOWLEDGED)%>" title="Show outstanding alarms">[-]</a></span>
                  <% } %>            
                
                  <% for( int i=0; i < length; i++ ) { %>
                    <% Filter filter = parms.filters.get(i); %>
                    &nbsp; <span class="filter"><%=WebSecurityUtils.sanitizeString(filter.getTextDescription())%> <a href="<%=this.makeLink( parms, filter, false)%>" title="Remove filter">[-]</a></span>
                  <% } %>
              </p>           
            <% } %>

      <% if( req.isUserInRole( Authentication.ROLE_ADMIN ) || !req.isUserInRole( Authentication.ROLE_READONLY ) ) { %>
          <form action="<%= Util.calculateUrlBase(request, "alarm/acknowledge") %>" method="post" name="alarm_action_form">
          <input type="hidden" name="redirectParms" value="<c:out value="<%=req.getQueryString()%>"/>" />
          <input type="hidden" name="actionCode" value="<%=action%>" />
          <%=Util.makeHiddenTags(req)%>
      <% } %>
			<jsp:include page="/includes/key.jsp" flush="false" />
      <table>
				<thead>
					<tr>
                                             <% if( req.isUserInRole( Authentication.ROLE_ADMIN ) || !req.isUserInRole( Authentication.ROLE_READONLY ) ) { %>
						<% if ( parms.ackType == AcknowledgeType.UNACKNOWLEDGED ) { %>
						<th width="1%">Ack</th>
						<% } else if ( parms.ackType == AcknowledgeType.ACKNOWLEDGED ) { %>
						<th width="1%">UnAck</th>
						<% } else if ( parms.ackType == AcknowledgeType.BOTH ) { %>
						<th width="1%">Ack?</th>
						<% } %>
                    <% } else { %>
                        <th width="1%">&nbsp;</th>
                    <% } %>



			<th width="8%">
              <%=this.makeSortLink( parms, SortStyle.ID,        SortStyle.REVERSE_ID,        "id",        "ID" )%>
              <br />
              <%=this.makeSortLink( parms, SortStyle.SEVERITY,  SortStyle.REVERSE_SEVERITY,  "severity",  "Severity"  )%>
            </th>
			<th width="19%">
              <%=this.makeSortLink( parms, SortStyle.NODE,      SortStyle.REVERSE_NODE,      "node",      "Node"      )%>
              <c:if test="${param.display == 'long'}">
              <br />
              <%=this.makeSortLink( parms, SortStyle.INTERFACE, SortStyle.REVERSE_INTERFACE, "interface", "Interface" )%>
              <br />
              <%=this.makeSortLink( parms, SortStyle.SERVICE,   SortStyle.REVERSE_SERVICE,   "service",   "Service"   )%>
              </c:if>
            </th>
			<th width="3%">
              <%=this.makeSortLink( parms, SortStyle.COUNT,  SortStyle.REVERSE_COUNT,  "count",  "Count"  )%>
            </th>
			<th width="20%">
              <%=this.makeSortLink( parms, SortStyle.LASTEVENTTIME,  SortStyle.REVERSE_LASTEVENTTIME,  "lasteventtime",  "Last Event Time"  )%>
              <c:if test="${param.display == 'long'}">
              <br />
              <%=this.makeSortLink( parms, SortStyle.FIRSTEVENTTIME,  SortStyle.REVERSE_FIRSTEVENTTIME,  "firsteventtime",  "First Event Time"  )%>
              </c:if>
            </th>
			<th width="48%">Log Msg</th>
		</tr>
	</thead>

      <% for( int i=0; i < alarms.length; i++ ) { 
      	Alarm alarm = alarms[i];
      	pageContext.setAttribute("alarm", alarm);
      %> 

        <tr class="<%=alarms[i].getSeverity().getLabel()%>">
          <% if( parms.ackType == AcknowledgeType.BOTH ) { %>
              <td class="divider" valign="middle" rowspan="1">
                <nobr>
                  <input type="checkbox" name="alarm" disabled="true" <%=alarms[i].isAcknowledged() ? "checked='true'" : ""%> /> 
                </nobr>
          <% } else if( req.isUserInRole( Authentication.ROLE_ADMIN ) || !req.isUserInRole( Authentication.ROLE_READONLY ) ) { %>
              <td class="divider" valign="middle" rowspan="1">
                <nobr>
                  <input type="checkbox" name="alarm" value="<%=alarms[i].getId()%>" /> 
                </nobr>
          <% } else { %>
            <td valign="middle" rowspan="1" class="divider">&nbsp;
          <% } %>
          </td>

          
          <td class="divider bright" valign="middle" rowspan="1">
            
<<<<<<< HEAD
            <a href="<%= Util.calculateUrlBase(request, "alarm/detail.htm?id=" + alarms[i].getId()) %>"><%=alarms[i].getId()%></a>
            <c:if test="<%= alarms[i].getStickyMemo().getId() != null%>">
                <img src="images/AlarmNotes/StickyNote.png" width="20" height="20" alt="<%=alarms[i].getStickyMemo().getBody() %>"/>  
            </c:if>
            
            <c:if test="<%= alarms[i].getReductionKeyMemo().getId() != null%>">
                <img src="images/AlarmNotes/JournalNote.png" width="20" height="20" alt="<%=alarms[i].getReductionKeyMemo().getBody() %>"/>        
            </c:if>

                
=======
            <a href="<%= Util.calculateUrlBase(request, "alarm/detail.jsp?id=" + alarms[i].getId()) %>"><%=alarms[i].getId()%></a>
>>>>>>> 2fab7275
          <c:if test="${param.display == 'long'}">
            <% if(alarms[i].getUei() != null) { %>
              <% Filter exactUEIFilter = new ExactUEIFilter(alarms[i].getUei()); %>
                <br />UEI
              <% if( !parms.filters.contains( exactUEIFilter )) { %>
                <nobr>
                  <a href="<%=this.makeLink( parms, exactUEIFilter, true)%>" class="filterLink" title="Show only events with this UEI">${addPositiveFilter}</a>
                  <a href="<%=this.makeLink( parms, new NegativeExactUEIFilter(alarms[i].getUei()), true)%>" class="filterLink" title="Do not show events for this UEI">${addNegativeFilter}</a>
                </nobr>
              <% } %>
            <% } else { %>
              &nbsp;
            <% } %>
            <% Filter severityFilter = new SeverityFilter(alarms[i].getSeverity()); %>      
            <% if( !parms.filters.contains( severityFilter )) { %>
		<br />Sev.
              <nobr>
                <a href="<%=this.makeLink( parms, severityFilter, true)%>" class="filterLink" title="Show only alarms with this severity">${addPositiveFilter}</a>
                <a href="<%=this.makeLink( parms, new NegativeSeverityFilter(alarms[i].getSeverity()), true)%>" class="filterLink" title="Do not show alarms with this severity">${addNegativeFilter}</a>

              </nobr>
            <% } %>
          </c:if>
          </td>
          <td class="divider">
	    <% if(alarms[i].getNodeId() != 0 && alarms[i].getNodeLabel()!= null ) { %>
              <% Filter nodeFilter = new NodeFilter(alarms[i].getNodeId(), getServletContext()); %>             
              <% String[] labels = this.getNodeLabels( alarms[i].getNodeLabel() ); %>
              <a href="element/node.jsp?node=<%=alarms[i].getNodeId()%>" title="<%=labels[1]%>"><%=labels[0]%></a>
                    
              <% if( !parms.filters.contains(nodeFilter) ) { %>
                <nobr>
                  <a href="<%=this.makeLink( parms, nodeFilter, true)%>" class="filterLink" title="Show only alarms on this node">${addPositiveFilter}</a>
                  <a href="<%=this.makeLink( parms, new NegativeNodeFilter(alarms[i].getNodeId(), getServletContext()), true)%>" class="filterLink" title="Do not show alarms for this node">${addNegativeFilter}</a>
                </nobr>
              <% } %>
            <% } else { %>
              &nbsp;
            <% } %>
          <c:if test="${param.display == 'long'}">
		<br />
            <% if(alarms[i].getIpAddress() != null ) { %>
              <% Filter intfFilter = new InterfaceFilter(alarms[i].getIpAddress()); %>
              <% if( alarms[i].getNodeId() != 0 ) { %>
                <c:url var="interfaceLink" value="element/interface.jsp">
                  <c:param name="node" value="<%=String.valueOf(alarms[i].getNodeId())%>"/>
                  <c:param name="intf" value="<%=alarms[i].getIpAddress()%>"/>
                </c:url>
                <a href="<c:out value="${interfaceLink}"/>" title="More info on this interface"><%=alarms[i].getIpAddress()%></a>
              <% } else { %>
                <%=alarms[i].getIpAddress()%>
              <% } %>
              <% if( !parms.filters.contains(intfFilter) ) { %>
                <nobr>
                  <a href="<%=this.makeLink( parms, intfFilter, true)%>" class="filterLink" title="Show only alarms on this IP address">${addPositiveFilter}</a>
                  <a href="<%=this.makeLink( parms, new NegativeInterfaceFilter(alarms[i].getIpAddress()), true)%>" class="filterLink" title="Do not show alarms for this interface">${addNegativeFilter}</a>
                </nobr>
              <% } %>
            <% } else { %>
              &nbsp;
            <% } %>
          <br />
            <% if(alarms[i].getServiceName() != null && alarms[i].getServiceName() != "") { %>
              <% Filter serviceFilter = new ServiceFilter(alarms[i].getServiceId()); %>
              <% if( alarms[i].getNodeId() != 0 && alarms[i].getIpAddress() != null ) { %>
                <c:url var="serviceLink" value="element/service.jsp">
                  <c:param name="node" value="<%=String.valueOf(alarms[i].getNodeId())%>"/>
                  <c:param name="intf" value="<%=alarms[i].getIpAddress()%>"/>
                  <c:param name="service" value="<%=String.valueOf(alarms[i].getServiceId())%>"/>
                </c:url>
                <a href="<c:out value="${serviceLink}"/>" title="More info on this service"><c:out value="<%=alarms[i].getServiceName()%>"/></a>
              <% } else { %>
                <c:out value="<%=alarms[i].getServiceName()%>"/>
              <% } %>
              <% if( !parms.filters.contains( serviceFilter )) { %>
                <nobr>
                  <a href="<%=this.makeLink( parms, serviceFilter, true)%>" class="filterLink" title="Show only alarms with this service type">${addPositiveFilter}</a>
                  <a href="<%=this.makeLink( parms, new NegativeServiceFilter(alarms[i].getServiceId()), true)%>" class="filterLink" title="Do not show alarms for this service">${addNegativeFilter}</a>
                </nobr>
              <% } %>                            
            <% } %>
            </c:if>
          </td>          
          <td class="divider" valign="middle" rowspan="1" >
	    <% if(alarms[i].getId() > 0 ) { %>           
                <nobr>
                  <a href="event/list.htm?sortby=id&amp;acktype=unack&amp;filter=alarm%3d<%=alarms[i].getId()%>"><%=alarms[i].getCount()%></a>
                </nobr>
            <% } else { %>
            <%=alarms[i].getCount()%>
            <% } %>
          </td>
          <td class="divider">
            <nobr><span title="Event <%= alarms[i].getLastEventID() %>"><a href="event/detail.htm?id=<%= alarms[i].getLastEventID() %>"><fmt:formatDate value="${alarm.lastEventTime}" type="date" dateStyle="short"/>&nbsp;<fmt:formatDate value="${alarm.lastEventTime}" type="time" pattern="HH:mm:ss"/></a></span></nobr>
            <nobr>
              <a href="<%=this.makeLink( parms, new AfterLastEventTimeFilter(alarms[i].getLastEventTime()), true)%>"  class="filterLink" title="Only show alarms occurring after this one">${addAfterFilter}</a>            
              <a href="<%=this.makeLink( parms, new BeforeLastEventTimeFilter(alarms[i].getLastEventTime()), true)%>" class="filterLink" title="Only show alarms occurring before this one">${addBeforeFilter}</a>
            </nobr>
          <c:if test="${param.display == 'long'}">
          <br />
            <nobr><fmt:formatDate value="${alarm.firstEventTime}" type="date" dateStyle="short"/>&nbsp;<fmt:formatDate value="${alarm.firstEventTime}" type="time" pattern="HH:mm:ss"/></nobr>
            <nobr>
              <a href="<%=this.makeLink( parms, new AfterFirstEventTimeFilter(alarms[i].getFirstEventTime()), true)%>"  class="filterLink" title="Only show alarms occurring after this one">${addAfterFilter}</a>            
              <a href="<%=this.makeLink( parms, new BeforeFirstEventTimeFilter(alarms[i].getFirstEventTime()), true)%>" class="filterLink" title="Only show alarms occurring before this one">${addBeforeFilter}</a>
            </nobr>
          </c:if>
          </td>
          <td class="divider"><%=alarms[i].getLogMessage()%></td>
       
      <% } /*end for*/%>

      </table>
			<hr />
			 <p><%=alarms.length%> alarms &nbsp;
      <% if( req.isUserInRole( Authentication.ROLE_ADMIN ) || !req.isUserInRole( Authentication.ROLE_READONLY ) ) { %>
          <input TYPE="reset" />
          <input TYPE="button" VALUE="Select All" onClick="checkAllCheckboxes()"/>
          <select name="alarmAction">
        <% if( parms.ackType == AcknowledgeType.UNACKNOWLEDGED ) { %>
          <option value="acknowledge">Acknowledge Alarms</option>
        <% } else if( parms.ackType == AcknowledgeType.ACKNOWLEDGED ) { %>
          <option value="unacknowledge">Unacknowledge Alarms</option>
        <% } %>
          <option value="clear">Clear Alarms</option>
          <option value="escalate">Escalate Alarms</option>
          </select>
          <input type="button" value="Go" onClick="submitForm(document.alarm_action_form.alarmAction.value)" />
      <% } %>
        </p>
      </form>

      <%--<br/>
      <% if(req.isUserInRole(Authentication.ROLE_ADMIN)) { %>
        <a HREF="admin/alarms.jsp" title="Acknowledge or Unacknowledge All Alarms">[Acknowledge or Unacknowledge All Alarms]</a>
      <% } %>--%>

 <!-- id="eventlist" -->

            <% if( alarmCount > 0 ) { %>
              <% String baseUrl = this.makeLink(parms); %>
              <jsp:include page="/includes/resultsIndex.jsp" flush="false" >
                <jsp:param name="count"    value="<%=alarmCount%>" />
                <jsp:param name="baseurl"  value="<%=baseUrl%>"    />
                <jsp:param name="limit"    value="<%=parms.limit%>"      />
                <jsp:param name="multiple" value="<%=parms.multiple%>"   />
              </jsp:include>
            <% } %>


<jsp:include page="/includes/bookmark.jsp" flush="false" />
<jsp:include page="/includes/footer.jsp" flush="false" />


<%!
    String urlBase;

    protected String makeSortLink( AlarmQueryParms parms, SortStyle style, SortStyle revStyle, String sortString, String title ) {
      StringBuffer buffer = new StringBuffer();

      buffer.append( "<nobr>" );
      
      if( parms.sortStyle == style ) {
          buffer.append( "<img src=\"images/arrowdown.gif\" hspace=\"0\" vspace=\"0\" border=\"0\" alt=\"" );
          buffer.append( title );
          buffer.append( " Ascending Sort\"/>" );
          buffer.append( "&nbsp;<a href=\"" );
          buffer.append( this.makeLink( parms, revStyle ));
          buffer.append( "\" title=\"Reverse the sort\">" );
      } else if( parms.sortStyle == revStyle ) {
          buffer.append( "<img src=\"images/arrowup.gif\" hspace=\"0\" vspace=\"0\" border=\"0\" alt=\"" );
          buffer.append( title );
          buffer.append( " Descending Sort\"/>" );
          buffer.append( "&nbsp;<a href=\"" );
          buffer.append( this.makeLink( parms, style )); 
          buffer.append( "\" title=\"Reverse the sort\">" );
      } else {
          buffer.append( "<a href=\"" );
          buffer.append( this.makeLink( parms, style ));
          buffer.append( "\" title=\"Sort by " );
          buffer.append( sortString );
          buffer.append( "\">" );   
      }

      buffer.append( title );
      buffer.append( "</a>" );

      buffer.append( "</nobr>" );

      return( buffer.toString() );
    }

    
    public String getFiltersAsString(List<Filter> filters ) {
        StringBuffer buffer = new StringBuffer();
    
        if( filters != null ) {
            for( int i=0; i < filters.size(); i++ ) {
                buffer.append( "&amp;filter=" );
                String filterString = AlarmUtil.getFilterString(filters.get(i));
                buffer.append(Util.encode(filterString));
            }
        }      
    
        return( buffer.toString() );
    }
    
    public String makeLink( SortStyle sortStyle, AcknowledgeType ackType, List<Filter> filters, int limit, String display ) {
      StringBuffer buffer = new StringBuffer( this.urlBase );
      buffer.append( "?sortby=" );
      buffer.append( sortStyle.getShortName() );
      buffer.append( "&amp;acktype=" );
      buffer.append( ackType.getShortName() );
      if (limit > 0) {
          buffer.append( "&amp;limit=" ).append(limit);
      }
      if (display != null) {
          buffer.append( "&amp;display=" ).append(display);
      }
      buffer.append( this.getFiltersAsString(filters) );

      return( buffer.toString() );
    }

    public String eventMakeLink( AlarmQueryParms parms, Filter filter, boolean add ) {
      List<Filter> filters = new ArrayList<Filter>( parms.filters );
      if( add ) {
        filters.add( filter );
      }
      else {
        filters.remove( filter );
      }
      StringBuffer buffer = new StringBuffer( "event/list.htm" );
      buffer.append( "?sortby=" );
      buffer.append( parms.sortStyle.getShortName() );
      buffer.append( "&amp;acktype=" );
      buffer.append( parms.ackType.getShortName() );
      buffer.append( this.getFiltersAsString(filters) );

      return( buffer.toString() );
    }


    public String makeLink( AlarmQueryParms parms ) {
      return( this.makeLink( parms.sortStyle, parms.ackType, parms.filters, parms.limit, parms.display) );
    }

    public String makeLink(AlarmQueryParms parms, String display) {
      return makeLink(parms.sortStyle, parms.ackType, parms.filters, parms.limit, display);
    }

    public String makeLink( AlarmQueryParms parms, SortStyle sortStyle ) {
      return( this.makeLink( sortStyle, parms.ackType, parms.filters, parms.limit, parms.display) );
    }


    public String makeLink( AlarmQueryParms parms, AcknowledgeType ackType ) {
      return( this.makeLink( parms.sortStyle, ackType, parms.filters, parms.limit, parms.display) );
    }


    public String makeLink( AlarmQueryParms parms, List<Filter> filters ) {
      return( this.makeLink( parms.sortStyle, parms.ackType, filters, parms.limit, parms.display) );
    }

    public String makeLink( AlarmQueryParms parms, Filter filter, boolean add ) {
      List<Filter> newList = new ArrayList<Filter>( parms.filters );
      if( add ) {
        newList.add( filter );
      }
      else {
        newList.remove( filter );
      }

      return( this.makeLink( parms.sortStyle, parms.ackType, newList, parms.limit, parms.display ));
    }

    public String[] getNodeLabels( String nodeLabel ) {
        String[] labels = null;

        if( nodeLabel.length() > 32 ) {
            String shortLabel = nodeLabel.substring( 0, 31 ) + "...";                        
            labels = new String[] { shortLabel, nodeLabel };
        }
        else {
            labels = new String[] { nodeLabel, nodeLabel };
        }

        return( labels );
    }

%><|MERGE_RESOLUTION|>--- conflicted
+++ resolved
@@ -348,7 +348,6 @@
           
           <td class="divider bright" valign="middle" rowspan="1">
             
-<<<<<<< HEAD
             <a href="<%= Util.calculateUrlBase(request, "alarm/detail.htm?id=" + alarms[i].getId()) %>"><%=alarms[i].getId()%></a>
             <c:if test="<%= alarms[i].getStickyMemo().getId() != null%>">
                 <img src="images/AlarmNotes/StickyNote.png" width="20" height="20" alt="<%=alarms[i].getStickyMemo().getBody() %>"/>  
@@ -357,11 +356,7 @@
             <c:if test="<%= alarms[i].getReductionKeyMemo().getId() != null%>">
                 <img src="images/AlarmNotes/JournalNote.png" width="20" height="20" alt="<%=alarms[i].getReductionKeyMemo().getBody() %>"/>        
             </c:if>
-
                 
-=======
-            <a href="<%= Util.calculateUrlBase(request, "alarm/detail.jsp?id=" + alarms[i].getId()) %>"><%=alarms[i].getId()%></a>
->>>>>>> 2fab7275
           <c:if test="${param.display == 'long'}">
             <% if(alarms[i].getUei() != null) { %>
               <% Filter exactUEIFilter = new ExactUEIFilter(alarms[i].getUei()); %>
