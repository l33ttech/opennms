--- conflicted
+++ resolved
@@ -97,9 +97,6 @@
   <jsp:param name="breadcrumb" value="<a href='outage/index.jsp' title='Outages System Page'>Outages</a>" />
   <jsp:param name="breadcrumb" value="List" />
 </jsp:include>
-
-    <jsp:include page="/includes/search-constraints-box.jsp" />
-    <br/>
 
     <jsp:include page="/includes/search-constraints-box.jsp" />
     <br/>
@@ -143,11 +140,7 @@
             <% if(outages[i].getNodeId() != 0 ) { %>
               <% OnmsNode node = NetworkElementFactory.getInstance(getServletContext()).getNode(outages[i].getNodeId()); %>
               <% if(node.getForeignSource() != null) { %>
-<<<<<<< HEAD
               <%=node.getForeignSource()%>
-=======
-              <%=node.getForeignSource()%></a>
->>>>>>> 5edc0014
               <% Filter foreignSourceFilter = new ForeignSourceFilter(node.getForeignSource(), getServletContext()); %>
               <% if( !parms.filters.contains(foreignSourceFilter) ) { %>
                   <a href="<%=OutageUtil.makeLink( request, parms, foreignSourceFilter, true)%>" title="Show only outages for this foreign source"><%=ZOOM_IN_ICON%></a>
