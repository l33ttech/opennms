<%@ attribute name="nodes" type="java.util.List" rtexprvalue="true" required="true" %>
<%@ attribute name="snmpParm" type="java.lang.String" rtexprvalue="true" required="true" %>
<%@ attribute name="isMaclikeSearch"  type="java.lang.Boolean" rtexprvalue="true" required="true" %>

<%@ taglib prefix="c" uri="http://java.sun.com/jsp/jstl/core" %>

<ul class="list-unstyled">
  <c:forEach var="nodeModel" items="${nodes}">
    <c:url var="nodeLink" value="element/node.jsp">
      <c:param name="node" value="${nodeModel.node.id}"/>
    </c:url>
    <li>
      <c:choose>
        <c:when test="${!empty nodeModel.node.foreignSource}">
<<<<<<< HEAD
          <div class="NLnode"><a href="${nodeLink}">${nodeModel.node.label}</a>&nbsp;&nbsp;<span class="NLdbid label label-default" title="Database ID: ${nodeModel.node.id}"><span class="glyphicon glyphicon-hdd"></span>&nbsp;${nodeModel.node.id}</span>&nbsp;<span class="NLfs label label-default" title="Requisition: ${nodeModel.node.foreignSource}"><span class="glyphicon glyphicon-list-alt"></span>&nbsp;${nodeModel.node.foreignSource}</span>&nbsp;<span class="NLfid label label-default" title="Foreign ID: ${nodeModel.node.foreignId}"><span class="glyphicon glyphicon-qrcode"></span>&nbsp;${nodeModel.node.foreignId}</span></div>
        </c:when>
        <c:otherwise>
          <div class="NLnode"><a href="${nodeLink}">${nodeModel.node.label}</a>&nbsp;&nbsp;<span class="NLdbid label label-default" title="Database ID: ${nodeModel.node.id}"><span class="glyphicon glyphicon-hdd"></span>&nbsp;${nodeModel.node.id}</span></div>
=======
          <div class="NLnode"><a href="${nodeLink}">${nodeModel.node.label}</a>&nbsp;&nbsp;<span class="NLdbid label label-default" title="Database ID: ${nodeModel.node.id}"><i class="fa fa-database"></i>&nbsp;${nodeModel.node.id}</span>&nbsp;<span class="NLfs label label-default" title="Requisition: ${nodeModel.node.foreignSource}"><i class="fa fa-list-alt"></i>&nbsp;${nodeModel.node.foreignSource}</span>&nbsp;<span class="NLfid label label-default" title="Foreign ID: ${nodeModel.node.foreignId}"><i class="fa fa-qrcode"></i>&nbsp;${nodeModel.node.foreignId}</span></div>
        </c:when>
        <c:otherwise>
          <div class="NLnode"><a href="${nodeLink}">${nodeModel.node.label}</a>&nbsp;&nbsp;<span class="NLdbid label label-default" title="Database ID: ${nodeModel.node.id}"><i class="fa fa-database"></i>&nbsp;${nodeModel.node.id}</span></div>
>>>>>>> 8f7039f3
        </c:otherwise>
      </c:choose>
      <ul>
        <c:if test="${!empty nodeModel.interfaces}">
          <c:forEach var="interface" items="${nodeModel.interfaces}">
            <c:url var="interfaceLink" value="element/interface.jsp">
              <c:param name="ipinterfaceid" value="${interface.id}"/>
            </c:url>
            
            <li>
              <c:choose>
                <c:when test="${isMaclikeSearch && interface.snmpInterface.physAddr != null}">
                  <c:choose>
                    <c:when test="${interface.ipAddress != '0.0.0.0'}">
                      <c:set var="label" value="${interface.ipAddressAsString}" scope="page" />
                    </c:when>
                    <c:when test="${interface.snmpInterface.ifName != null}">
                      <c:set var="label" value="${interface.snmpInterface.ifName}" scope="page" />
                    </c:when>
                    <c:when test="${interface.snmpInterface.ifDescr != null}">
                      <c:set var="label" value="${interface.snmpInterface.ifDescr}" scope="page" />
                    </c:when>
                    <c:otherwise>
                      <c:set var="label" value="ifIndex:${interface.snmpInterface.ifIndex}" scope="page" />
                    </c:otherwise>
                  </c:choose>
                  <a href="${interfaceLink}">${label}</a> : ${interface.snmpInterface.physAddr}
                </c:when>
                <c:when test="${snmpParm == ('ifAlias')}">
                  <c:choose>
                    <c:when test="${interface.ipAddressAsString == '0.0.0.0'}">
                      <c:choose>
                        <c:when test="${interface.snmpInterface.ifName != null}">
                          <a href="${interfaceLink}">${interface.snmpInterface.ifName}</a> : ${interface.snmpInterface.ifAlias}
                        </c:when>   
                        <c:when test="${interface.snmpInterface.ifDescr != null}">
                          <a href="${interfaceLink}">${interface.snmpInterface.ifDescr}</a> : ${interface.snmpInterface.ifAlias}
                        </c:when>
                        <c:otherwise>
                          <a href="${interfaceLink}">ifIndex ${interface.snmpInterface.ifIndex}</a> : ${interface.snmpInterface.ifAlias}
                        </c:otherwise>
                      </c:choose>
                    </c:when>
                    <c:otherwise>
                      <a href="${interfaceLink}">${interface.ipAddressAsString}</a> : ${interface.snmpInterface.ifAlias}
                    </c:otherwise>
                  </c:choose>
                </c:when>        
                <c:when test="${snmpParm == ('ifName')}">
                  <c:choose>
                    <c:when test="${interface.ipAddressAsString == '0.0.0.0'}">
                      <c:choose>
                        <c:when test="${interface.snmpInterface.ifName != null}">
                          <a href="${interfaceLink}">${interface.snmpInterface.ifName}</a>
                        </c:when>
                      </c:choose>
                    </c:when>
                    <c:otherwise>
                      <a href="${interfaceLink}">${interface.ipAddressAsString}</a> : ${interface.snmpInterface.ifName}
                    </c:otherwise>
                  </c:choose>
                </c:when>   
                 <c:when test="${snmpParm == ('ifDescr')}">
                  <c:choose>
                    <c:when test="${interface.ipAddressAsString == '0.0.0.0'}">
                      <c:choose>
                        <c:when test="${interface.snmpInterface.ifName != null}">
                          <a href="${interfaceLink}">${interface.snmpInterface.ifName}</a> : ${interface.snmpInterface.ifDescr}
                        </c:when>                  
                        <c:when test="${interface.snmpInterface.ifDescr != null}">
                          <a href="${interfaceLink}">${interface.snmpInterface.ifDescr}</a>
                        </c:when>
                      </c:choose>
                    </c:when>
                    <c:otherwise>
                      <a href="${interfaceLink}">${interface.ipAddressAsString}</a> : ${interface.snmpInterface.ifDescr}
                    </c:otherwise>
                  </c:choose>
                </c:when>
                <c:otherwise>
                  <a href="${interfaceLink}">${interface.ipAddressAsString}</a>
                </c:otherwise>
              </c:choose>
            </li>
          </c:forEach>
        </c:if>
        <c:if test="${!empty nodeModel.arpInterfaces}">
          <c:forEach var="arpInterface" items="${nodeModel.arpInterfaces}">
            <li>
              <c:if test="${isMaclikeSearch && arpInterface.physAddr!=null && arpInterface.physAddr!=''}">
                <c:set var="notFound" value="true"/>
                <c:forEach var="ipInterface" items="${nodeModel.node.ipInterfaces}">
                  <c:if test="${ipInterface.ipAddressAsString == arpInterface.ipAddress}">
                    <a href="element/interface.jsp?ipinterfaceid=${ipInterface.id}">${arpInterface.ipAddress}</a> : ${arpInterface.physAddr} (from arp)
                    <c:remove var="notFound"/>
                  </c:if>
                </c:forEach>
                <c:if test="${notFound}">
                  ${arpInterface.ipAddress} : ${arpInterface.physAddr} (from arp)
                </c:if>
              </c:if>
            </li>
          </c:forEach>
        </c:if>
        <c:if test="${!empty nodeModel.snmpInterfaces}">
          <c:forEach var="snmpInterface" items="${nodeModel.snmpInterfaces}">
            <c:url var="interfaceLink" value="element/interface.jsp">
              <c:param name="node" value="${snmpInterface.node.id}"/>
              <c:forEach var="ipInterface" items="${nodeModel.node.ipInterfaces}">
                <c:if test="${ipInterface.snmpInterface.id == snmpInterface.id}">
                  <c:param name="intf" value="${ipInterface.ipAddressAsString}"/>
                </c:if>
              </c:forEach>
            </c:url>
            <c:url var="snmpinterfaceLink" value="element/snmpinterface.jsp">
              <c:param name="node" value="${snmpInterface.node.id}"/>
              <c:param name="ifindex" value="${snmpInterface.ifIndex}"/>
            </c:url>
            <li>
              <c:if test="${isMaclikeSearch && snmpInterface.physAddr!=null && snmpInterface.physAddr!=''}">
                <c:set var="notFound" value="true"/>
                <c:forEach var="ipInterface" items="${nodeModel.node.ipInterfaces}">
                  <c:if test="${ipInterface.snmpInterface.id == snmpInterface.id}">
                    <a href="element/interface.jsp?ipinterfaceid=${ipInterface.id}">${ipInterface.ipAddressAsString}</a> : ${snmpInterface.physAddr} (from snmp)
                    <c:remove var="notFound"/>
                  </c:if>
                </c:forEach>
                <c:if test="${notFound}">
                  <a href="${snmpinterfaceLink}">${snmpInterface.ifName}</a> : ${snmpInterface.physAddr} (from snmp)
                </c:if>
              </c:if>
              <c:choose>
                <c:when test="${snmpParm == ('ifAlias')}">
                  <c:set var="notFound" value="true"/>
                  <c:forEach var="ipInterface" items="${nodeModel.node.ipInterfaces}">
                    <c:if test="${ipInterface.snmpInterface.id == snmpInterface.id}">
                      <a href="${interfaceLink}">${ipInterface.ipAddressAsString}</a> : ${snmpInterface.ifAlias}
                      <c:remove var="notFound"/>
                    </c:if>
                  </c:forEach>
                  <c:if test="${notFound}">
                      <c:choose>
                        <c:when test="${snmpInterface.ifName != null}">
                          <a href="${snmpinterfaceLink}">${snmpInterface.ifName}</a> : ${snmpInterface.ifAlias}
                        </c:when>   
                        <c:when test="${snmpInterface.ifDescr != null}">
                          <a href="${snmpinterfaceLink}">${snmpInterface.ifDescr}</a> : ${snmpInterface.ifAlias}
                        </c:when>
                        <c:otherwise>
                          <a href="${snmpinterfaceLink}">ifIndex ${snmpInterface.ifIndex}</a> : ${snmpInterface.ifAlias}
                        </c:otherwise>
                      </c:choose>
                  </c:if>
                </c:when>        
                <c:when test="${snmpParm == ('ifName')}">
                  <c:set var="notFound" value="true"/>
                  <c:forEach var="ipInterface" items="${nodeModel.node.ipInterfaces}">
                    <c:if test="${ipInterface.snmpInterface.id == snmpInterface.id}">
                      <a href="${interfaceLink}">${ipInterface.ipAddressAsString}</a> : ${snmpInterface.ifName}
                      <c:remove var="notFound"/>
                    </c:if>
                  </c:forEach>
                  <c:if test="${notFound}">
                      <c:choose>
                        <c:when test="${snmpInterface.ifName != null}">
                          <a href="${snmpinterfaceLink}">${snmpInterface.ifName}</a>
                        </c:when>
                      </c:choose>
                  </c:if>
                </c:when>   
                <c:when test="${snmpParm == ('ifDescr')}">
                  <c:set var="notFound" value="true"/>
                  <c:forEach var="ipInterface" items="${nodeModel.node.ipInterfaces}">
                    <c:if test="${ipInterface.snmpInterface.id == snmpInterface.id}">
                      <a href="${interfaceLink}">${ipInterface.ipAddressAsString}</a> : ${snmpInterface.ifDescr}
                      <c:remove var="notFound"/>
                    </c:if>
                  </c:forEach>
                  <c:if test="${notFound}">
                      <c:choose>
                        <c:when test="${snmpInterface.ifName != null}">
                          <a href="${snmpinterfaceLink}">${snmpInterface.ifName}</a> : ${snmpInterface.ifDescr}
                        </c:when>                  
                        <c:when test="${snmpInterface.ifDescr != null}">
                          <a href="${snmpinterfaceLink}">${snmpInterface.ifDescr}</a>
                        </c:when>
                      </c:choose>
                  </c:if>
                </c:when>
              </c:choose>
            </li>
          </c:forEach>
        </c:if>
      </ul>
    </li>
  </c:forEach>
</ul><|MERGE_RESOLUTION|>--- conflicted
+++ resolved
@@ -12,17 +12,10 @@
     <li>
       <c:choose>
         <c:when test="${!empty nodeModel.node.foreignSource}">
-<<<<<<< HEAD
-          <div class="NLnode"><a href="${nodeLink}">${nodeModel.node.label}</a>&nbsp;&nbsp;<span class="NLdbid label label-default" title="Database ID: ${nodeModel.node.id}"><span class="glyphicon glyphicon-hdd"></span>&nbsp;${nodeModel.node.id}</span>&nbsp;<span class="NLfs label label-default" title="Requisition: ${nodeModel.node.foreignSource}"><span class="glyphicon glyphicon-list-alt"></span>&nbsp;${nodeModel.node.foreignSource}</span>&nbsp;<span class="NLfid label label-default" title="Foreign ID: ${nodeModel.node.foreignId}"><span class="glyphicon glyphicon-qrcode"></span>&nbsp;${nodeModel.node.foreignId}</span></div>
-        </c:when>
-        <c:otherwise>
-          <div class="NLnode"><a href="${nodeLink}">${nodeModel.node.label}</a>&nbsp;&nbsp;<span class="NLdbid label label-default" title="Database ID: ${nodeModel.node.id}"><span class="glyphicon glyphicon-hdd"></span>&nbsp;${nodeModel.node.id}</span></div>
-=======
           <div class="NLnode"><a href="${nodeLink}">${nodeModel.node.label}</a>&nbsp;&nbsp;<span class="NLdbid label label-default" title="Database ID: ${nodeModel.node.id}"><i class="fa fa-database"></i>&nbsp;${nodeModel.node.id}</span>&nbsp;<span class="NLfs label label-default" title="Requisition: ${nodeModel.node.foreignSource}"><i class="fa fa-list-alt"></i>&nbsp;${nodeModel.node.foreignSource}</span>&nbsp;<span class="NLfid label label-default" title="Foreign ID: ${nodeModel.node.foreignId}"><i class="fa fa-qrcode"></i>&nbsp;${nodeModel.node.foreignId}</span></div>
         </c:when>
         <c:otherwise>
           <div class="NLnode"><a href="${nodeLink}">${nodeModel.node.label}</a>&nbsp;&nbsp;<span class="NLdbid label label-default" title="Database ID: ${nodeModel.node.id}"><i class="fa fa-database"></i>&nbsp;${nodeModel.node.id}</span></div>
->>>>>>> 8f7039f3
         </c:otherwise>
       </c:choose>
       <ul>
