--- conflicted
+++ resolved
@@ -33,15 +33,9 @@
 	contentType="text/html"
 	session="true"
 	import="
-<<<<<<< HEAD
-	  org.opennms.netmgt.utils.NodeLabel,
-	  org.opennms.netmgt.utils.NodeLabelJDBCImpl,
-	  org.opennms.netmgt.model.OnmsNode.NodeLabelSource,
-=======
 		org.opennms.core.spring.BeanUtils,
 		org.opennms.netmgt.dao.api.NodeLabel,
 		org.opennms.netmgt.model.OnmsNode.NodeLabelSource,
->>>>>>> b33389fe
 		org.opennms.web.servlet.MissingParameterException,
 		org.opennms.core.utils.WebSecurityUtils,
 		java.util.*
@@ -75,13 +69,8 @@
 
     int nodeId = WebSecurityUtils.safeParseInt( nodeIdString );
 
-<<<<<<< HEAD
-    NodeLabel currentLabel = NodeLabelJDBCImpl.getInstance().retrieveLabel( nodeId );
-    NodeLabel autoLabel = NodeLabelJDBCImpl.getInstance().computeLabel( nodeId );
-=======
     NodeLabel currentLabel = nodeLabel.retrieveLabel( nodeId );
     NodeLabel autoLabel = nodeLabel.computeLabel( nodeId );
->>>>>>> b33389fe
 
     if( currentLabel == null || autoLabel == null ) {
         // XXX handle this WAY better, very awful
