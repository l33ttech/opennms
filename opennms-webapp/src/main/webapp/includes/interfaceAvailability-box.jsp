<%--

//
// This file is part of the OpenNMS(R) Application.
//
// OpenNMS(R) is Copyright (C) 2002-2003 The OpenNMS Group, Inc.  All rights reserved.
// OpenNMS(R) is a derivative work, containing both original code, included code and modified
// code that was published under the GNU General Public License. Copyrights for modified 
// and included code are below.
//
// OpenNMS(R) is a registered trademark of The OpenNMS Group, Inc.
//
// Modifications:
//
// 2005 Sep 30: Hacked up to use CSS for layout. -- DJ Gregor
//
// Copyright (C) 1999-2001 Oculan Corp.  All rights reserved.
//
// This program is free software; you can redistribute it and/or modify
// it under the terms of the GNU General Public License as published by
// the Free Software Foundation; either version 2 of the License, or
// (at your option) any later version.
//
// This program is distributed in the hope that it will be useful,
// but WITHOUT ANY WARRANTY; without even the implied warranty of
// MERCHANTABILITY or FITNESS FOR A PARTICULAR PURPOSE.  See the
// GNU General Public License for more details.
//
// You should have received a copy of the GNU General Public License
// along with this program; if not, write to the Free Software
// Foundation, Inc., 59 Temple Place - Suite 330, Boston, MA 02111-1307, USA.
//
// For more information contact:
//      OpenNMS Licensing       <license@opennms.org>
//      http://www.opennms.org/
//      http://www.opennms.com/
//

--%>

<%-- 
  This page is included by other JSPs to create a box containing a tree of 
  service level availability information for the services of a given interface.
  
  It expects that a <base> tag has been set in the including page
  that directs all URLs to be relative to the servlet context.
--%>

<%@page language="java"
	contentType="text/html"
	session="true"
	import="org.opennms.web.category.*,
		org.opennms.web.element.*,
		java.util.*
	"
%>
<<<<<<< HEAD
<%@ taglib uri="http://java.sun.com/jsp/jstl/core" prefix="c" %>

=======
<%@taglib uri="http://java.sun.com/jsp/jstl/core" prefix="c" %>
<%@taglib uri="http://java.sun.com/jsp/jstl/fmt" prefix="fmt" %>
>>>>>>> 30ee9df5

<%!
    protected CategoryModel model;
    
    protected double normalThreshold;
    protected double warningThreshold; 
    
    public void init() throws ServletException {
        try {
            this.model = CategoryModel.getInstance();
            
            this.normalThreshold = this.model.getCategoryNormalThreshold(CategoryModel.OVERALL_AVAILABILITY_CATEGORY);
            this.warningThreshold = this.model.getCategoryWarningThreshold(CategoryModel.OVERALL_AVAILABILITY_CATEGORY);
        }
        catch( java.io.IOException e ) {
            throw new ServletException("Could not instantiate the CategoryModel", e);
        }
        catch( org.exolab.castor.xml.MarshalException e ) {
            throw new ServletException("Could not instantiate the CategoryModel", e);
        }
        catch( org.exolab.castor.xml.ValidationException e ) {
            throw new ServletException("Could not instantiate the CategoryModel", e);
        }        
    }
%>

<%
    Interface intf = ElementUtil.getInterfaceByParams(request, getServletContext());
    int nodeId = intf.getNodeId();
    String ipAddr = intf.getIpAddress();

    //get the child services (in alphabetical order)
    Service[] services = this.getServices(intf);
    if( services == null ) { 
        services = new Service[0]; 
    }

    //get the interface's overall service level availiability for the last 24 hrs
    double overallRtcValue = this.model.getInterfaceAvailability(nodeId, ipAddr);
%>

<%
String overallStatus;
String overallStatusString;

if (overallRtcValue < 0) {
    overallStatus = "Indeterminate";
    overallStatusString = ElementUtil.getInterfaceStatusString(intf);
} else {
    if (services.length < 1) {
        overallStatus = "Indeterminate";
        overallStatusString = "Not Monitored";
    } else {
        overallStatus = CategoryUtil.getCategoryClass(this.normalThreshold, this.warningThreshold, overallRtcValue);
        overallStatusString = CategoryUtil.formatValue(overallRtcValue) + "%";
    }
}
%>

<h3>Availability</h3>
<table>
  <tr class="<%= overallStatus %>">
    <td class="divider">Overall Availability</td>
    <td class="divider bright" colspan="2"><%= overallStatusString %></td>
  </tr>

  <% for( int i=0; i < services.length; i++ ) { %>
    <% Service service = services[i]; %>
    <% double svcValue = 0; %>
    <% if( service.isManaged() ) { %>
      <% svcValue = this.model.getServiceAvailability(nodeId, ipAddr, service.getServiceId()); %>     
      <tr class="<%=CategoryUtil.getCategoryClass(this.normalThreshold, this.warningThreshold, svcValue)%>">
    <% } else { %>
      <tr class="Indeterminate">
    <% } %>
    <c:url var="serviceLink" value="element/service.jsp">
      <c:param name="node" value="<%=String.valueOf(nodeId)%>"/>
      <c:param name="intf" value="<%=ipAddr%>"/>
      <c:param name="service" value="<%=String.valueOf(service.getServiceId())%>"/>
    </c:url>
    <td class="divider"><a href="${serviceLink}"><%=service.getServiceName()%></a></td>
    <% if( service.isManaged() ) { %>
      <td class="divider bright"><%=CategoryUtil.formatValue(svcValue)%>%</td>
    <% } else { %>
      <td class="divider bright"><%=ElementUtil.getServiceStatusString(service)%></td>
    <% } %>
    </tr>
  <% } %>
  <tr>
    <td colspan="2" style="text-align: right;">Percentage over last 24 hours</td> <%-- next iteration, read this from same properties file that sets up for RTCVCM --%>
  </tr>   
</table>   

<%!    
    /** Convenient anonymous class for sorting Service objects by service name. */
    protected Comparator serviceComparator = new Comparator() {
        public int compare(Object o1, Object o2) {
            //for brevity's sake assume they're both Services
            Service s1 = (Service)o1;
            Service s2 = (Service)o2;
            
            return s1.getServiceName().compareTo(s2.getServiceName());
        }
        
        public boolean equals(Object o1, Object o2) {
            //for brevity's sake assume they're both Services
            Service s1 = (Service)o1;
            Service s2 = (Service)o2;
            
            return s1.getServiceName().equals(s2.getServiceName());
        }        
    };

    
    public Service[] getServices(Interface intf) throws java.sql.SQLException {
        if( intf == null ) {
            throw new IllegalArgumentException( "Cannot take null parameters." );
        }
        
        Service[] svcs = NetworkElementFactory.getInstance(getServletContext()).getServicesOnInterface(intf.getNodeId(), intf.getIpAddress());
        
        if( svcs != null ) {
            Arrays.sort(svcs, this.serviceComparator); 
        }
        
        return svcs;
    }
%><|MERGE_RESOLUTION|>--- conflicted
+++ resolved
@@ -54,13 +54,8 @@
 		java.util.*
 	"
 %>
-<<<<<<< HEAD
-<%@ taglib uri="http://java.sun.com/jsp/jstl/core" prefix="c" %>
-
-=======
 <%@taglib uri="http://java.sun.com/jsp/jstl/core" prefix="c" %>
 <%@taglib uri="http://java.sun.com/jsp/jstl/fmt" prefix="fmt" %>
->>>>>>> 30ee9df5
 
 <%!
     protected CategoryModel model;
