<%--
/*******************************************************************************
 * This file is part of OpenNMS(R).
 *
 * Copyright (C) 2002-2014 The OpenNMS Group, Inc.
 * OpenNMS(R) is Copyright (C) 1999-2014 The OpenNMS Group, Inc.
 *
 * OpenNMS(R) is a registered trademark of The OpenNMS Group, Inc.
 *
 * OpenNMS(R) is free software: you can redistribute it and/or modify
 * it under the terms of the GNU Affero General Public License as published
 * by the Free Software Foundation, either version 3 of the License,
 * or (at your option) any later version.
 *
 * OpenNMS(R) is distributed in the hope that it will be useful,
 * but WITHOUT ANY WARRANTY; without even the implied warranty of
 * MERCHANTABILITY or FITNESS FOR A PARTICULAR PURPOSE.  See the
 * GNU Affero General Public License for more details.
 *
 * You should have received a copy of the GNU Affero General Public License
 * along with OpenNMS(R).  If not, see:
 *      http://www.gnu.org/licenses/
 *
 * For more information contact:
 *     OpenNMS(R) Licensing <license@opennms.org>
 *     http://www.opennms.org/
 *     http://www.opennms.com/
 *******************************************************************************/

--%>

<%@page language="java" contentType="text/html" session="true"
	import="java.sql.Connection,
			java.util.List,
			java.util.Set,
			org.opennms.core.db.DataSourceFactory,
			org.opennms.core.utils.DBUtils,
			org.opennms.netmgt.poller.PathOutageManager,
			org.opennms.netmgt.poller.PathOutageManagerDaoImpl
" %>

<jsp:include page="/includes/bootstrap.jsp" flush="false">
  <jsp:param name="title" value="Path Outage Nodes" />
  <jsp:param name="headTitle" value="Path Outage Nodes" />
  <jsp:param name="breadcrumb" value="<a href=&quot;pathOutage/index.jsp&quot;>Path Outages</a>" />
  <jsp:param name="breadcrumb" value="Nodes" />
</jsp:include>

<% 
      String critIp = request.getParameter("critIp");
      String critSvc = request.getParameter("critSvc");
      PathOutageManager pathOutageManager = PathOutageManagerDaoImpl.getInstance();
      String[] pthData = pathOutageManager.getCriticalPathData(critIp, critSvc);
      Set<Integer> nodeList = pathOutageManager.getNodesInPath(critIp, critSvc);
%>
  
<div class="panel panel-default fix-subpixel">
    <div class="panel-heading">
        <h3 class="panel-title">Path Outage Node List</h3>
    </div>
    <table class="table table-condensed severity">
          <thead class="dark">
          <tr>
          <th>Critical Path</th>
          <th>Status</th>
          </tr>
          </thead>

          <tr>
          <td><%= critIp %></td>
          <td class="bright severity-<%= pthData[3].toLowerCase() %>"><%= critSvc %></td>
          </tr>

          <thead class="dark">
          <tr>
          <th>Node</th>
          <th>Status</th>
          </tr>
          </thead>

<<<<<<< HEAD
          <% for (Integer nodeid : nodeList) {
              String labelColor[] = PathOutageManagerDaoImpl.getInstance().getLabelAndStatus(nodeid.toString(), null); %>
              <tr class="CellStatus">
              <td><a href="element/node.jsp?node=<%= nodeid %>"><%= labelColor[0] %></a></td>
              <td class="<%= labelColor[1] %>"><%= labelColor[2] %></td>
              </tr>
          <% } %>
=======
          <%
          final Connection conn = DataSourceFactory.getInstance().getConnection();
          final DBUtils d = new DBUtils(PathOutageManagerJdbcImpl.class, conn);
          try {
              for (Integer nodeid : nodeList) {
                  String labelColor[] = PathOutageManagerJdbcImpl.getInstance().getLabelAndStatus(nodeid.toString(), conn); %>
                  <tr>
                  <td><a href="element/node.jsp?node=<%= nodeid %>"><%= labelColor[0] %></a></td>
                  <td class="bright severity-<%= labelColor[1].toLowerCase() %>"><%= labelColor[2] %></td>
                  </tr>
              <% } %>
          <% } finally {
            d.cleanUp();
          } %>
    </table>
</div>
>>>>>>> 722e7044

<jsp:include page="/includes/bootstrap-footer.jsp" flush="false" /><|MERGE_RESOLUTION|>--- conflicted
+++ resolved
@@ -78,31 +78,14 @@
           </tr>
           </thead>
 
-<<<<<<< HEAD
           <% for (Integer nodeid : nodeList) {
               String labelColor[] = PathOutageManagerDaoImpl.getInstance().getLabelAndStatus(nodeid.toString(), null); %>
-              <tr class="CellStatus">
+              <tr>
               <td><a href="element/node.jsp?node=<%= nodeid %>"><%= labelColor[0] %></a></td>
-              <td class="<%= labelColor[1] %>"><%= labelColor[2] %></td>
+              <td class="bright severity-<%= labelColor[1].toLowerCase() %>"><%= labelColor[2] %></td>
               </tr>
           <% } %>
-=======
-          <%
-          final Connection conn = DataSourceFactory.getInstance().getConnection();
-          final DBUtils d = new DBUtils(PathOutageManagerJdbcImpl.class, conn);
-          try {
-              for (Integer nodeid : nodeList) {
-                  String labelColor[] = PathOutageManagerJdbcImpl.getInstance().getLabelAndStatus(nodeid.toString(), conn); %>
-                  <tr>
-                  <td><a href="element/node.jsp?node=<%= nodeid %>"><%= labelColor[0] %></a></td>
-                  <td class="bright severity-<%= labelColor[1].toLowerCase() %>"><%= labelColor[2] %></td>
-                  </tr>
-              <% } %>
-          <% } finally {
-            d.cleanUp();
-          } %>
     </table>
 </div>
->>>>>>> 722e7044
 
 <jsp:include page="/includes/bootstrap-footer.jsp" flush="false" />