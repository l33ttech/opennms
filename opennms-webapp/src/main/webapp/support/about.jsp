<%--
/*******************************************************************************
 * This file is part of OpenNMS(R).
 *
<<<<<<< HEAD
 * Copyright (C) 2002-2014 The OpenNMS Group, Inc.
 * OpenNMS(R) is Copyright (C) 1999-2014 The OpenNMS Group, Inc.
=======
 * Copyright (C) 2002-2015 The OpenNMS Group, Inc.
 * OpenNMS(R) is Copyright (C) 1999-2015 The OpenNMS Group, Inc.
>>>>>>> cf65d591
 *
 * OpenNMS(R) is a registered trademark of The OpenNMS Group, Inc.
 *
 * OpenNMS(R) is free software: you can redistribute it and/or modify
 * it under the terms of the GNU Affero General Public License as published
 * by the Free Software Foundation, either version 3 of the License,
 * or (at your option) any later version.
 *
 * OpenNMS(R) is distributed in the hope that it will be useful,
 * but WITHOUT ANY WARRANTY; without even the implied warranty of
 * MERCHANTABILITY or FITNESS FOR A PARTICULAR PURPOSE.  See the
 * GNU Affero General Public License for more details.
 *
 * You should have received a copy of the GNU Affero General Public License
 * along with OpenNMS(R).  If not, see:
 *      http://www.gnu.org/licenses/
 *
 * For more information contact:
 *     OpenNMS(R) Licensing <license@opennms.org>
 *     http://www.opennms.org/
 *     http://www.opennms.com/
 *******************************************************************************/

--%>

<%@page language="java"
	contentType="text/html"
	session="true"
	import="org.opennms.web.api.Authentication,
		org.opennms.core.db.DataSourceFactory,
		org.opennms.core.resource.Vault,
		org.opennms.core.utils.WebSecurityUtils,
		org.opennms.core.utils.DBUtils,
		java.sql.Connection
	"
%>

<%
    boolean role = request.isUserInRole(Authentication.ROLE_ADMIN);
    
    final DBUtils d = new DBUtils();
    String dbName;
    String dbVersion;
    try {
      Connection conn = DataSourceFactory.getInstance().getConnection();
      d.watch(conn);
      dbName = conn.getMetaData().getDatabaseProductName();
      dbVersion = conn.getMetaData().getDatabaseProductVersion();
   	} catch (Exception e) {
   	  dbName = "Unknown";
      dbVersion = "Unknown";
   	} finally {
   	  d.cleanUp();
   	}
%> 

<jsp:include page="/includes/header.jsp" flush="false" >
  <jsp:param name="title" value="About" />
  <jsp:param name="headTitle" value="About" />
  <jsp:param name="breadcrumb" value="<a href='support/index.htm'>Support</a>" />
  <jsp:param name="breadcrumb" value="About" />
</jsp:include>

<h3>OpenNMS Web Console</h3>

<table class="standard">
  <tr>
    <td class="standardheader">Version:</td>
    <td class="standard"><%=Vault.getProperty("version.display")%></td>
  </tr>

  <tr>
    <td class="standardheader">Server Time:</td>
    <td class="standard"><%=new java.util.Date()%></td>
  </tr>
  <tr>
    <td class="standardheader">Client Time:</td>
    <td class="standard"><script type="text/javascript"> document.write( new Date().toString()) </script></td>
  </tr>
  <tr>
    <td class="standardheader">Java Version:</td>
    <td class="standard"><%=System.getProperty( "java.version" )%> <%=System.getProperty( "java.vendor" )%></td>
  </tr>  
  <tr>
    <td class="standardheader">Java Virtual Machine:</td>
    <td class="standard"><%=System.getProperty( "java.vm.version" )%> <%=System.getProperty( "java.vm.vendor" )%></td>
  </tr>
  <tr>
    <td class="standardheader">Operating System:</td>
    <td class="standard"><%=System.getProperty( "os.name" )%> <%=System.getProperty( "os.version" )%> (<%=System.getProperty( "os.arch" )%>)</td>
  </tr>
  <tr>
    <td class="standardheader">Servlet Container:</td>
    <td class="standard"><%=application.getServerInfo()%> (Servlet Spec <%=application.getMajorVersion()%>.<%=application.getMinorVersion()%>)</td>
  </tr>
  <tr>
    <td class="standardheader">User Agent:</td>
    <td class="standard"><%=WebSecurityUtils.sanitizeString(request.getHeader( "User-Agent" ), false)%></td>
  </tr>
  <tr>
    <td class="standardheader">Database Type:</td>
    <td class="standard"><%=dbName%></td>
  </tr>
  <tr>
    <td class="standardheader">Database Version:</td>
    <td class="standard"><%=dbVersion%></td>
  </tr>
</table>
<hr />
<h3>License and Copyright</h3>
<div class="boxWrapper">
  <p>
    The <a href="http://www.opennms.org/">OpenNMS&reg;</a> software, as
<<<<<<< HEAD
    distributed here, is copyright &copy; 2002-2014
=======
    distributed here, is copyright &copy; 2002-2015
>>>>>>> cf65d591
    <a href="http://www.opennms.com">The OpenNMS Group, Inc.</a>.
    <a href="http://www.opennms.org/">OpenNMS&reg;</a> is a registered
    trademark of <a href="http://www.opennms.com">The OpenNMS Group, Inc.</a>
  </p>
  <p>
    OpenNMS is a derivative work, containing both original code, included
    code and modified code that was published under the GNU Affero General Public
    License. Please see the source for detailed copyright notices.
  </p>
  <p>
    The source for this release can be downloaded
    <a href="source/opennms-<%=Vault.getProperty("version.display")%>-source.tar.gz">here</a>.
  </p>
  <p>
    This program is free software; you can redistribute it and/or
    modify it under the terms of the
    <a href="http://www.gnu.org/licenses/agpl.html">GNU Affero General Public License</a>
    as published by the
    <a href="http://www.gnu.org/">Free Software Foundation</a>; either version 3
    of the License, or (at your option) any later version.
  </p>
  <p>
    This program is distributed in the hope that it will be useful,
    but <strong>without any warranty</strong>; without even the implied
    warranty of <strong>merchantability</strong> or <strong>fitness for
    a particular purpose</strong>.  See the
    <a href="http://www.gnu.org/licenses/agpl.html">GNU Affero General Public License</a>
    for more details.
  </p>

  <p>
    You should have received a copy of the
    <a href="http://www.gnu.org/licenses/agpl.html">GNU Affero General Public License</a>
    along with this program; if not, write to the
  </p>
  <p>
    Free Software Foundation, Inc.<br/>
    59 Temple Place - Suite 330<br/>
    Boston, MA  02111-1307, USA</p>
</div>
<hr />
<h3>OSI Certified Open Source Software</h3>
<div class="boxWrapper">
<a target="_new" href="http://www.opensource.org/"><img src="images/osi-certified.png" style="float: left;" alt="OSI Certified"/></a>
<p>This software is OSI Certified Open Source Software.<br/>
  OSI Certified is a certification mark of the
  <a href="http://www.opensource.org/">Open Source Initiative</a>.
</p>
<div style="clear:both;"></div>
</div>
<hr />
<h3>Supporting Applications</h3>

	<table>
	   <tr>
      
      	   <td style="border-right: none;">
		<p align="center">
        	Powered By Jetty<br/>
		<a href="http://www.eclipse.org/jetty/" target="_new"><img src="images/powered_by_jetty.png" hspace="0" vspace="0"
      		   border="0" alt="eclipse.org/jetty/" align="center"></a>.
      		</p>
	   </td>
           <td style="border-left: none; border-right: none;">
		<p align="center">
		Support for Tobi Oetiker's RRDTool<br/>
        	<a href="http://www.rrdtool.org/" target="_new"><img src="images/rrdtool-logo-dark.png" hspace="0" vspace="0" width="121" height="48"
           	border="0" alt="www.rrdtool.org" align="center"></a>
      		</p>      
	   </td>
           <td style="border-left: none;">
		<p align="center">
		PostgreSQL Powered<br/>
        	<a href="http://www.postgresql.org/" target="_new"><img src="images/pg-power_95x51_4.gif" hspace="0" vspace="0" width="95" height="51"
           	border="0" alt="www.postgresql.org" align="center"></a>
      		</p>      
	   </td>
	   </tr>
	</table>
 
                                   

<jsp:include page="/includes/bookmarkAll.jsp" flush="false" >
  <jsp:param name="adminrole" 
   value="<%= role %>" />
</jsp:include>

<jsp:include page="/includes/footer.jsp" flush="false"/><|MERGE_RESOLUTION|>--- conflicted
+++ resolved
@@ -2,13 +2,8 @@
 /*******************************************************************************
  * This file is part of OpenNMS(R).
  *
-<<<<<<< HEAD
- * Copyright (C) 2002-2014 The OpenNMS Group, Inc.
- * OpenNMS(R) is Copyright (C) 1999-2014 The OpenNMS Group, Inc.
-=======
  * Copyright (C) 2002-2015 The OpenNMS Group, Inc.
  * OpenNMS(R) is Copyright (C) 1999-2015 The OpenNMS Group, Inc.
->>>>>>> cf65d591
  *
  * OpenNMS(R) is a registered trademark of The OpenNMS Group, Inc.
  *
@@ -122,11 +117,7 @@
 <div class="boxWrapper">
   <p>
     The <a href="http://www.opennms.org/">OpenNMS&reg;</a> software, as
-<<<<<<< HEAD
-    distributed here, is copyright &copy; 2002-2014
-=======
     distributed here, is copyright &copy; 2002-2015
->>>>>>> cf65d591
     <a href="http://www.opennms.com">The OpenNMS Group, Inc.</a>.
     <a href="http://www.opennms.org/">OpenNMS&reg;</a> is a registered
     trademark of <a href="http://www.opennms.com">The OpenNMS Group, Inc.</a>
