--- conflicted
+++ resolved
@@ -28,7 +28,6 @@
 
 package org.opennms.web.report.database;
 
-<<<<<<< HEAD
 import javax.servlet.Filter;
 import javax.servlet.ServletContextEvent;
 import javax.servlet.ServletException;
@@ -47,7 +46,6 @@
 
 import com.sun.jersey.spi.container.servlet.ServletContainer;
 import com.sun.jersey.spi.spring.container.servlet.SpringServlet;
-=======
 import org.junit.Test;
 import org.junit.runner.RunWith;
 import org.opennms.core.test.OpenNMSJUnit4ClassRunner;
@@ -57,7 +55,6 @@
 import org.springframework.test.context.ContextConfiguration;
 import org.springframework.test.context.web.WebAppConfiguration;
 import org.springframework.web.context.WebApplicationContext;
->>>>>>> ce4cf71d
 
 /**
  * 
@@ -90,55 +87,7 @@
 
     @Test
     public void testLoadContext() throws Throwable {
-<<<<<<< HEAD
-
-        DaoTestConfigBean bean = new DaoTestConfigBean();
-        bean.afterPropertiesSet();
-
-        MockDatabase db = new MockDatabase(true);
-        DataSourceFactory.setInstance(db);
-        XADataSourceFactory.setInstance(db);
-
-        servletContext = new MockServletContext("file:src/main/webapp");
-
-        servletContext.addInitParameter("contextConfigLocation", 
-                                        "classpath:/org/opennms/web/rest/applicationContext-test.xml " +
-                                        "classpath:/META-INF/opennms/applicationContext-commonConfigs.xml " +
-                                        "classpath*:/META-INF/opennms/component-service.xml " +
-                                        "classpath*:/META-INF/opennms/component-dao.xml " +
-                                        "classpath:/META-INF/opennms/applicationContext-reportingCore.xml " +
-                                        "classpath:/org/opennms/web/svclayer/applicationContext-svclayer.xml " +
-                                        "classpath:/META-INF/opennms/applicationContext-reporting.xml " +
-                                        "/WEB-INF/applicationContext-spring-security.xml " +
-                                        "/WEB-INF/applicationContext-spring-webflow.xml"
-        );
-
-        servletContext.addInitParameter("parentContextKey", "daoContext");
-
-        ServletContextEvent e = new ServletContextEvent(servletContext);
-        contextListener = new ContextLoaderListener();
-        contextListener.contextInitialized(e);
-
-        servletContext.setContextPath(contextPath);
-        servletConfig = new MockServletConfig(servletContext, "dispatcher");    
-        servletConfig.addInitParameter("com.sun.jersey.config.property.resourceConfigClass", "com.sun.jersey.api.core.PackagesResourceConfig");
-        servletConfig.addInitParameter("com.sun.jersey.config.property.packages", "org.opennms.web.rest");
-
-        try {
-
-            MockFilterConfig filterConfig = new MockFilterConfig(servletContext, "openSessionInViewFilter");
-            filter = new OpenSessionInViewFilter();        
-            filter.init(filterConfig);
-
-            dispatcher = new SpringServlet();
-            dispatcher.init(servletConfig);
-
-        } catch (ServletException se) {
-            throw se.getRootCause();
-        }
-=======
         servletContext.getBean("flowExecutor");
         servletContext.getBean("flowRegistry");
->>>>>>> ce4cf71d
     }
 }