/*******************************************************************************
 * This file is part of OpenNMS(R).
 *
 * Copyright (C) 2009-2013 The OpenNMS Group, Inc.
 * OpenNMS(R) is Copyright (C) 1999-2013 The OpenNMS Group, Inc.
 *
 * OpenNMS(R) is a registered trademark of The OpenNMS Group, Inc.
 *
 * OpenNMS(R) is free software: you can redistribute it and/or modify
 * it under the terms of the GNU General Public License as published
 * by the Free Software Foundation, either version 3 of the License,
 * or (at your option) any later version.
 *
 * OpenNMS(R) is distributed in the hope that it will be useful,
 * but WITHOUT ANY WARRANTY; without even the implied warranty of
 * MERCHANTABILITY or FITNESS FOR A PARTICULAR PURPOSE.  See the
 * GNU General Public License for more details.
 *
 * You should have received a copy of the GNU General Public License
 * along with OpenNMS(R).  If not, see:
 *      http://www.gnu.org/licenses/
 *
 * For more information contact:
 *     OpenNMS(R) Licensing <license@opennms.org>
 *     http://www.opennms.org/
 *     http://www.opennms.com/
 *******************************************************************************/

package org.opennms.protocols.wmi;

import java.net.UnknownHostException;
import java.text.DateFormat;
import java.text.ParseException;
import java.text.SimpleDateFormat;
import java.util.ArrayList;
import java.util.Date;
import java.util.logging.Level;

import org.jinterop.dcom.common.JIException;
import org.jinterop.dcom.common.JISystem;
import org.jinterop.dcom.core.IJIComObject;
import org.jinterop.dcom.core.JIComServer;
import org.jinterop.dcom.core.JIProgId;
import org.jinterop.dcom.core.JISession;
import org.jinterop.dcom.core.JIString;
import org.jinterop.dcom.core.JIVariant;
import org.jinterop.dcom.impls.JIObjectFactory;
import org.jinterop.dcom.impls.automation.IJIDispatch;

import org.opennms.protocols.wmi.wbem.OnmsWbemFlagReturnEnum;
import org.opennms.protocols.wmi.wbem.OnmsWbemObject;
import org.opennms.protocols.wmi.wbem.OnmsWbemObjectSet;
import org.opennms.protocols.wmi.wbem.jinterop.OnmsWbemObjectImpl;
import org.opennms.protocols.wmi.wbem.jinterop.OnmsWbemObjectSetImpl;
import org.slf4j.Logger;
import org.slf4j.LoggerFactory;

/**
 * <P>
 * This is a low-level WMI client harnessing DCOM to communicate with remote agents.
 * The interface provided is similar but not identical to that of the SWbemServices
 * interface.
 * </P>
 *
 * @author <a href="mailto:matt.raykowski@gmail.com">Matt Raykowski</a>
 * @author <a href="http://www.opennms.org">OpenNMS</a>
 */
public class WmiClient implements IWmiClient {
	
	private static final Logger LOG = LoggerFactory.getLogger(WmiClient.class);

    private String m_Address = null;
    private JISession m_Session = null;
    private IJIDispatch m_WbemServices = null;

    private static final String WMI_CLSID = "76A6415B-CB41-11d1-8B02-00600806D9B6";
    private static final String WMI_PROGID = "WbemScripting.SWbemLocator";

    /**
     * <p>Constructor for WmiClient.</p>
     *
     * @param address a {@link java.lang.String} object.
     * @throws org.opennms.protocols.wmi.WmiException if any.
     */
    public WmiClient(final String address) throws WmiException {
        JISystem.setAutoRegisteration(true);
        JISystem.getLogger().setLevel(Level.OFF);
        m_Address = address;
    }

    /** {@inheritDoc} */
    @Override
    public OnmsWbemObjectSet performInstanceOf(final String wmiClass) throws WmiException {
        try {
            // Execute the InstancesOf method on the remote SWbemServices object.
            final JIVariant results[] = m_WbemServices.callMethodA("InstancesOf", new Object[]{new JIString(wmiClass), 0, JIVariant.OPTIONAL_PARAM()});
            final IJIDispatch wOSd = (IJIDispatch) JIObjectFactory.narrowObject((results[0]).getObjectAsComObject());

            return new OnmsWbemObjectSetImpl(wOSd);

        } catch (final JIException e) {
            throw new WmiException("Failed to perform WMI operation (\\\\" + wmiClass + ") : " + e.getMessage(), e);
        }
    }

    /** {@inheritDoc} */
    @Override
    public OnmsWbemObjectSet performExecQuery(final String strQuery) throws WmiException {
        return performExecQuery(strQuery, "WQL", OnmsWbemFlagReturnEnum.wbemFlagReturnImmediately.getReturnFlagValue());
    }
    
    /** {@inheritDoc} */
    @Override
    public OnmsWbemObjectSet performExecQuery (final String strQuery, final String strQueryLanguage, final Integer flags) throws WmiException {
        try {
            final JIVariant results[] = m_WbemServices.callMethodA("ExecQuery", new Object[]{new JIString(strQuery), JIVariant.OPTIONAL_PARAM(), JIVariant.OPTIONAL_PARAM(),JIVariant.OPTIONAL_PARAM()});
            final IJIDispatch wOSd = (IJIDispatch)JIObjectFactory.narrowObject((results[0]).getObjectAsComObject());

            return new OnmsWbemObjectSetImpl(wOSd);
        } catch(final JIException e) {
            throw new WmiException("Failed to execute query '" + strQuery + "': " + e.getMessage(), e);
        }
    }

    /**
     * <p>performWmiGet</p>
     *
     * @param strObjectPath a {@link java.lang.String} object.
     * @return a {@link org.opennms.protocols.wmi.wbem.OnmsWbemObject} object.
     * @throws org.opennms.protocols.wmi.WmiException if any.
     */
    public OnmsWbemObject performWmiGet(final String strObjectPath) throws WmiException {
        try {
            final JIVariant results[] = m_WbemServices.callMethodA("Get", new Object[]{new JIString(strObjectPath), JIVariant.OPTIONAL_PARAM(), JIVariant.OPTIONAL_PARAM()});
            final IJIDispatch obj_dsp = (IJIDispatch) JIObjectFactory.narrowObject((results[0]).getObjectAsComObject());

            return new OnmsWbemObjectImpl(obj_dsp);
        } catch (final JIException e) {
            throw new WmiException("Failed to perform get '" + strObjectPath + "': " + e.getMessage(), e);
        }
    }

    /**
     * <p>performSubclassOf</p>
     *
     * @param strSuperClass a {@link java.lang.String} object.
     * @return a {@link org.opennms.protocols.wmi.wbem.OnmsWbemObjectSet} object.
     * @throws org.opennms.protocols.wmi.WmiException if any.
     */
    public OnmsWbemObjectSet performSubclassOf(final String strSuperClass) throws WmiException {
        try {
            final JIVariant results[] = m_WbemServices.callMethodA("SubclassesOf", new Object[]{new JIString(strSuperClass), JIVariant.OPTIONAL_PARAM(), JIVariant.OPTIONAL_PARAM()});
            final IJIDispatch objset_dsp = (IJIDispatch) JIObjectFactory.narrowObject((results[0]).getObjectAsComObject());
            
            return new OnmsWbemObjectSetImpl(objset_dsp);
        } catch (final JIException e) {
            throw new WmiException("Failed to perform SubclassesOf '" + strSuperClass + "': " + e.getMessage(), e);
        }
    }

    /**
     * <p>performSubclassOf</p>
     *
     * @return a {@link org.opennms.protocols.wmi.wbem.OnmsWbemObjectSet} object.
     * @throws org.opennms.protocols.wmi.WmiException if any.
     */
    public OnmsWbemObjectSet performSubclassOf() throws WmiException {
        try {
            final JIVariant results[] = m_WbemServices.callMethodA("SubclassesOf", new Object[]{ JIVariant.OPTIONAL_PARAM(), JIVariant.OPTIONAL_PARAM(), JIVariant.OPTIONAL_PARAM()});
            final IJIDispatch objset_dsp = (IJIDispatch) JIObjectFactory.narrowObject((results[0]).getObjectAsComObject());

            return new OnmsWbemObjectSetImpl(objset_dsp);
        } catch (final JIException e) {
            throw new WmiException("Failed to perform SubclassesOf: " + e.getMessage(), e);
        }
    }

    /**
     * <p>convertToNativeType</p>
     *
     * @param type a {@link org.jinterop.dcom.core.JIVariant} object.
     * @return a {@link java.lang.Object} object.
     * @throws org.opennms.protocols.wmi.WmiException if any.
     */
    public static Object convertToNativeType(final JIVariant type) throws WmiException {
        try {
            if (type.isArray()) {
                final ArrayList<Object> objs = new ArrayList<Object>();
                final Object [] array = (Object[])type.getObjectAsArray().getArrayInstance();

                for (final Object element : array) {
                    objs.add(convertToNativeType((JIVariant)element));
                }
                
                return objs;
            }

            switch (type.getType()) {
                case JIVariant.VT_NULL:
                    return null;
                case JIVariant.VT_BSTR:
                    return type.getObjectAsString().getString();
                case JIVariant.VT_I2: // sint16
                    return type.getObjectAsShort();
                case JIVariant.VT_I4:
                    return type.getObjectAsInt();
                case JIVariant.VT_UI1: // uint8 (convert to Java Number)
                    return type.getObjectAsUnsigned().getValue();
                case JIVariant.VT_BOOL:
                    return type.getObjectAsBoolean();
                case JIVariant.VT_DECIMAL:
                    return type.getObjectAsFloat();
                case JIVariant.VT_DATE:
                    return type.getObjectAsDate();
                default:
                    throw new WmiException("Unknown type presented (" + type.getType() + "), defaulting to Object: " + type.toString());
            }
        } catch (final JIException e) {
            throw new WmiException("Failed to conver WMI type to native object: " + e.getMessage(), e);
        }
    }

    /** {@inheritDoc} */
<<<<<<< HEAD
    @Override
    public void connect(final String domain, final String username, final String password) throws WmiException {
=======
    public void connect(final String domain, final String username, final String password, final String namespace) throws WmiException {
>>>>>>> 558e53cc
        try {

            m_Session = JISession.createSession(domain, username, password);
            m_Session.useSessionSecurity(true);
            m_Session.setGlobalSocketTimeout(5000);

            JIComServer m_ComStub = new JIComServer(JIProgId.valueOf(WMI_PROGID), m_Address, m_Session);

            final IJIComObject unknown = m_ComStub.createInstance();
            IJIComObject m_ComObject = unknown.queryInterface(WMI_CLSID);

            // This will obtain the dispatch interface
            IJIDispatch m_Dispatch = (IJIDispatch) JIObjectFactory.narrowObject(m_ComObject.queryInterface(IJIDispatch.IID));
            final JIVariant results[] = m_Dispatch.callMethodA(
                "ConnectServer",
                new Object[]{
                    new JIString(m_Address),
                    new JIString(namespace),
                    JIVariant.OPTIONAL_PARAM(),
                    JIVariant.OPTIONAL_PARAM(),
                    JIVariant.OPTIONAL_PARAM(),
                    JIVariant.OPTIONAL_PARAM(),
                    0,
                    JIVariant.OPTIONAL_PARAM()
                }
            );

            m_WbemServices = (IJIDispatch) JIObjectFactory.narrowObject((results[0]).getObjectAsComObject());

        } catch (final JIException e) {
            if (m_Session != null) {
                try {
                    JISession.destroySession(m_Session);
                } catch (JIException e1) {
                    LOG.error("Failed to destroy session after incomplete connect with host '{}'.", m_Address, e1);
                }
            }
            throw new WmiException("Failed to establish COM session with host '" + m_Address + "': " + e.getMessage(), e);
        } catch (final UnknownHostException e) {
            if (m_Session != null) {
                try {
                    JISession.destroySession(m_Session);
                } catch (JIException e1) {
                    LOG.error("Failed to destroy session after unknown host '{}'.", m_Address, e1);
                }
            }
            throw new WmiException("Unknown host '" + m_Address + "'. Failed to connect to WMI agent.", e);
        }
    }

    /**
     * <p>disconnect</p>
     *
     * @throws org.opennms.protocols.wmi.WmiException if any.
     */
    @Override
    public void disconnect() throws WmiException {
        try {
            JISession.destroySession(m_Session);
        } catch (JIException e) {
            throw new WmiException("Failed to destroy J-Interop session: " + e.getMessage(), e);
        }
    }

    /**
     * <p>convertWmiDate</p>
     *
     * @param dateStr a {@link java.lang.String} object.
     * @return a {@link java.util.Date} object.
     * @throws java.text.ParseException if any.
     */
    public static Date convertWmiDate(final String dateStr) throws ParseException {
        return new SimpleDateFormat("yyyyMMddHHmmss.ssssss+000").parse(dateStr);
    }

    // TODO This needs to be completed.
    @SuppressWarnings("unused")
    private static boolean isNumeric(final String str) {
        try {
            Integer.parseInt(str);
            return true;
        } catch (final NumberFormatException nfe) {
            return false;
        }
    }

    // TODO this needs to be completed.
    @SuppressWarnings("unused")
    private static boolean isDate(final String str) {
        // Parse the date.
        try {
            DateFormat.getDateInstance().parse(str);
            return true;
        } catch (final ParseException e) {
            return false;
        }
    }
}<|MERGE_RESOLUTION|>--- conflicted
+++ resolved
@@ -221,12 +221,8 @@
     }
 
     /** {@inheritDoc} */
-<<<<<<< HEAD
-    @Override
-    public void connect(final String domain, final String username, final String password) throws WmiException {
-=======
+    @Override
     public void connect(final String domain, final String username, final String password, final String namespace) throws WmiException {
->>>>>>> 558e53cc
         try {
 
             m_Session = JISession.createSession(domain, username, password);
