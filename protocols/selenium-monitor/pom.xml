--- conflicted
+++ resolved
@@ -1,5 +1,5 @@
 <?xml version="1.0"?>
-<project xmlns="http://maven.apache.org/POM/4.0.0" xmlns:xsi="http://www.w3.org/2001/XMLSchema-instance" xsi:schemaLocation="http://maven.apache.org/POM/4.0.0 http://maven.apache.org/xsd/maven-4.0.0.xsd">
+<project xsi:schemaLocation="http://maven.apache.org/POM/4.0.0 http://maven.apache.org/xsd/maven-4.0.0.xsd" xmlns="http://maven.apache.org/POM/4.0.0" xmlns:xsi="http://www.w3.org/2001/XMLSchema-instance">
   <parent>
     <groupId>org.opennms</groupId>
     <artifactId>org.opennms.protocols</artifactId>
@@ -12,6 +12,7 @@
   <properties>
     <project.build.sourceEncoding>UTF-8</project.build.sourceEncoding>
   </properties>
+
   <build>
     <plugins>
       <plugin>
@@ -32,9 +33,8 @@
       </plugin>
     </plugins>
   </build>
+
   <dependencies>
-<<<<<<< HEAD
-=======
 
     <dependency>
       <groupId>javax.persistence</groupId>
@@ -42,7 +42,6 @@
       <version>1.0</version>
     </dependency>
 
->>>>>>> eac6d79e
     <dependency>
       <groupId>junit</groupId>
       <artifactId>junit</artifactId>
@@ -50,51 +49,59 @@
       <!-- Overrided scope from parent to compile -->
       <scope>compile</scope>
     </dependency>
+    
     <dependency>
-      <groupId>org.opennms</groupId>
-      <artifactId>opennms-services</artifactId>
-      <version>${project.version}</version>
-      <scope>provided</scope>
+		<groupId>org.opennms</groupId>
+    	<artifactId>opennms-services</artifactId>
+    	<version>${project.version}</version>
+    	<scope>provided</scope>
+    </dependency>
+    
+    <dependency>
+    	<groupId>org.seleniumhq.selenium</groupId>
+    	<artifactId>selenium-java</artifactId>
+    	<version>2.7.0</version>
+    </dependency>
+    
+    <dependency>
+        <groupId>org.seleniumhq.selenium</groupId>
+        <artifactId>selenium-support</artifactId>
+        <version>2.7.0</version>
+    </dependency>
+    
+    <dependency>
+        <groupId>org.seleniumhq.selenium</groupId>
+        <artifactId>selenium-firefox-driver</artifactId>
+        <version>2.7.0</version>
+    </dependency>
+    
+    <dependency>
+        <groupId>org.seleniumhq.selenium</groupId>
+        <artifactId>selenium-chrome-driver</artifactId>
+        <version>2.7.0</version>
+    </dependency>
+    
+    <dependency>
+        <groupId>org.seleniumhq.selenium</groupId>
+        <artifactId>selenium-api</artifactId>
+        <version>2.7.0</version>
+    </dependency>
+    
+    <dependency>
+        <groupId>org.codehaus.groovy</groupId>
+        <artifactId>groovy</artifactId>
+        <version>1.9.0-beta-3</version>
     </dependency>
     <dependency>
-      <groupId>org.seleniumhq.selenium</groupId>
-      <artifactId>selenium-java</artifactId>
-      <version>2.7.0</version>
+        <groupId>com.google.guava</groupId>
+        <artifactId>guava</artifactId>
+        <version>10.0.1</version>
     </dependency>
+    
     <dependency>
-      <groupId>org.seleniumhq.selenium</groupId>
-      <artifactId>selenium-support</artifactId>
-      <version>2.7.0</version>
-    </dependency>
-    <dependency>
-      <groupId>org.seleniumhq.selenium</groupId>
-      <artifactId>selenium-firefox-driver</artifactId>
-      <version>2.7.0</version>
-    </dependency>
-    <dependency>
-      <groupId>org.seleniumhq.selenium</groupId>
-      <artifactId>selenium-chrome-driver</artifactId>
-      <version>2.7.0</version>
-    </dependency>
-    <dependency>
-      <groupId>org.seleniumhq.selenium</groupId>
-      <artifactId>selenium-api</artifactId>
-      <version>2.7.0</version>
-    </dependency>
-    <dependency>
-      <groupId>org.codehaus.groovy</groupId>
-      <artifactId>groovy</artifactId>
-      <version>1.9.0-beta-3</version>
-    </dependency>
-    <dependency>
-      <groupId>com.google.guava</groupId>
-      <artifactId>guava</artifactId>
-      <version>10.0.1</version>
-    </dependency>
-    <dependency>
-      <groupId>org.opennms.core.test-api</groupId>
-      <artifactId>org.opennms.core.test-api.http</artifactId>
-      <scope>test</scope>
+        <groupId>org.opennms.core.test-api</groupId>
+        <artifactId>org.opennms.core.test-api.http</artifactId>
+        <scope>test</scope>
     </dependency>
     <dependency>
       <groupId>org.opennms</groupId>
