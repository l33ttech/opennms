/*******************************************************************************
 * This file is part of OpenNMS(R).
 *
 * Copyright (C) 2011-2012 The OpenNMS Group, Inc.
 * OpenNMS(R) is Copyright (C) 1999-2012 The OpenNMS Group, Inc.
 *
 * OpenNMS(R) is a registered trademark of The OpenNMS Group, Inc.
 *
 * OpenNMS(R) is free software: you can redistribute it and/or modify
 * it under the terms of the GNU General Public License as published
 * by the Free Software Foundation, either version 3 of the License,
 * or (at your option) any later version.
 *
 * OpenNMS(R) is distributed in the hope that it will be useful,
 * but WITHOUT ANY WARRANTY; without even the implied warranty of
 * MERCHANTABILITY or FITNESS FOR A PARTICULAR PURPOSE.  See the
 * GNU General Public License for more details.
 *
 * You should have received a copy of the GNU General Public License
 * along with OpenNMS(R).  If not, see:
 *      http://www.gnu.org/licenses/
 *
 * For more information contact:
 *     OpenNMS(R) Licensing <license@opennms.org>
 *     http://www.opennms.org/
 *     http://www.opennms.com/
 *******************************************************************************/

package org.opennms.protocols.http;

import java.io.IOException;
import java.io.InputStream;
import java.net.SocketTimeoutException;
import java.net.URL;
import java.net.URLConnection;
import java.security.NoSuchAlgorithmException;

import javax.net.ssl.SSLContext;

import org.apache.http.Header;
import org.apache.http.HeaderElement;
import org.apache.http.HttpEntity;
import org.apache.http.HttpException;
import org.apache.http.HttpRequest;
import org.apache.http.HttpRequestInterceptor;
import org.apache.http.HttpResponse;
import org.apache.http.HttpResponseInterceptor;
import org.apache.http.auth.UsernamePasswordCredentials;
import org.apache.http.client.entity.GzipDecompressingEntity;
import org.apache.http.client.methods.HttpGet;
<<<<<<< HEAD
=======
import org.apache.http.client.methods.HttpPost;
import org.apache.http.client.methods.HttpRequestBase;
import org.apache.http.client.protocol.RequestAcceptEncoding;
import org.apache.http.client.protocol.ResponseContentEncoding;
>>>>>>> 4a070a6b
import org.apache.http.client.utils.URIBuilder;
import org.apache.http.conn.ConnectTimeoutException;
import org.apache.http.conn.scheme.Scheme;
import org.apache.http.conn.scheme.SchemeRegistry;
import org.apache.http.conn.ssl.SSLSocketFactory;
import org.apache.http.entity.ContentType;
import org.apache.http.entity.StringEntity;
import org.apache.http.impl.auth.BasicScheme;
import org.apache.http.impl.client.DefaultHttpClient;
<<<<<<< HEAD
import org.apache.http.protocol.HttpContext;
=======
import org.apache.http.impl.client.DefaultHttpRequestRetryHandler;
import org.apache.http.params.BasicHttpParams;
import org.apache.http.params.HttpConnectionParams;
import org.apache.http.params.HttpParams;
import org.apache.http.protocol.HttpContext;
import org.opennms.core.utils.EmptyKeyRelaxedTrustSSLContext;
import org.opennms.core.utils.ThreadCategory;
import org.opennms.core.xml.JaxbUtils;
import org.opennms.protocols.xml.config.Content;
import org.opennms.protocols.xml.config.Header;
import org.opennms.protocols.xml.config.Request;
>>>>>>> 4a070a6b

/**
 * The class for managing HTTP URL Connection using Apache HTTP Client
 * 
 * @author <a href="mailto:agalue@opennms.org">Alejandro Galue</a>
 */
public class HttpUrlConnection extends URLConnection {

    /** The URL. */
    private URL m_url;

    /** The Request. */
    private Request m_request;

    /** The HTTP Client. */
    private DefaultHttpClient m_client;

    /**
     * Instantiates a new SFTP URL connection.
     *
     * @param url the URL
     * @param request 
     */
    protected HttpUrlConnection(URL url, Request request) {
        super(url);
        m_url = url;
        m_request = request;
    }

    /* (non-Javadoc)
     * @see java.net.URLConnection#connect()
     */
    @Override
    public void connect() throws IOException {
        if (m_client != null) {
            return;
        }
<<<<<<< HEAD
        m_client = new DefaultHttpClient();
        m_client.addRequestInterceptor(new HttpRequestInterceptor() {
            @Override
            public void process(HttpRequest request, HttpContext context)
                    throws HttpException, IOException {
                if (!request.containsHeader("Accept-Encoding")) {
                    request.addHeader("Accept-Encoding", "gzip");
                }
            }
        });
        m_client.addResponseInterceptor(new HttpResponseInterceptor() {
            @Override
            public void process(final HttpResponse response, final HttpContext context)
                    throws HttpException, IOException {
                HttpEntity entity = response.getEntity();
                if (entity != null) {
                    Header ceheader = entity.getContentEncoding();
                    if (ceheader != null) {
                        HeaderElement[] codecs = ceheader.getElements();
                        for (int i = 0; i < codecs.length; i++) {
                            if (codecs[i].getName().equalsIgnoreCase("gzip")) {
                                response.setEntity(new GzipDecompressingEntity(response.getEntity()));
                                return;
                            }
                        }
                    }
                }
            }
        });
=======
        final HttpParams httpParams = new BasicHttpParams();
        if (m_request != null) {
            int timeout = m_request.getParameterAsInt("timeout");
            if (timeout > 0) {
                HttpConnectionParams.setConnectionTimeout(httpParams, timeout);
                HttpConnectionParams.setSoTimeout(httpParams, timeout);
            }
        }
        m_client = new DefaultHttpClient(httpParams);
        m_client.addRequestInterceptor(new RequestAcceptEncoding());
        m_client.addResponseInterceptor(new ResponseContentEncoding());
        if (m_request != null) {
            int retries = m_request.getParameterAsInt("retries");
            if (retries > 0) {
                m_client.setHttpRequestRetryHandler(new DefaultHttpRequestRetryHandler() {
                    @Override
                    public boolean retryRequest(IOException exception, int executionCount, HttpContext context) {
                        if (executionCount <= getRetryCount() && (exception instanceof SocketTimeoutException || exception instanceof ConnectTimeoutException)) {
                            return true;
                        }
                        return super.retryRequest(exception, executionCount, context);
                    }
                });
            }
            String disableSslVerification = m_request.getParameter("disable-ssl-verification");
            if (Boolean.getBoolean(disableSslVerification)) {
                final SchemeRegistry registry = m_client.getConnectionManager().getSchemeRegistry();
                final Scheme https = registry.getScheme("https");
                try {
                    SSLSocketFactory factory = new SSLSocketFactory(SSLContext.getInstance(EmptyKeyRelaxedTrustSSLContext.ALGORITHM), SSLSocketFactory.ALLOW_ALL_HOSTNAME_VERIFIER);
                    final Scheme lenient = new Scheme(https.getName(), https.getDefaultPort(), factory);
                    registry.register(lenient);
                } catch (NoSuchAlgorithmException e) {
                    log().warn(e.getMessage());
                }
            }
        }
>>>>>>> 4a070a6b
    }

    /* (non-Javadoc)
     * @see java.net.URLConnection#getInputStream()
     */
    @Override
    public InputStream getInputStream() throws IOException {
        try {
            if (m_client == null) {
                connect();
            }
            // Build URL
            int port = m_url.getPort() > 0 ? m_url.getPort() : m_url.getDefaultPort();
            URIBuilder ub = new URIBuilder();
            ub.setPort(port);
            ub.setScheme(m_url.getProtocol());
            ub.setHost(m_url.getHost());
            ub.setPath(m_url.getPath());
            ub.setQuery(m_url.getQuery());
            // Build Request
            HttpRequestBase request = null;
            if (m_request != null && m_request.getMethod().equalsIgnoreCase("post")) {
                final Content cnt = m_request.getContent();
                HttpPost post = new HttpPost(ub.build());
                ContentType contentType = ContentType.create(cnt.getType());
                log().info("Processing POST request for " + contentType);
                if (contentType.getMimeType().equals(ContentType.APPLICATION_FORM_URLENCODED.getMimeType())) {
                    FormFields fields = JaxbUtils.unmarshal(FormFields.class, cnt.getData());
                    post.setEntity(fields.getEntity());
                } else {
                    StringEntity entity = new StringEntity(cnt.getData(), contentType);
                    post.setEntity(entity);
                }
                request = post;
            } else {
                request = new HttpGet(ub.build());
            }
            if (m_request != null) {
                // Add Custom Headers
                for (Header header : m_request.getHeaders()) {
                    request.addHeader(header.getName(), header.getValue());
                }
            }
            // Add User Authentication
            String[] userInfo = m_url.getUserInfo() == null ? null :  m_url.getUserInfo().split(":");
            if (userInfo != null) {
                UsernamePasswordCredentials credentials = new UsernamePasswordCredentials(userInfo[0], userInfo[1]);
                request.addHeader(BasicScheme.authenticate(credentials, "UTF-8", false));
            }
            // Get Response
            HttpResponse response = m_client.execute(request);
            return response.getEntity().getContent();
        } catch (Exception e) {
            throw new IOException("Can't retrieve " + m_url.getPath() + " from " + m_url.getHost() + " because " + e.getMessage(), e);
        }
    }

    /**
     * Disconnect
     */
    public void disconnect() {
        if (m_client != null) {
            m_client.getConnectionManager().shutdown();
        }
    }

    /**
     * Log.
     *
     * @return the thread category
     */

}<|MERGE_RESOLUTION|>--- conflicted
+++ resolved
@@ -37,8 +37,6 @@
 
 import javax.net.ssl.SSLContext;
 
-import org.apache.http.Header;
-import org.apache.http.HeaderElement;
 import org.apache.http.HttpEntity;
 import org.apache.http.HttpException;
 import org.apache.http.HttpRequest;
@@ -48,13 +46,10 @@
 import org.apache.http.auth.UsernamePasswordCredentials;
 import org.apache.http.client.entity.GzipDecompressingEntity;
 import org.apache.http.client.methods.HttpGet;
-<<<<<<< HEAD
-=======
 import org.apache.http.client.methods.HttpPost;
 import org.apache.http.client.methods.HttpRequestBase;
 import org.apache.http.client.protocol.RequestAcceptEncoding;
 import org.apache.http.client.protocol.ResponseContentEncoding;
->>>>>>> 4a070a6b
 import org.apache.http.client.utils.URIBuilder;
 import org.apache.http.conn.ConnectTimeoutException;
 import org.apache.http.conn.scheme.Scheme;
@@ -64,21 +59,19 @@
 import org.apache.http.entity.StringEntity;
 import org.apache.http.impl.auth.BasicScheme;
 import org.apache.http.impl.client.DefaultHttpClient;
-<<<<<<< HEAD
-import org.apache.http.protocol.HttpContext;
-=======
 import org.apache.http.impl.client.DefaultHttpRequestRetryHandler;
 import org.apache.http.params.BasicHttpParams;
 import org.apache.http.params.HttpConnectionParams;
 import org.apache.http.params.HttpParams;
 import org.apache.http.protocol.HttpContext;
 import org.opennms.core.utils.EmptyKeyRelaxedTrustSSLContext;
-import org.opennms.core.utils.ThreadCategory;
 import org.opennms.core.xml.JaxbUtils;
 import org.opennms.protocols.xml.config.Content;
 import org.opennms.protocols.xml.config.Header;
 import org.opennms.protocols.xml.config.Request;
->>>>>>> 4a070a6b
+
+import org.slf4j.Logger;
+import org.slf4j.LoggerFactory;
 
 /**
  * The class for managing HTTP URL Connection using Apache HTTP Client
@@ -87,6 +80,8 @@
  */
 public class HttpUrlConnection extends URLConnection {
 
+    private static final Logger LOG = LoggerFactory.getLogger(HttpUrlConnection.class);
+
     /** The URL. */
     private URL m_url;
 
@@ -116,37 +111,6 @@
         if (m_client != null) {
             return;
         }
-<<<<<<< HEAD
-        m_client = new DefaultHttpClient();
-        m_client.addRequestInterceptor(new HttpRequestInterceptor() {
-            @Override
-            public void process(HttpRequest request, HttpContext context)
-                    throws HttpException, IOException {
-                if (!request.containsHeader("Accept-Encoding")) {
-                    request.addHeader("Accept-Encoding", "gzip");
-                }
-            }
-        });
-        m_client.addResponseInterceptor(new HttpResponseInterceptor() {
-            @Override
-            public void process(final HttpResponse response, final HttpContext context)
-                    throws HttpException, IOException {
-                HttpEntity entity = response.getEntity();
-                if (entity != null) {
-                    Header ceheader = entity.getContentEncoding();
-                    if (ceheader != null) {
-                        HeaderElement[] codecs = ceheader.getElements();
-                        for (int i = 0; i < codecs.length; i++) {
-                            if (codecs[i].getName().equalsIgnoreCase("gzip")) {
-                                response.setEntity(new GzipDecompressingEntity(response.getEntity()));
-                                return;
-                            }
-                        }
-                    }
-                }
-            }
-        });
-=======
         final HttpParams httpParams = new BasicHttpParams();
         if (m_request != null) {
             int timeout = m_request.getParameterAsInt("timeout");
@@ -180,11 +144,10 @@
                     final Scheme lenient = new Scheme(https.getName(), https.getDefaultPort(), factory);
                     registry.register(lenient);
                 } catch (NoSuchAlgorithmException e) {
-                    log().warn(e.getMessage());
+                    LOG.warn(e.getMessage());
                 }
             }
         }
->>>>>>> 4a070a6b
     }
 
     /* (non-Javadoc)
@@ -210,7 +173,7 @@
                 final Content cnt = m_request.getContent();
                 HttpPost post = new HttpPost(ub.build());
                 ContentType contentType = ContentType.create(cnt.getType());
-                log().info("Processing POST request for " + contentType);
+                LOG.info("Processing POST request for %s", contentType);
                 if (contentType.getMimeType().equals(ContentType.APPLICATION_FORM_URLENCODED.getMimeType())) {
                     FormFields fields = JaxbUtils.unmarshal(FormFields.class, cnt.getData());
                     post.setEntity(fields.getEntity());
