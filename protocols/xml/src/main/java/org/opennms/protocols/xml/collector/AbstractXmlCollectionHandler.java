/*******************************************************************************
 * This file is part of OpenNMS(R).
 *
 * Copyright (C) 2011-2014 The OpenNMS Group, Inc.
 * OpenNMS(R) is Copyright (C) 1999-2014 The OpenNMS Group, Inc.
 *
 * OpenNMS(R) is a registered trademark of The OpenNMS Group, Inc.
 *
 * OpenNMS(R) is free software: you can redistribute it and/or modify
 * it under the terms of the GNU Affero General Public License as published
 * by the Free Software Foundation, either version 3 of the License,
 * or (at your option) any later version.
 *
 * OpenNMS(R) is distributed in the hope that it will be useful,
 * but WITHOUT ANY WARRANTY; without even the implied warranty of
 * MERCHANTABILITY or FITNESS FOR A PARTICULAR PURPOSE.  See the
 * GNU Affero General Public License for more details.
 *
 * You should have received a copy of the GNU Affero General Public License
 * along with OpenNMS(R).  If not, see:
 *      http://www.gnu.org/licenses/
 *
 * For more information contact:
 *     OpenNMS(R) Licensing <license@opennms.org>
 *     http://www.opennms.org/
 *     http://www.opennms.com/
 *******************************************************************************/

package org.opennms.protocols.xml.collector;

import java.beans.PropertyDescriptor;
import java.io.ByteArrayInputStream;
import java.io.ByteArrayOutputStream;
import java.io.File;
import java.io.IOException;
import java.io.InputStream;
import java.io.StringWriter;
import java.io.UnsupportedEncodingException;
import java.net.URL;
import java.net.URLConnection;
import java.net.URLEncoder;
import java.text.ParseException;
import java.util.ArrayList;
import java.util.Date;
import java.util.List;
import java.util.Map;

import javax.xml.namespace.NamespaceContext;
import javax.xml.parsers.DocumentBuilder;
import javax.xml.parsers.DocumentBuilderFactory;
import javax.xml.transform.Source;
import javax.xml.transform.Transformer;
import javax.xml.transform.TransformerFactory;
import javax.xml.transform.stream.StreamResult;
import javax.xml.transform.stream.StreamSource;
import javax.xml.xpath.XPath;
import javax.xml.xpath.XPathConstants;
import javax.xml.xpath.XPathExpressionException;
import javax.xml.xpath.XPathFactory;

import org.apache.commons.io.IOUtils;
import org.apache.commons.lang.StringUtils;
import org.joda.time.DateTime;
import org.joda.time.format.DateTimeFormat;
import org.joda.time.format.DateTimeFormatter;
import org.jsoup.Jsoup;
import org.opennms.core.spring.BeanUtils;
import org.opennms.netmgt.collection.api.AttributeGroupType;
import org.opennms.netmgt.collection.api.CollectionAgent;
import org.opennms.netmgt.collection.api.CollectionException;
import org.opennms.netmgt.collection.api.CollectionResource;
import org.opennms.netmgt.collection.api.ServiceCollector;
import org.opennms.netmgt.collection.support.PersistAllSelectorStrategy;
import org.opennms.netmgt.config.DataCollectionConfigFactory;
import org.opennms.netmgt.config.datacollection.PersistenceSelectorStrategy;
import org.opennms.netmgt.config.datacollection.ResourceType;
import org.opennms.netmgt.config.datacollection.StorageStrategy;
import org.opennms.netmgt.dao.api.NodeDao;
import org.opennms.netmgt.model.OnmsNode;
import org.opennms.netmgt.rrd.RrdRepository;
import org.opennms.protocols.xml.config.Content;
import org.opennms.protocols.xml.config.Header;
import org.opennms.protocols.xml.config.Parameter;
import org.opennms.protocols.xml.config.Request;
import org.opennms.protocols.xml.config.XmlDataCollection;
import org.opennms.protocols.xml.config.XmlGroup;
import org.opennms.protocols.xml.config.XmlObject;
import org.opennms.protocols.xml.config.XmlSource;
import org.slf4j.Logger;
import org.slf4j.LoggerFactory;
import org.springframework.beans.BeanWrapper;
import org.springframework.beans.BeanWrapperImpl;
import org.w3c.dom.Document;
import org.w3c.dom.Node;
import org.w3c.dom.NodeList;

/**
 * The Abstract Class XML Collection Handler.
 * <p>All XmlCollectionHandler should extend this class.</p>
 * 
 * @author <a href="mailto:agalue@opennms.org">Alejandro Galue</a>
 */
public abstract class AbstractXmlCollectionHandler implements XmlCollectionHandler {

    /** The Constant LOG. */
    private static final Logger LOG = LoggerFactory.getLogger(AbstractXmlCollectionHandler.class);

    /** The Service Name associated with this Collection Handler. */
    private String m_serviceName;

    /** OpenNMS Node DAO. */
    private NodeDao m_nodeDao;

    /** The RRD Repository. */
    private RrdRepository m_rrdRepository;

<<<<<<< HEAD
    /** The Node Level Resource (temporary variable). It is initialized on each collection attempt. */
    private XmlSingleInstanceCollectionResource m_nodeResource;
=======
    /** The XML resource type Map. */
    private Map<String, XmlResourceType> m_resourceTypeList = new HashMap<String, XmlResourceType>();
>>>>>>> 297ecdb7

    /* (non-Javadoc)
     * @see org.opennms.protocols.xml.collector.XmlCollectionHandler#setServiceName(java.lang.String)
     */
    @Override
    public void setServiceName(String serviceName) {
        this.m_serviceName = serviceName;
    }

    /* (non-Javadoc)
     * @see org.opennms.protocols.xml.collector.XmlCollectionHandler#setRrdRepository(org.opennms.netmgt.model.RrdRepository)
     */
    @Override
    public void setRrdRepository(RrdRepository rrdRepository) {
        this.m_rrdRepository = rrdRepository;
    }

    /**
     * Gets the service name.
     *
     * @return the service name
     */
    public String getServiceName() {
        return m_serviceName;
    }

    /**
     * Gets the RRD repository.
     *
     * @return the RRD repository
     */
    public RrdRepository getRrdRepository() {
        return m_rrdRepository;
    }

    /**
     * Gets the Node DAO.
     *
     * @return the Node DAO
     */
    public NodeDao getNodeDao() {
        if (m_nodeDao == null) {
            m_nodeDao = BeanUtils.getBean("daoContext", "nodeDao", NodeDao.class);
        }
        return m_nodeDao;
    }

    /**
     * Sets the Node DAO.
     *
     * @param nodeDao the new Node DAO
     */
    public void setNodeDao(NodeDao nodeDao) {
        this.m_nodeDao = nodeDao;
    }

    /* (non-Javadoc)
     * @see org.opennms.protocols.xml.collector.XmlCollectionHandler#collect(org.opennms.netmgt.collectd.CollectionAgent, org.opennms.protocols.xml.config.XmlDataCollection, java.util.Map)
     */
    @Override
    public XmlCollectionSet collect(CollectionAgent agent, XmlDataCollection collection, Map<String, Object> parameters) throws CollectionException {
        XmlCollectionSet collectionSet = new XmlCollectionSet();
        collectionSet.setCollectionTimestamp(new Date());
        collectionSet.setStatus(ServiceCollector.COLLECTION_UNKNOWN);
        DateTime startTime = new DateTime();
        try {
            LOG.debug("collect: looping sources for collection {}", collection.getName());
            for (XmlSource source : collection.getXmlSources()) {
                LOG.debug("collect: starting source url '{}' collection", source.getUrl());
                String urlStr = parseUrl(source.getUrl(), agent, collection.getXmlRrd().getStep());
                LOG.debug("collect: parsed url for source url '{}'", urlStr);
                Request request = parseRequest(source.getRequest(), agent, collection.getXmlRrd().getStep());
                LOG.debug("collect: parsed request for source url '{}' : {}", urlStr, request);
                fillCollectionSet(urlStr, request, agent, collectionSet, source);
                LOG.debug("collect: finished source url '{}' collection with {} resources", urlStr, collectionSet.getCollectionResources().size());
            }
            collectionSet.setStatus(ServiceCollector.COLLECTION_SUCCEEDED);
            return collectionSet;
        } catch (Exception e) {
            collectionSet.setStatus(ServiceCollector.COLLECTION_FAILED);
            throw new CollectionException(e.getMessage(), e);
        } finally {
            String status = collectionSet.getStatus() == ServiceCollector.COLLECTION_SUCCEEDED ? "finished" : "failed";
            DateTime endTime = new DateTime();
            LOG.debug("collect: {} collection {}: duration: {} ms", status, collection.getName(), endTime.getMillis()-startTime.getMillis());
        }
    }

    /**
     * Fill collection set.
     *
     * @param agent the agent
     * @param collectionSet the collection set
     * @param source the source
     * @param doc the doc
     * @throws XPathExpressionException the x path expression exception
     * @throws ParseException the parse exception
     */
    protected void fillCollectionSet(CollectionAgent agent, XmlCollectionSet collectionSet, XmlSource source, Document doc) throws XPathExpressionException, ParseException {
<<<<<<< HEAD
        m_nodeResource = null; // Be sure that the temporary resource for node level data is clean before processing a new document.
=======
        XmlCollectionResource nodeResource = new XmlSingleInstanceCollectionResource(agent);
>>>>>>> 297ecdb7
        NamespaceContext nc = new DocumentNamespaceResolver(doc);
        XPath xpath = XPathFactory.newInstance().newXPath();
        xpath.setNamespaceContext(nc);
        for (XmlGroup group : source.getXmlGroups()) {
            LOG.debug("fillCollectionSet: getting resources for XML group {} using XPATH {}", group.getName(), group.getResourceXpath());
            Date timestamp = getTimeStamp(doc, xpath, group);
            NodeList resourceList = (NodeList) xpath.evaluate(group.getResourceXpath(), doc, XPathConstants.NODESET);
            for (int j = 0; j < resourceList.getLength(); j++) {
                Node resource = resourceList.item(j);
                String resourceName = getResourceName(xpath, group, resource);
                XmlCollectionResource collectionResource;
                if (group.getResourceType().equalsIgnoreCase(CollectionResource.RESOURCE_TYPE_NODE)) {
                    collectionResource = nodeResource;
                } else {
                    collectionResource = getCollectionResource(agent, resourceName, group.getResourceType(), timestamp);
                }
                LOG.debug("fillCollectionSet: processing resource {}", collectionResource);
                AttributeGroupType attribGroupType = new AttributeGroupType(group.getName(), group.getIfType());
                for (XmlObject object : group.getXmlObjects()) {
                    String value = (String) xpath.evaluate(object.getXpath(), resource, XPathConstants.STRING);
                    XmlCollectionAttributeType attribType = new XmlCollectionAttributeType(object, attribGroupType);
                    collectionResource.setAttributeValue(attribType, value);
                }
                processXmlResource(collectionResource, attribGroupType);
                LOG.debug("fillCollectionSet: adding collection resource {}", collectionResource);
                collectionSet.getCollectionResources().add(collectionResource);
            }
        }
        XmlAttributeCounter counter = new XmlAttributeCounter();
        collectionSet.visit(counter);
        LOG.debug("fillCollectionSet: finishing collection set with {} resources and {} attributes on {}", collectionSet.getCollectionResources().size(), counter.getCount(), agent);
    }

    /**
     * Gets the resource name.
     *
     * @param xpath the Xpath
     * @param group the group
     * @param resource the resource
     * @return the resource name
     * @throws XPathExpressionException the x path expression exception
     */
    private String getResourceName(XPath xpath, XmlGroup group, Node resource) throws XPathExpressionException {
        // Processing multiple-key resource name.
        if (group.hasMultipleResourceKey()) {
            List<String> keys = new ArrayList<String>();
            for (String key : group.getXmlResourceKey().getKeyXpathList()) {
                LOG.debug("getResourceName: getting key for resource's name using {}", key);
                Node keyNode = (Node) xpath.evaluate(key, resource, XPathConstants.NODE);
                keys.add(keyNode.getNodeValue() == null ? keyNode.getTextContent() : keyNode.getNodeValue());
            }
            return StringUtils.join(keys, "_");
        }
        // If key-xpath doesn't exist or not found, a node resource will be assumed.
        if (group.getKeyXpath() == null) {
            LOG.debug("getResourceName: assuming node level resource");
            return "node"; // CollectionResource.RESOURCE_TYPE_NODE
        }
        // Processing single-key resource name.
        LOG.debug("getResourceName: getting key for resource's name using {}", group.getKeyXpath());
        Node keyNode = (Node) xpath.evaluate(group.getKeyXpath(), resource, XPathConstants.NODE);
        return keyNode.getNodeValue() == null ? keyNode.getTextContent() : keyNode.getNodeValue();
    }

    /**
     * Fill collection set.
     *
     * @param urlString the URL string
     * @param request the request
     * @param agent the collection agent
     * @param collectionSet the collection set
     * @param source the XML source
     * @throws Exception the exception
     */
    protected abstract void fillCollectionSet(String urlString, Request request, CollectionAgent agent, XmlCollectionSet collectionSet, XmlSource source) throws Exception;

    /**
     * Process XML resource.
     *
     * @param collectionResource the collection resource
     * @param attribGroupType the attribute group type
     */
    protected abstract void processXmlResource(XmlCollectionResource collectionResource, AttributeGroupType attribGroupType);

    /**
     * Gets the collection resource.
     *
     * @param agent the collection agent
     * @param instance the resource instance
     * @param resourceType the resource type
     * @param timestamp the timestamp
     * @return the collection resource
     */
    protected XmlCollectionResource getCollectionResource(CollectionAgent agent, String instance, String resourceType, Date timestamp) {
<<<<<<< HEAD
        XmlCollectionResource resource = null;
        if (resourceType.equalsIgnoreCase("node")) {
            if (m_nodeResource == null) {
                LOG.debug("getCollectionResource: initializing node-level resource.");
                m_nodeResource = new XmlSingleInstanceCollectionResource(agent);
            }
            resource = m_nodeResource;
        } else {
            XmlResourceType type = getXmlResourceType(agent, resourceType);
            resource = new XmlMultiInstanceCollectionResource(agent, instance, type);
        }
=======
        XmlResourceType type = getXmlResourceType(agent, resourceType);
        XmlCollectionResource resource = new XmlMultiInstanceCollectionResource(agent, instance, type);
>>>>>>> 297ecdb7
        if (timestamp != null) {
            LOG.debug("getCollectionResource: the date that will be used when updating the RRDs is {}", timestamp);
            resource.setTimeKeeper(new ConstantTimeKeeper(timestamp));
        }
        return resource;
    }

    /**
     * Gets the time stamp.
     * 
     * @param doc the doc
     * @param xpath the xpath
     * @param group the group
     * @return the time stamp
     * @throws XPathExpressionException the x path expression exception
     */
    protected Date getTimeStamp(Document doc, XPath xpath, XmlGroup group) throws XPathExpressionException {
        if (group.getTimestampXpath() == null) {
            return null;
        }
        String pattern = group.getTimestampFormat() == null ? "yyyy-MM-dd HH:mm:ss" : group.getTimestampFormat();
        LOG.debug("getTimeStamp: retrieving custom timestamp to be used when updating RRDs using XPATH {} and pattern {}", group.getTimestampXpath(), pattern);
        Node tsNode = (Node) xpath.evaluate(group.getTimestampXpath(), doc, XPathConstants.NODE);
        if (tsNode == null) {
            LOG.warn("getTimeStamp: can't find the custom timestamp using XPATH {}",  group.getTimestampXpath());
            return null;
        }
        Date date = null;
        String value = tsNode.getNodeValue() == null ? tsNode.getTextContent() : tsNode.getNodeValue();
        LOG.debug("getTimeStamp: time stamp value is {}", value);
        try {
            DateTimeFormatter dtf = DateTimeFormat.forPattern(pattern);
            DateTime dateTime = dtf.parseDateTime(value);
            date = dateTime.toDate();
        } catch (Exception e) {
            LOG.warn("getTimeStamp: can't convert custom timetime {} using pattern {}", value,  pattern);
        }
        return date;
    }

    /**
     * Parses the URL.
     * 
     * <p>Additional placeholders:</p>
     * <ul>
     * <li><b>step</b>, The Collection Step in seconds</li>
     * </ul>
     * 
     * @param unformattedUrl the unformatted URL
     * @param agent the collection agent
     * @param collectionStep the collection step (in seconds)
     * @return the string
     * 
     * @throws IllegalArgumentException the illegal argument exception
     */
    protected String parseUrl(final String unformattedUrl, final CollectionAgent agent, final Integer collectionStep) throws IllegalArgumentException {
        final OnmsNode node = getNodeDao().get(agent.getNodeId());
        return parseString("URL", unformattedUrl, node, agent.getHostAddress(), collectionStep);
    }

    /**
     * Parses the request.
     *
     * @param unformattedRequest the unformatted request
     * @param agent the agent
     * @param collectionStep the collection step
     * @return the request
     * @throws IllegalArgumentException the illegal argument exception
     */
    protected Request parseRequest(final Request unformattedRequest, final CollectionAgent agent, final Integer collectionStep) throws IllegalArgumentException {
        if (unformattedRequest == null)
            return null;
        final OnmsNode node = getNodeDao().get(agent.getNodeId());
        final Request request = new Request();
        request.setMethod(unformattedRequest.getMethod());
        for (Header header : unformattedRequest.getHeaders()) {
            request.addHeader(header.getName(), parseString(header.getName(), header.getValue(), node, agent.getHostAddress(), collectionStep));
        }
        for (Parameter param : unformattedRequest.getParameters()) {
            request.addParameter(param.getName(), parseString(param.getName(), param.getValue(), node, agent.getHostAddress(), collectionStep));
        }
        final Content cnt = unformattedRequest.getContent();
        if (cnt != null)
            request.setContent(new Content(cnt.getType(), parseString("Content", cnt.getData(), node, agent.getHostAddress(), collectionStep)));
        return request;
    }

    /**
     * Parses the string.
     * 
     * <p>Valid placeholders are:</p>
     * <ul>
     * <li><b>ipAddr|ipAddress</b>, The Node IP Address</li>
     * <li><b>step</b>, The Collection Step in seconds</li>
     * <li><b>nodeId</b>, The Node ID</li>
     * <li><b>nodeLabel</b>, The Node Label</li>
     * <li><b>foreignId</b>, The Node Foreign ID</li>
     * <li><b>foreignSource</b>, The Node Foreign Source</li>
     * <li>Any asset property defined on the node.</li>
     * </ul>
     *
     * @param reference the reference
     * @param unformattedString the unformatted string
     * @param node the node
     * @param ipAddress the IP address
     * @param collectionStep the collection step
     * @return the string
     * @throws IllegalArgumentException the illegal argument exception
     */
    protected String parseString(final String reference, final String unformattedString, final OnmsNode node, final String ipAddress, final Integer collectionStep) throws IllegalArgumentException {
        if (unformattedString == null || node == null)
            return null;
        String formattedString = unformattedString.replaceAll("[{](?i)(ipAddr|ipAddress)[}]", ipAddress);
        formattedString = formattedString.replaceAll("[{](?i)step[}]", collectionStep.toString());
        formattedString = formattedString.replaceAll("[{](?i)nodeId[}]", node.getNodeId());
        if (node.getLabel() != null)
            formattedString = formattedString.replaceAll("[{](?i)nodeLabel[}]", node.getLabel());
        if (node.getForeignId() != null)
            formattedString = formattedString.replaceAll("[{](?i)foreignId[}]", node.getForeignId());
        if (node.getForeignSource() != null)
            formattedString = formattedString.replaceAll("[{](?i)foreignSource[}]", node.getForeignSource());
        if (node.getAssetRecord() != null) {
            BeanWrapper wrapper = new BeanWrapperImpl(node.getAssetRecord());
            for (PropertyDescriptor p : wrapper.getPropertyDescriptors()) {
                Object obj = wrapper.getPropertyValue(p.getName());
                if (obj != null){
                    String objStr = obj.toString();
                    try {
                        //NMS-7381 - if pulling from asset info you'd expect to not have to encode reserved words yourself.  
                        objStr = URLEncoder.encode(obj.toString(), "UTF-8");
                    } catch (UnsupportedEncodingException e) {
                        e.printStackTrace();
                    }
                    formattedString = formattedString.replaceAll("[{](?i)" + p.getName() + "[}]", objStr);
                }
            }
        }
        if (formattedString.matches(".*[{].+[}].*"))
            throw new IllegalArgumentException("The " + reference + " " + formattedString + " contains unknown placeholders.");
        return formattedString;
    }

    /**
     * Gets the XML document.
     *
     * @param urlString the URL string
     * @param request the request
     * @return the XML document
     * @throws Exception the exception
     */
    protected Document getXmlDocument(String urlString, Request request) throws Exception {
        InputStream is = null;
        URLConnection c = null;
        try {
            URL url = UrlFactory.getUrl(urlString, request);
            c = url.openConnection();
            is = c.getInputStream();
            final Document doc = getXmlDocument(is, request);
            return doc;
        } finally {
            IOUtils.closeQuietly(is);
            UrlFactory.disconnect(c);
        }
    }

    /**
     * Gets the XML document.
     *
     * @param is the input stream
     * @param request the request
     * @return the XML document
     * @throws Exception the exception
     */
    protected Document getXmlDocument(InputStream is, Request request) throws Exception {
        is = preProcessHtml(request, is);
        is = applyXsltTransformation(request, is);
        DocumentBuilderFactory factory = DocumentBuilderFactory.newInstance();
        factory.setIgnoringComments(true);
        factory.setNamespaceAware(true);
        DocumentBuilder builder = factory.newDocumentBuilder();
        StringWriter writer = new StringWriter();
        IOUtils.copy(is, writer, "UTF-8");
        String contents = writer.toString();
        Document doc = builder.parse(IOUtils.toInputStream(contents, "UTF-8"));
        // Ugly hack to deal with DOM & XPath 1.0's battle royale 
        // over handling namespaces without a prefix. 
        if(doc.getNamespaceURI() != null && doc.getPrefix() == null){
            factory.setNamespaceAware(false);
            builder = factory.newDocumentBuilder();
            doc = builder.parse(IOUtils.toInputStream(contents, "UTF-8"));
        }
        return doc;
    }

    /**
     * Apply XSLT transformation.
     *
     * @param request the request
     * @param is the input stream
     * @return the input stream
     * @throws Exception the exception
     */
    protected InputStream applyXsltTransformation(Request request, InputStream is) throws Exception {
        if (request == null || is == null)
            return is;
        String xsltFilename = request.getParameter("xslt-source-file");
        if (xsltFilename == null)
            return is;
        File xsltFile = new File(xsltFilename);
        if (!xsltFile.exists())
            return is;
        TransformerFactory factory = TransformerFactory.newInstance();
        Source xslt = new StreamSource(xsltFile);
        Transformer transformer = factory.newTransformer(xslt);
        ByteArrayOutputStream baos = new ByteArrayOutputStream();
        try {
            transformer.transform(new StreamSource(is), new StreamResult(baos));
            return new ByteArrayInputStream(baos.toByteArray());
        } finally {
            IOUtils.closeQuietly(is);
        }
    }

    /**
     * Pre-process HTML.
     *
     * @param request the request
     * @param is the input stream
     * @return the updated input stream
     * @throws IOException Signals that an I/O exception has occurred.
     */
    protected InputStream preProcessHtml(Request request, InputStream is) throws IOException {
        if (request == null || is == null || !Boolean.parseBoolean(request.getParameter("pre-parse-html"))) {
            return is;
        }
        try {
            org.jsoup.nodes.Document doc = Jsoup.parse(is, "UTF-8", "/");
            return new ByteArrayInputStream(doc.outerHtml().getBytes());
        } finally {
            IOUtils.closeQuietly(is);
        }
    }

    /**
     * Gets the XML resource type.
     *
     * @param agent the collection agent
     * @param resourceType the resource type
     * @return the XML resource type
     */
    protected XmlResourceType getXmlResourceType(CollectionAgent agent, String resourceType) {
        ResourceType rt = DataCollectionConfigFactory.getInstance().getConfiguredResourceTypes().get(resourceType);
        if (rt == null) {
            LOG.debug("getXmlResourceType: using default XML resource type strategy.");
            rt = new ResourceType();
            rt.setName(resourceType);
            rt.setStorageStrategy(new StorageStrategy());
            rt.getStorageStrategy().setClazz(XmlStorageStrategy.class.getName());
            rt.setPersistenceSelectorStrategy(new PersistenceSelectorStrategy());
            rt.getPersistenceSelectorStrategy().setClazz(PersistAllSelectorStrategy.class.getName());
        }
        return new XmlResourceType(agent, rt);
    }

}<|MERGE_RESOLUTION|>--- conflicted
+++ resolved
@@ -114,14 +114,6 @@
     /** The RRD Repository. */
     private RrdRepository m_rrdRepository;
 
-<<<<<<< HEAD
-    /** The Node Level Resource (temporary variable). It is initialized on each collection attempt. */
-    private XmlSingleInstanceCollectionResource m_nodeResource;
-=======
-    /** The XML resource type Map. */
-    private Map<String, XmlResourceType> m_resourceTypeList = new HashMap<String, XmlResourceType>();
->>>>>>> 297ecdb7
-
     /* (non-Javadoc)
      * @see org.opennms.protocols.xml.collector.XmlCollectionHandler#setServiceName(java.lang.String)
      */
@@ -220,11 +212,7 @@
      * @throws ParseException the parse exception
      */
     protected void fillCollectionSet(CollectionAgent agent, XmlCollectionSet collectionSet, XmlSource source, Document doc) throws XPathExpressionException, ParseException {
-<<<<<<< HEAD
-        m_nodeResource = null; // Be sure that the temporary resource for node level data is clean before processing a new document.
-=======
         XmlCollectionResource nodeResource = new XmlSingleInstanceCollectionResource(agent);
->>>>>>> 297ecdb7
         NamespaceContext nc = new DocumentNamespaceResolver(doc);
         XPath xpath = XPathFactory.newInstance().newXPath();
         xpath.setNamespaceContext(nc);
@@ -319,22 +307,8 @@
      * @return the collection resource
      */
     protected XmlCollectionResource getCollectionResource(CollectionAgent agent, String instance, String resourceType, Date timestamp) {
-<<<<<<< HEAD
-        XmlCollectionResource resource = null;
-        if (resourceType.equalsIgnoreCase("node")) {
-            if (m_nodeResource == null) {
-                LOG.debug("getCollectionResource: initializing node-level resource.");
-                m_nodeResource = new XmlSingleInstanceCollectionResource(agent);
-            }
-            resource = m_nodeResource;
-        } else {
-            XmlResourceType type = getXmlResourceType(agent, resourceType);
-            resource = new XmlMultiInstanceCollectionResource(agent, instance, type);
-        }
-=======
         XmlResourceType type = getXmlResourceType(agent, resourceType);
         XmlCollectionResource resource = new XmlMultiInstanceCollectionResource(agent, instance, type);
->>>>>>> 297ecdb7
         if (timestamp != null) {
             LOG.debug("getCollectionResource: the date that will be used when updating the RRDs is {}", timestamp);
             resource.setTimeKeeper(new ConstantTimeKeeper(timestamp));
