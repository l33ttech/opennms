--- conflicted
+++ resolved
@@ -486,13 +486,8 @@
      * @return the input stream
      * @throws Exception the exception
      */
-<<<<<<< HEAD
     protected InputStream applyXsltTransformation(Request request, InputStream is) throws Exception {
-        if (request == null)
-=======
-    private InputStream applyXsltTransformation(Request request, InputStream is) throws Exception {
         if (request == null || is == null)
->>>>>>> d128fd4a
             return is;
         String xsltFilename = request.getParameter("xslt-source-file");
         if (xsltFilename == null)
@@ -520,13 +515,8 @@
      * @return the updated input stream
      * @throws IOException Signals that an I/O exception has occurred.
      */
-<<<<<<< HEAD
     protected InputStream preProcessHtml(Request request, InputStream is) throws IOException {
-        if (request == null)
-=======
-    private InputStream preProcessHtml(Request request, InputStream is) throws IOException {
         if (request == null || is == null || !Boolean.parseBoolean(request.getParameter("pre-parse-html"))) {
->>>>>>> d128fd4a
             return is;
         }
         try {
