--- conflicted
+++ resolved
@@ -240,22 +240,16 @@
         if (m_pmGroups == null) {
             m_pmGroups = new Properties();
             try {
-<<<<<<< HEAD
-                m_pmGroups.load(getClass().getResourceAsStream("/3gpp-pmgroups.properties"));
-            } catch (IOException e) {
-                LOG.warn("Can't load 3GPP PM Groups formats because {}", e.getMessage());
-=======
                 File configFile = new File(ConfigFileConstants.getFilePathString(), PM_GROUPS_FILENAME);
                 if (configFile.exists()) {
-                    log().info("Using 3GPP PM Groups format from " + configFile);
+                    LOG.info("Using 3GPP PM Groups format from {}", configFile);
                     m_pmGroups.load(new FileInputStream(configFile));
                 } else {
-                    log().info("Using default 3GPP PM Groups format.");
+                    LOG.info("Using default 3GPP PM Groups format.");
                     m_pmGroups.load(getClass().getResourceAsStream("/" + PM_GROUPS_FILENAME));
                 }
             } catch (Exception e) {
-                log().warn("Can't load 3GPP PM Groups format because " + e.getMessage());
->>>>>>> f2920020
+                LOG.warn("Can't load 3GPP PM Groups format because {}", e.getMessage());
             }
         }
         return m_pmGroups.getProperty(resourceType);
