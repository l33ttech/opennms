--- conflicted
+++ resolved
@@ -161,13 +161,10 @@
 	/etc/init.d/opennms start || die "Unable to start OpenNMS."
 	# wait a little longer for OSGi to settle down after we know OpenNMS came up
 	sleep 20
-<<<<<<< HEAD
-=======
 }
 
 clean_firefox() {
 	rm -rf "$HOME"/.mozilla
->>>>>>> aa1706ff
 }
 
 run_tests() {
