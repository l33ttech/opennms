/*******************************************************************************
 * This file is part of OpenNMS(R).
 *
 * Copyright (C) 2011-2012 The OpenNMS Group, Inc.
 * OpenNMS(R) is Copyright (C) 1999-2012 The OpenNMS Group, Inc.
 *
 * OpenNMS(R) is a registered trademark of The OpenNMS Group, Inc.
 *
 * OpenNMS(R) is free software: you can redistribute it and/or modify
 * it under the terms of the GNU General Public License as published
 * by the Free Software Foundation, either version 3 of the License,
 * or (at your option) any later version.
 *
 * OpenNMS(R) is distributed in the hope that it will be useful,
 * but WITHOUT ANY WARRANTY; without even the implied warranty of
 * MERCHANTABILITY or FITNESS FOR A PARTICULAR PURPOSE.  See the
 * GNU General Public License for more details.
 *
 * You should have received a copy of the GNU General Public License
 * along with OpenNMS(R).  If not, see:
 *      http://www.gnu.org/licenses/
 *
 * For more information contact:
 *     OpenNMS(R) Licensing <license@opennms.org>
 *     http://www.opennms.org/
 *     http://www.opennms.com/
 *******************************************************************************/

package org.opennms.smoketest;

import org.junit.Before;
import org.junit.Test;

public class DistributedMapTest extends OpenNMSSeleniumTestCase {
    @Before
    public void setUp() throws Exception {
    	super.setUp();
<<<<<<< HEAD
    	clickAndWait("//a[@href='maps.htm']");
        clickAndWait("//div[@id='content']//a[contains(@href,'RemotePollerMap')]");
=======
        clickAndWait("link=Distributed Map");
>>>>>>> ea24b79a
    }

    @Test
    public void testDistributedMap() throws Exception {
        assertEquals("Applications", selenium.getTable("css=td > table.0.2"));
        assertEquals("off", selenium.getValue("id=gwt-uid-6"));
        assertEquals("on", selenium.getValue("id=gwt-uid-1"));
    }

}<|MERGE_RESOLUTION|>--- conflicted
+++ resolved
@@ -35,12 +35,8 @@
     @Before
     public void setUp() throws Exception {
     	super.setUp();
-<<<<<<< HEAD
-    	clickAndWait("//a[@href='maps.htm']");
+        clickAndWait("//a[@href='maps.htm']");
         clickAndWait("//div[@id='content']//a[contains(@href,'RemotePollerMap')]");
-=======
-        clickAndWait("link=Distributed Map");
->>>>>>> ea24b79a
     }
 
     @Test
