--- conflicted
+++ resolved
@@ -1,37 +1,5 @@
-/*******************************************************************************
- * This file is part of OpenNMS(R).
- *
- * Copyright (C) 2015-2016 The OpenNMS Group, Inc.
- * OpenNMS(R) is Copyright (C) 1999-2016 The OpenNMS Group, Inc.
- *
- * OpenNMS(R) is a registered trademark of The OpenNMS Group, Inc.
- *
- * OpenNMS(R) is free software: you can redistribute it and/or modify
- * it under the terms of the GNU Affero General Public License as published
- * by the Free Software Foundation, either version 3 of the License,
- * or (at your option) any later version.
- *
- * OpenNMS(R) is distributed in the hope that it will be useful,
- * but WITHOUT ANY WARRANTY; without even the implied warranty of
- * MERCHANTABILITY or FITNESS FOR A PARTICULAR PURPOSE.  See the
- * GNU Affero General Public License for more details.
- *
- * You should have received a copy of the GNU Affero General Public License
- * along with OpenNMS(R).  If not, see:
- *      http://www.gnu.org/licenses/
- *
- * For more information contact:
- *     OpenNMS(R) Licensing <license@opennms.org>
- *     http://www.opennms.org/
- *     http://www.opennms.com/
- *******************************************************************************/
-
 package org.opennms.smoketest;
 
-<<<<<<< HEAD
-
-=======
->>>>>>> e4fec966
 import static org.opennms.smoketest.OpenNMSSeleniumTestCase.BASIC_AUTH_PASSWORD;
 import static org.opennms.smoketest.OpenNMSSeleniumTestCase.BASIC_AUTH_USERNAME;
 import static org.opennms.smoketest.OpenNMSSeleniumTestCase.OPENNMS_WEB_HOST;
@@ -48,8 +16,7 @@
 import org.slf4j.LoggerFactory;
 
 /**
- * Tests if URLs provided by OSGi services are accessible.
- *
+ * Tests if sites with /osgi/* context can be registered.
  * See #NMS-7785 for details.
  */
 public class OsgiUrlPatternResponseIT {
@@ -62,20 +29,14 @@
                 "jmx-config-tool",
                 "vaadin-surveillance-views?dashboard=true",
                 "vaadin-surveillance-views?dashboard=false",
-<<<<<<< HEAD
-                "vaadin-surveillance-views-config", "wallboard-config",
-                "bsm-admin-page", "node-maps"};
-
-        for (String eachPath : paths) {
-            final String urlString = String.format("http://%s:%s/opennms/%s", OPENNMS_WEB_HOST, OPENNMS_WEB_PORT, eachPath);
-=======
                 "vaadin-surveillance-views-config",
-                "wallboard-config"
+                "wallboard-config",
+                "bsm-admin-page",
+                "node-maps"
         };
 
         for (final String eachPath : paths) {
             final String urlString = String.format("http://%s:%s/opennms/osgi/%s", OPENNMS_WEB_HOST, OPENNMS_WEB_PORT, eachPath);
->>>>>>> e4fec966
             LOG.info("Verifying url '{}' ...", urlString);
 
             final URL url = new URL(urlString);
