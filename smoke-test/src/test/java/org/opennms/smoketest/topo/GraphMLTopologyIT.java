/*******************************************************************************
 * This file is part of OpenNMS(R).
 *
 * Copyright (C) 2016 The OpenNMS Group, Inc.
 * OpenNMS(R) is Copyright (C) 1999-2016 The OpenNMS Group, Inc.
 *
 * OpenNMS(R) is a registered trademark of The OpenNMS Group, Inc.
 *
 * OpenNMS(R) is free software: you can redistribute it and/or modify
 * it under the terms of the GNU Affero General Public License as published
 * by the Free Software Foundation, either version 3 of the License,
 * or (at your option) any later version.
 *
 * OpenNMS(R) is distributed in the hope that it will be useful,
 * but WITHOUT ANY WARRANTY; without even the implied warranty of
 * MERCHANTABILITY or FITNESS FOR A PARTICULAR PURPOSE.  See the
 * GNU Affero General Public License for more details.
 *
 * You should have received a copy of the GNU Affero General Public License
 * along with OpenNMS(R).  If not, see:
 *      http://www.gnu.org/licenses/
 *
 * For more information contact:
 *     OpenNMS(R) Licensing <license@opennms.org>
 *     http://www.opennms.org/
 *     http://www.opennms.com/
 *******************************************************************************/

package org.opennms.smoketest.topo;

import static org.junit.Assert.assertEquals;

import java.io.IOException;
import java.util.List;

import org.apache.commons.io.IOUtils;
import org.apache.http.client.methods.CloseableHttpResponse;
import org.apache.http.client.methods.HttpDelete;
import org.apache.http.client.methods.HttpGet;
import org.apache.http.client.methods.HttpPost;
import org.apache.http.entity.StringEntity;
import org.junit.After;
import org.junit.Assert;
import org.junit.Before;
import org.junit.FixMethodOrder;
import org.junit.Test;
import org.junit.runners.MethodSorters;
import org.opennms.core.web.HttpClientWrapper;
import org.opennms.smoketest.OpenNMSSeleniumTestCase;
import org.opennms.smoketest.TopologyIT;

import com.google.common.base.Charsets;

/**
 * Tests the 'GraphML' Topology Provider
 *
 * @author mvrueden
 */
@FixMethodOrder(MethodSorters.NAME_ASCENDING)
public class GraphMLTopologyIT extends OpenNMSSeleniumTestCase {

    private static final String URL = BASE_URL + "opennms/rest/graphml/test-graph";

    private static final String LABEL = "GraphML Topology Provider (test-graph)";


    private TopologyIT.TopologyUIPage topologyUIPage;

    @Before
    public void setUp() throws IOException, InterruptedException {
        // Sometimes a previous run did not clean up properly, so we do that before we
        // import a graph
        if (existsGraph()) {
            deleteGraph();
        }
        importGraph();
        topologyUIPage = new TopologyIT.TopologyUIPage(this);
        topologyUIPage.open();
    }

    @After
    public void tearDown() throws IOException, InterruptedException {
        deleteGraph();
    }

    @Test
    public void canShowVertices() throws IOException {
        topologyUIPage.selectTopologyProvider(() -> LABEL);
        topologyUIPage.clearFocus();

        // Search for and select the first business service in our list
        final String regionName = "South";
        TopologyIT.TopologyUISearchResults searchResult = topologyUIPage.search(regionName);
<<<<<<< HEAD
        Assert.assertEquals(5, searchResult.countItemsThatContain(regionName));
=======
        Assert.assertEquals(1, searchResult.countItemsThatContain(regionName));
>>>>>>> ab66966d
        searchResult.selectItemThatContains(regionName);

        // We should have a single vertex in focus
        assertEquals(1, topologyUIPage.getFocusedVertices().size());

        // We should have one vertex visible
        List<TopologyIT.VisibleVertex> visibleVertices = topologyUIPage.getVisibleVertices();
        assertEquals(1, visibleVertices.size());

        // Verify that the layout is the D3 Layout as this layer does not provide a preferredLayout
        assertEquals(TopologyIT.Layout.D3, topologyUIPage.getSelectedLayout());
    }

    @Test
    public void canSwitchLayers() {
        topologyUIPage.selectTopologyProvider(() -> LABEL);
        topologyUIPage.clearFocus();
        topologyUIPage.selectLayer("Markets");
        assertEquals(1, topologyUIPage.getFocusedVertices().size());
        assertEquals("North 1", topologyUIPage.getFocusedVertices().get(0).getLabel());
    }

    private static boolean existsGraph() throws IOException {
        try (HttpClientWrapper client = createClientWrapper()) {
            HttpGet httpGet = new HttpGet(URL);
            httpGet.addHeader("Accept", "application/xml");
            CloseableHttpResponse response = client.execute(httpGet);
            return response.getStatusLine().getStatusCode() == 200;
        }
    }

    private static void importGraph() throws IOException, InterruptedException {
        try (HttpClientWrapper client = createClientWrapper()) {
            HttpPost httpPost = new HttpPost(URL);
            httpPost.setHeader("Accept", "application/xml");
            httpPost.setHeader("Content-Type", "application/xml");
            httpPost.setEntity(new StringEntity(IOUtils.toString(GraphMLTopologyIT.class.getResourceAsStream("/topology/graphml/test-topology.xml"), Charsets.UTF_8)));
            CloseableHttpResponse response = client.execute(httpPost);
            Assert.assertEquals(201, response.getStatusLine().getStatusCode());
        }
        // We wait to give the GraphMLMetaTopologyFactory the chance to initialize the new Topology
        Thread.sleep(20000);
    }

    private static void deleteGraph() throws IOException, InterruptedException {
        try (HttpClientWrapper client = createClientWrapper()) {
            HttpDelete httpDelete = new HttpDelete(URL);
            CloseableHttpResponse response = client.execute(httpDelete);
            Assert.assertEquals(200, response.getStatusLine().getStatusCode());
        }
        // We wait to give teh GraphMLMetaTopologyFactory the chance to clean up afterwards
        Thread.sleep(20000);
    }

    private static HttpClientWrapper createClientWrapper() {
        HttpClientWrapper wrapper = HttpClientWrapper.create();
        wrapper.addBasicCredentials(BASIC_AUTH_USERNAME, BASIC_AUTH_PASSWORD);
        return wrapper;
    }

}<|MERGE_RESOLUTION|>--- conflicted
+++ resolved
@@ -91,11 +91,7 @@
         // Search for and select the first business service in our list
         final String regionName = "South";
         TopologyIT.TopologyUISearchResults searchResult = topologyUIPage.search(regionName);
-<<<<<<< HEAD
-        Assert.assertEquals(5, searchResult.countItemsThatContain(regionName));
-=======
-        Assert.assertEquals(1, searchResult.countItemsThatContain(regionName));
->>>>>>> ab66966d
+        assertEquals(5, searchResult.countItemsThatContain(regionName));
         searchResult.selectItemThatContains(regionName);
 
         // We should have a single vertex in focus
