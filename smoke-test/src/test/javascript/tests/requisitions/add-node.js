'use strict';

var opennms = require('../../util/opennms')(casper),
	utils = require('utils');

var foreignSource = 'add-node-to-requisition-test';
var foreignId = 'localNode';
var nodeLabel = 'localNode';
var ipAddress = '127.0.0.1';

<<<<<<< HEAD
casper.test.begin('Add Node to Requisition', 10, {
=======
casper.test.begin('Add Node to Requisition', {
>>>>>>> 0608f3b7
	setUp: function() {
		opennms.initialize();
		opennms.login();
		opennms.ensureNoRequisitions();
	},

	test: function(test) {
		casper.thenOpen(opennms.root() + '/admin/index.jsp');
		casper.then(function() {
			test.assertSelectorHasText('a[href="admin/ng-requisitions/app/index.jsp"]', 'Manage Provisioning Requisitions', 'Manage Provisioning Requisitions link exists.');
		});
		casper.then(function() {
			casper.clickLabel('Manage Provisioning Requisitions');
		});

		// Add a requisition
		casper.waitForSelector('button#add-requisition', function() {
			casper.click('button#add-requisition');
		});
		casper.waitForSelector('form.bootbox-form > input', function() {
			casper.fillSelectors('form.bootbox-form', {
				'input': foreignSource
			}, true);
		});

		// Edit the foreign source
		casper.waitForSelector('button[uib-tooltip="Edit detectors and policies of the '+foreignSource+' Requisition"]');
		casper.then(function() {
			casper.click('button[uib-tooltip="Edit detectors and policies of the '+foreignSource+' Requisition"]');
		});
		casper.waitForSelector('input[placeholder="Search/Filter Detectors"]');
		casper.then(function() {
			test.assertSelectorHasText('h4', 'Foreign Source Definition for Requisition add-node-to-requisition-test', 'Foreign source edit header should be found.');
			casper.click('button#add-detector');
		});
		casper.waitForSelector('form[name="detectorForm"]');
		casper.then(function() {
			casper.fillSelectors('form[name="detectorForm"]', {
				'input[ng-model="detector.name"]': 'HTTP-8980'
			}, false);
			casper.sendKeys('input#clazz', 'HTTP\n', {reset:true});
		});
		casper.waitForSelector('.modal-dialog ul.dropdown-menu a[title="HTTP"]', function() {
			casper.click('.modal-dialog ul.dropdown-menu a[title="HTTP"]');
		});
		casper.waitWhileVisible('.modal-dialog ul.dropdown-menu');
		casper.then(function() {
			casper.click('.modal-dialog button.btn.btn-success');
		});
		casper.waitWhileVisible('.modal-dialog');
		casper.then(function() {
			casper.click('#save-foreign-source');
		});
		casper.waitWhileVisible('#save-foreign-source');
		casper.then(function() {
			casper.click('ul[ng-model="detectorsCurrentPage"] .pagination-next');
		});
		casper.waitForText('HTTP-8980');
		casper.then(function() {
			casper.click('#go-back');
		});
		casper.waitForText('(0 nodes)');

		// Add a node to the requisition
		casper.then(function() {
			casper.click('#add-node');
		});
		casper.waitUntilVisible('#nodeLabel');
		casper.then(function() {
			casper.fill('form[name="nodeForm"]', {
				nodeLabel: nodeLabel,
				foreignId: foreignId
			}, false);
		});
		// Add an interface to the node
		casper.then(function() {
			casper.click('#tab-interfaces');
		});
		casper.waitUntilVisible('a[ng-click="addInterface()"]');
		casper.then(function() {
			test.assertExists('a[ng-click="addInterface()"]', 'The "Add Interface" button should exist');
			casper.click('a[ng-click="addInterface()"]');
		});
		casper.waitUntilVisible('form[name="intfForm"]');
		casper.then(function() {
			test.assertExists('form[name="intfForm"]', 'The "Add Interface" form should be visible');
			casper.fill('form[name="intfForm"]', {
				ipAddress: ipAddress
			}, false);
		});
		casper.then(function() {
			casper.clickLabel('Add Service');
		});
		casper.waitUntilVisible('input[name="serviceName"]', function() {
			casper.sendKeys('input[name="serviceName"]', 'HTTP-8980\n', {reset:true});
		});
		casper.then(function() {
			casper.clickLabel('Save');
		});
		casper.waitUntilVisible('#save-node', function() {
			casper.click('#save-node');
		});
		casper.waitWhileVisible('#save-node', function() {
			casper.click('#go-back');
		});
		casper.waitForText(nodeLabel, function() {
			test.assertSelectorHasText('td', nodeLabel, 'There should be a node row entry for the test node label');
			test.assertSelectorHasText('td', foreignId, 'There should be a node row entry for the test foreign ID');
			test.assertSelectorHasText('td', ipAddress + ' (P)', 'There should be a node row entry for the IP address');
		});

		// Synchronize the requisition
		casper.waitWhileSelector('button[disabled][id="synchronize"]');
		casper.thenClick('#synchronize');
		casper.waitForSelector('.modal-dialog button.btn.btn-success', function() {
			test.assertSelectorHasText('.modal-dialog button.btn.btn-success', 'Yes', 'Make sure "Yes" button is visible');
		});
		casper.thenClick('.modal-dialog button.btn.btn-success');
		casper.waitWhileSelector('.modal_dialog');
		casper.waitForText('(1 nodes)', function() {
			test.assertTextExists('(1 nodes)', 'There should be one node on the requisition node page');
		});
		casper.waitWhileSelector('.danger', function() {
			test.assertDoesntExist('.danger', 'There should be no unfinished/red entries on the screen');
		});

		opennms.finished(test);
	}
});<|MERGE_RESOLUTION|>--- conflicted
+++ resolved
@@ -8,11 +8,7 @@
 var nodeLabel = 'localNode';
 var ipAddress = '127.0.0.1';
 
-<<<<<<< HEAD
-casper.test.begin('Add Node to Requisition', 10, {
-=======
 casper.test.begin('Add Node to Requisition', {
->>>>>>> 0608f3b7
 	setUp: function() {
 		opennms.initialize();
 		opennms.login();
