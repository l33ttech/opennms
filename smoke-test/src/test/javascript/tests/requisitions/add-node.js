--- conflicted
+++ resolved
@@ -8,11 +8,7 @@
 var nodeLabel = 'localNode';
 var ipAddress = '127.0.0.1';
 
-<<<<<<< HEAD
-casper.test.begin('Add Node to Requisition', 11, {
-=======
 casper.test.begin('Add Node to Requisition', {
->>>>>>> 9b1aef47
 	setUp: function() {
 		opennms.initialize();
 		opennms.login();
